# -*- coding: utf-8 -*-

import math
import logging

import numpy as np

from flightdatautilities.model_information import (
    get_aileron_map,
    get_conf_map,
    get_flap_map,
    get_flap_values_mapping,
    get_slat_map,
)

from hdfaccess.parameter import MappedArray

#from analysis_engine.exceptions import DataFrameError
from analysis_engine.node import (
    A, MultistateDerivedParameterNode, 
    #KPV, KTI, 
    M,
    P,
    S
)
from analysis_engine.library import (#actuator_mismatch,
                                     #air_track,
                                     #align,
                                     all_of,
                                     any_of,
                                     #alt2press,
                                     #alt2sat,
                                     #bearing_and_distance,
                                     #bearings_and_distances,
                                     #blend_parameters,
                                     #blend_two_parameters,
                                     #cas2dp,
                                     #coreg,
                                     #cycle_finder,
                                     datetime_of_index,
                                     #dp2tas,
                                     #dp_over_p2mach,
                                     #filter_vor_ils_frequencies,
                                     find_edges_on_state_change,
                                     #first_valid_sample,
                                     #first_order_lag,
                                     #first_order_washout,
                                     #ground_track,
                                     #ground_track_precise,
                                     #hysteresis,
                                     index_at_value,
                                     #integrate,
                                     #ils_localizer_align,
                                     index_closest_value,
                                     #interpolate,
                                     is_day,
                                     #is_index_within_slice,
                                     #last_valid_sample,
                                     #latitudes_and_longitudes,
                                     #localizer_scale,
                                     #machtat2sat,
                                     #mask_inside_slices,
                                     #mask_outside_slices,
                                     #max_value,
                                     merge_masks,
                                     merge_two_parameters,
                                     moving_average,
                                     #np_ma_ones_like,
                                     np_ma_masked_zeros_like,
                                     np_ma_zeros_like,
                                     offset_select,
                                     #peak_curvature,
                                     #rate_of_change,
                                     repair_mask,
                                     #rms_noise,
                                     round_to_nearest,
                                     #runway_deviation,
                                     #runway_distances,
                                     #runway_heading,
                                     #runway_length,
                                     #runway_snap_dict,
                                     #shift_slice,
                                     #slices_between,
                                     slices_from_to,
                                     #slices_not,
                                     #slices_or,
                                     #smooth_track,
                                     step_values,
                                     #straighten_altitudes,
                                     #straighten_headings,
                                     #second_window,
                                     #track_linking,
                                     #value_at_index,
                                     vstack_params,
                                     vstack_params_where_state
                                     )

#from settings import (AZ_WASHOUT_TC,
                      #FEET_PER_NM,
                      #HYSTERESIS_FPIAS,
                      #HYSTERESIS_FPROC,
                      #GRAVITY_IMPERIAL,
                      #KTS_TO_FPS,
                      #KTS_TO_MPS,
                      #METRES_TO_FEET,
                      #METRES_TO_NM,
                      #VERTICAL_SPEED_LAG_TC)


logger = logging.getLogger(name=__name__)


class APEngaged(MultistateDerivedParameterNode):
    '''
    Determines if *any* of the "AP (*) Engaged" parameters are recording the
    state of Engaged.
    
    This is a discrete with only the Engaged state.
    '''

    name = 'AP Engaged'
    align = False  #TODO: Should this be here?
    values_mapping = {0: '-', 1: 'Engaged'}

    @classmethod
    def can_operate(cls, available):
        return any_of(cls.get_dependency_names(), available)

    def derive(self, ap1=M('AP (1) Engaged'),
                     ap2=M('AP (2) Engaged'),
                     ap3=M('AP (3) Engaged')):
        stacked = vstack_params_where_state(
            (ap1, 'Engaged'),
            (ap2, 'Engaged'),
            (ap3, 'Engaged'),
            )
        self.array = stacked.any(axis=0)
        if ap1:
            self.frequency = ap1.frequency
        elif ap2:
            self.frequency = ap2.frequency
        else:
            self.frequency = ap3.frequency
        self.offset = offset_select('mean', [ap1, ap2, ap3])


class Autoland(MultistateDerivedParameterNode):
    '''
    Assess the number of autopilot systems engaged to see if the autoland is
    in Dual or Triple mode.

    Airbus and Boeing = 1 autopilot at a time except when "Land" mode
    selected when 2 (Dual) or 3 (Triple) can be engaged. Airbus favours only
    2 APs, Boeing is happier with 3 though some older types may only have 2.
    '''
    align = False  #TODO: Should this be here?
    values_mapping = {0:'-', 2: 'Dual', 3: 'Triple'}

    @classmethod
    def can_operate(cls, available):
        return len(available) >= 2

    def derive(self, ap1=M('AP (1) Engaged'),
                     ap2=M('AP (2) Engaged'),
                     ap3=M('AP (3) Engaged')):
        stacked = vstack_params_where_state(
            (ap1, 'Engaged'),
            (ap2, 'Engaged'),
            (ap3, 'Engaged'),
            )
        self.array = stacked.sum(axis=0)
        # Force single autopilot to 0 state to avoid confusion
        self.array[self.array == 1] = 0
        # Assume all are sampled at the same frequency
        self.frequency = ap1.frequency
        self.offset = offset_select('mean', [ap1, ap2, ap3])


class Configuration(MultistateDerivedParameterNode):
    '''
    Parameter for aircraft that use configuration.

    Multi-state with the following mapping::

        {
            0 : '0',
            1 : '1',
            2 : '1+F',
            3 : '1*',
            4 : '2',
            5 : '2*',
            6 : '3',
            7 : '4',
            8 : '5',
            9 : 'Full',
        }

    Some values are based on footnotes in various pieces of documentation:

    - 2(a) corresponds to CONF 1*
    - 3(b) corresponds to CONF 2*

    Note: Does not use the Flap Lever position. This parameter reflects the
    actual configuration state of the aircraft rather than the intended state
    represented by the selected lever position.

    Note: Values that do not map directly to a required state are masked with
    the data being random (memory alocated)
    '''

    values_mapping = {
        0 : '0',
        1 : '1',
        2 : '1+F',
        3 : '1*',
        4 : '2',
        5 : '2*',
        6 : '3',
        7 : '4',
        8 : '5',
        9 : 'Full',
    }

    @classmethod
    def can_operate(cls, available, manu=A('Manufacturer')):
        if manu and manu.value != 'Airbus':
            return False
        return all_of(('Slat', 'Flap', 'Series', 'Family'), available)

    def derive(self, slat=P('Slat'), flap=M('Flap'), flaperon=P('Flaperon'),
               series=A('Series'), family=A('Family')):

        mapping = get_conf_map(series.value, family.value)
        qty_param = len(mapping.itervalues().next())
        if qty_param == 3 and not flaperon:
            # potential problem here!
            self.warning("Flaperon not available, so will calculate "
                         "Configuration using only slat and flap")
            qty_param = 2
        elif qty_param == 2 and flaperon:
            # only two items in values tuple
            self.debug("Flaperon available but not required for "
                       "Configuration calculation")
            pass

        #TODO: Scale each parameter individually to ensure uniqueness.
        
        # Sum the required parameters (creates a unique state value at present)
        summed = vstack_params(*(slat, flap, flaperon)[:qty_param]).sum(axis=0)

        # create a placeholder array fully masked
        self.array = MappedArray(np_ma_masked_zeros_like(flap.array), 
                                 self.values_mapping)
        for state, values in mapping.iteritems():
            s = np.ma.sum(values[:qty_param])
            # unmask bits we know about
            self.array[summed == s] = state


class Daylight(MultistateDerivedParameterNode):
    '''
    Calculate Day or Night based upon Civil Twilight.
    
    FAA Regulation FAR 1.1 defines night as: "Night means the time between
    the end of evening civil twilight and the beginning of morning civil
    twilight, as published in the American Air Almanac, converted to local
    time.

    EASA EU OPS 1 Annex 1 item (76) states: 'night' means the period between
    the end of evening civil twilight and the beginning of morning civil
    twilight or such other period between sunset and sunrise as may be
    prescribed by the appropriate authority, as defined by the Member State;

    CAA regulations confusingly define night as 30 minutes either side of
    sunset and sunrise, then include a civil twilight table in the AIP.

    With these references, it was decided to make civil twilight the default.
    '''
    align = True
    align_frequency = 0.25
    align_offset = 0.0

    values_mapping = {
        0 : 'Night',
        1 : 'Day'
        }

    def derive(self,
               latitude=P('Latitude Smoothed'),
               longitude=P('Longitude Smoothed'),
               start_datetime=A('Start Datetime'),
               duration=A('HDF Duration')):
        # Set default to 'Day'
        array_len = duration.value * self.frequency
        self.array = np.ma.ones(array_len)
        for step in xrange(int(array_len)):
            curr_dt = datetime_of_index(start_datetime.value, step, 1)
            lat = latitude.array[step]
            lon = longitude.array[step]
            if lat and lon:
                if not is_day(curr_dt, lat, lon):
                    # Replace values with Night
                    self.array[step] = 0
                else:
                    continue  # leave array as 1
            else:
                # either is masked or recording 0.0 which is invalid too
                self.array[step] = np.ma.masked


class Eng_1_Fire(MultistateDerivedParameterNode):
    '''
    Combine on ground and in air fire warnings.
    '''

    name = 'Eng (1) Fire'
    values_mapping = {0: '-', 1: 'Fire'}

    def derive(self,
               fire_gnd=M('Eng (1) Fire On Ground'),
               fire_air=M('Eng (1) Fire In Air')):

        self.array = vstack_params_where_state(
            (fire_gnd, 'Fire'),
            (fire_air, 'Fire'),
        ).any(axis=0)


class Eng_2_Fire(MultistateDerivedParameterNode):
    '''
    Combine on ground and in air fire warnings.
    '''

    name = 'Eng (2) Fire'
    values_mapping = {0: '-', 1: 'Fire'}

    def derive(self,
               fire_gnd=M('Eng (2) Fire On Ground'),
               fire_air=M('Eng (2) Fire In Air')):

        self.array = vstack_params_where_state(
            (fire_gnd, 'Fire'),
            (fire_air, 'Fire'),
        ).any(axis=0)


class Eng_3_Fire(MultistateDerivedParameterNode):
    '''
    Combine on ground and in air fire warnings.
    '''

    name = 'Eng (3) Fire'
    values_mapping = {0: '-', 1: 'Fire'}

    def derive(self,
               fire_gnd=M('Eng (3) Fire On Ground'),
               fire_air=M('Eng (3) Fire In Air')):

        self.array = vstack_params_where_state(
            (fire_gnd, 'Fire'),
            (fire_air, 'Fire'),
        ).any(axis=0)


class Eng_4_Fire(MultistateDerivedParameterNode):
    '''
    Combine on ground and in air fire warnings.
    '''

    name = 'Eng (4) Fire'
    values_mapping = {0: '-', 1: 'Fire'}

    def derive(self,
               fire_gnd=M('Eng (4) Fire On Ground'),
               fire_air=M('Eng (4) Fire In Air')):

        self.array = vstack_params_where_state(
            (fire_gnd, 'Fire'),
            (fire_air, 'Fire'),
        ).any(axis=0)


class Eng_Fire(MultistateDerivedParameterNode):
    '''
    Merges all the engine fire signals into one.
    '''
    name = 'Eng (*) Fire'
    values_mapping = {0: '-', 1: 'Fire'}

    @classmethod
    def can_operate(cls, available):
        return any_of(cls.get_dependency_names(), available)

    def derive(self,
               eng1=M('Eng (1) Fire'),
               eng2=M('Eng (2) Fire'),
               eng3=M('Eng (3) Fire'),
               eng4=M('Eng (4) Fire'),
               eng1_1l=M('Eng (1) Fire (1L)'),
               eng1_1r=M('Eng (1) Fire (1R)'),
               eng1_2l=M('Eng (1) Fire (2L)'),
               eng1_2r=M('Eng (1) Fire (2R)'),
               ):

        self.array = vstack_params_where_state(
            (eng1, 'Fire'), (eng2, 'Fire'),
            (eng3, 'Fire'), (eng4, 'Fire'),
            (eng1_1l, 'Fire'), (eng1_1r, 'Fire'),
            (eng1_2l, 'Fire'), (eng1_2r, 'Fire'),
        ).any(axis=0)


class Eng_AllRunning(MultistateDerivedParameterNode):
    '''
    Discrete parameter describing when all available engines are running.
    
    TODO: Include Fuel cut-off switch if recorded?
    
    TODO: Confirm that all engines were recording for the N2 Min / Fuel Flow
    Min parameters - theoretically there could be only three engines in the
    frame for a four engine aircraft. Use "Engine Count".
    
    TODO: Support shutdown for Propellor aircraft that don't record fuel flow.
    '''
    name = 'Eng (*) All Running'
    values_mapping = {
        0 : 'Not Running',
        1 : 'Running',
        }
    
    @classmethod
    def can_operate(cls, available):
        return 'Eng (*) N2 Min' in available or \
               'Eng (*) Fuel Flow Min' in available
    
    def derive(self,
               eng_n2=P('Eng (*) N2 Min'),
               fuel_flow=P('Eng (*) Fuel Flow Min')):
        # TODO: move values to settings
        n2_running = eng_n2.array > 10 if eng_n2 \
            else np.ones_like(fuel_flow.array, dtype=bool)
        fuel_flowing = fuel_flow.array > 50 if fuel_flow \
            else np.ones_like(eng_n2.array, dtype=bool)
        # must have N2 and Fuel Flow if both are available
        self.array = n2_running & fuel_flowing


class EngThrustModeRequired(MultistateDerivedParameterNode):
    '''
    Combines Eng Thrust Mode Required parameters.
    '''
    
    values_mapping = {
        0: '-',
        1: 'Required',
    }
    
    @classmethod
    def can_operate(cls, available):
        return any_of(cls.get_dependency_names(), available)
    
    def derive(self,
               thrust1=P('Eng (1) Thrust Mode Required'),
               thrust2=P('Eng (2) Thrust Mode Required'),
               thrust3=P('Eng (3) Thrust Mode Required'),
               thrust4=P('Eng (4) Thrust Mode Required')):
        
        thrusts = [thrust for thrust in [thrust1,
                                         thrust2,
                                         thrust3,
                                         thrust4] if thrust]
        
        if len(thrusts) == 1:
            self.array = thrusts[0].array
        
        array = MappedArray(np_ma_zeros_like(thrusts[0].array),
                            values_mapping=self.values_mapping)
        
        masks = []
        for thrust in thrusts:
            masks.append(thrust.array.mask)
            array[thrust.array == 'Required'] = 'Required'
        
        array.mask = merge_masks(masks)
        self.array = array


class Flap(MultistateDerivedParameterNode):
    '''
    Steps raw Flap angle from surface into detents.
    '''

    units = 'deg'

    @classmethod
    def can_operate(cls, available, frame=A('Frame')):
        '''
        can operate with Frame and Alt aal if herc or Flap surface
        '''
        frame_name = frame.value if frame else None
        
        if frame_name == 'L382-Hercules':
            return 'Altitude AAL' in available
        
        return all_of(('Flap Angle', 'Series', 'Family'), available)

    def derive(self,
               flap=P('Flap Angle'),
               series=A('Series'),
               family=A('Family'),
               frame=A('Frame'),
               alt_aal=P('Altitude AAL')):

        frame_name = frame.value if frame else None

        if frame_name == 'L382-Hercules':
            self.values_mapping = {0: '0', 50: '50', 100: '100'}
            
            # Flap is not recorded, so invent one of the correct length.
            flap_herc = np_ma_zeros_like(alt_aal.array)

            # Takeoff is normally with 50% flap382
            _, toffs = slices_from_to(alt_aal.array, 0.0, 1000.0)
            flap_herc[:toffs[0].stop] = 50.0

            # Assume 50% from 2000 to 1000ft, and 100% thereafter on the approach.
            _, apps = slices_from_to(alt_aal.array, 2000.0, 0.0)
            flap_herc[apps[-1].start:] = np.ma.where(alt_aal.array[apps[-1].start:]>1000.0,50.0,100.0)

            self.array = np.ma.array(flap_herc)
            self.frequency, self.offset = alt_aal.frequency, alt_aal.offset
            return
        try:
            flap_steps = get_flap_map(series.value, family.value)
        except KeyError:
            # no flaps mapping, round to nearest 5 degrees
            self.warning("No flap settings - rounding to nearest 5")
            # round to nearest 5 degrees
            array = round_to_nearest(flap.array, 5.0)
            flap_steps = [int(f) for f in np.ma.unique(array) if f is not np.ma.masked]
        self.values_mapping = {f: str(f) for f in flap_steps}
        self.array = step_values(flap.array, flap_steps, 
                                 flap.hz, step_at='move_start')


class FlapExcludingTransition(MultistateDerivedParameterNode):
    '''
    Specifically designed to cater for maintenance monitoring, this assumes
    that when moving the lower of the start and endpoints of the movement
    apply. This minimises the chance of needing a flap overspeed inspection.
    '''

    units = 'deg'

    def derive(self, flap=P('Flap Angle'), 
               series=A('Series'), family=A('Family')):
        self.values_mapping = get_flap_values_mapping(series, family, flap)
        self.array = step_values(flap.array, self.values_mapping.keys(),
                                 flap.hz, step_at='excluding_transition')


class FlapIncludingTransition(MultistateDerivedParameterNode):
    '''
    Specifically designed to cater for maintenance monitoring, this assumes
    that when moving the higher of the start and endpoints of the movement
    apply. This increases the chance of needing a flap overspeed inspection,
    but provides a more cautious interpretation of the maintenance
    requirements.
    '''

    units = 'deg'

    def derive(self, flap=P('Flap Angle'), 
               series=A('Series'), family=A('Family')):
        self.values_mapping = get_flap_values_mapping(series, family, flap)
        self.array = step_values(flap.array, self.values_mapping.keys(),
                                 flap.hz, step_at='including_transition')
            
            
class FlapLever(MultistateDerivedParameterNode):
    '''
    Rounds the Flap Lever Angle to the selected detent at the start of the
    angle movement.
    
    Flap is not used to synthesize Flap Lever as this could be misleading.
    Instead, all safety Key Point Values will use Flap Lever followed by Flap 
    if Flap Lever is not available.
    '''

    units = 'deg'

    def derive(self, flap_lever=P('Flap Lever Angle'),
               series=A('Series'), family=A('Family')):
        self.values_mapping = get_flap_values_mapping(series, family, flap_lever)
        # Take the moment the flap starts to move.
        self.array = step_values(flap_lever.array, self.values_mapping.keys(),
                                 flap_lever.hz, step_at='move_start')


class Flaperon(MultistateDerivedParameterNode):
    '''
    Where Ailerons move together and used as Flaps, these are known as
    "Flaperon" control.
    
    Flaperons are measured where both Left and Right Ailerons move down,
    which on the left creates possitive roll but on the right causes negative
    roll. The difference of the two signals is the Flaperon control.
    
    The Flaperon is stepped at the start of movement into the nearest aileron 
    detents, e.g. 0, 5, 10 deg
    
    Note: This is used for Airbus models and does not necessarily mean as
    much to other aircraft types.
    '''
    @classmethod
    def can_operate(cls, available, series=A('Series'), family=A('Family')):
        try:
            get_aileron_map(series.value, family.value)
        except KeyError:
            return False
        return 'Aileron (L)' in available and 'Aileron (R)' in available
    
    def derive(self, al=P('Aileron (L)'), ar=P('Aileron (R)'),
               series=A('Series'), family=A('Family')):
        # Take the difference of the two signals (which should cancel each
        # other out when rolling) and divide the range by two (to account for
        # the left going negative and right going positive when flaperons set)
        flaperon_angle = (al.array - ar.array) / 2
        ail_steps = get_aileron_map(series.value, family.value)
        self.values_mapping = {int(f): str(f) for f in ail_steps}
        self.array = step_values(flaperon_angle, ail_steps,
                                 al.hz, step_at='move_start')


class FuelQty_Low(MultistateDerivedParameterNode):
    '''
    '''
    name = "Fuel Qty (*) Low"
    values_mapping = {
        0: '-',
        1: 'Warning',
    }
    
    @classmethod
    def can_operate(cls, available):
        return any_of(('Fuel Qty Low', 'Fuel Qty (1) Low', 'Fuel Qty (2) Low'),
                      available)
        
    def derive(self, fqty = M('Fuel Qty Low'),
               fqty1 = M('Fuel Qty (1) Low'),
               fqty2 = M('Fuel Qty (2) Low')):
        warning = vstack_params_where_state(
            (fqty,  'Warning'),
            (fqty1, 'Warning'),
            (fqty2, 'Warning'),
        )
        self.array = warning.any(axis=0)


class GearDown(MultistateDerivedParameterNode):
    '''
    This Multi-State parameter uses "majority voting" to decide whether the
    gear is up or down.
    
    If Gear (*) Down is not recorded, it will be created from Gear Down
    Selected which is from the cockpit lever.
    
    TODO: Add a transit delay (~10secs) to the selection to when the gear is
    down.
    '''

    align = False
    values_mapping = {
        0: 'Up',
        1: 'Down',
    }

    @classmethod
    def can_operate(cls, available):
        # Can operate with a any combination of parameters available
        return any_of(cls.get_dependency_names(), available)

    def derive(self,
               gl=M('Gear (L) Down'),
               gn=M('Gear (N) Down'),
               gr=M('Gear (R) Down'),
               gear_sel=M('Gear Down Selected')):
        # Join all available gear parameters and use whichever are available.
        if gl or gn or gr:
            v = vstack_params(gl, gn, gr)
            wheels_down = v.sum(axis=0) >= (v.shape[0] / 2.0)
            self.array = np.ma.where(wheels_down, self.state['Down'], self.state['Up'])
        else:
            self.array = gear_sel.array


class GearOnGround(MultistateDerivedParameterNode):
    '''
    Combination of left and right main gear signals.
    '''
    align = False
    values_mapping = {
        0: 'Air',
        1: 'Ground',
    }

    @classmethod
    def can_operate(cls, available):
        return any_of(cls.get_dependency_names(), available)

    def derive(self,
               gl=M('Gear (L) On Ground'),
               gr=M('Gear (R) On Ground')):

        # Note that this is not needed on the following frames which record
        # this parameter directly: 737-4, 737-i

        if gl and gr:
            delta = abs((gl.offset - gr.offset) * gl.frequency)
            if 0.75 < delta or delta < 0.25:
                # If the samples of the left and right gear are close together,
                # the best representation is to map them onto a single
                # parameter in which we accept that either wheel on the ground
                # equates to gear on ground.
                self.array = np.ma.logical_or(gl.array, gr.array)
                self.frequency = gl.frequency
                self.offset = gl.offset
                return
            else:
                # If the paramters are not co-located, then
                # merge_two_parameters creates the best combination possible.
                self.array, self.frequency, self.offset = merge_two_parameters(gl, gr)
                return
        if gl:
            gear = gl
        else:
            gear = gr
        self.array = gear.array
        self.frequency = gear.frequency
        self.offset = gear.offset


class GearDownSelected(MultistateDerivedParameterNode):
    '''
    Derivation of gear selection for aircraft without this separately recorded.
    Where 'Gear Down Selected' is recorded, this derived parameter will be
    skipped automatically.

    This is the inverse of 'Gear Up Selected' which does all the hard work
    for us establishing transitions from 'Gear Down' with the assocaited Red
    Warnings.
    '''

    values_mapping = {
        0: 'Up',
        1: 'Down',
    }

    def derive(self, gear_up_sel=P('Gear Up Selected')):
        # Invert the Gear Up Selected array
        #Q: which is easier to understand?!
        #self.array = np.ma.where(gear_up_sel.array == 'Up', 'Down', 'Up')
        self.array = 1 - gear_up_sel.array.raw


class GearUpSelected(MultistateDerivedParameterNode):
    '''
    Derivation of gear selection for aircraft without this separately recorded.
    Where 'Gear Up Selected' is recorded, this derived parameter will be
    skipped automatically.

    Red warnings are included as the selection may first be indicated by one
    of the red warning lights coming on, rather than the gear status
    changing.
    
    This is the basis for 'Gear Down Selected'.
    
    TODO: Add a transit delay (~10secs) to the selection to when the gear down.
    TODO: Derive from "Gear Up" only if recorded.
    '''

    values_mapping = {
        0: 'Down',
        1: 'Up',
    }

    @classmethod
    def can_operate(cls, available):
        return 'Gear Down' in available

    def derive(self,
               gear_down=M('Gear Down'),
               gear_warn_l=P('Gear (L) Red Warning'),
               gear_warn_n=P('Gear (N) Red Warning'),
               gear_warn_r=P('Gear (R) Red Warning')):
        # use the inverse of the gear down array as a start
        self.array = gear_down.array != 'Down'  # True for 'Up'
        if gear_warn_l or gear_warn_n or gear_warn_r:
            # Join available gear parameters and use whichever are available.
            red_warning = vstack_params_where_state(
                (gear_warn_l, 'Warning'),
                (gear_warn_n, 'Warning'),
                (gear_warn_r, 'Warning'),
            )
            any_warning = M(array=red_warning.any(axis=0), values_mapping={
                True: 'Warning'})
            start_warning = find_edges_on_state_change('Warning', any_warning.array)
            last = 0
            state = 'Down'
            for start in start_warning:
                # for clarity, we're only interested in the start of the
                # transition - so ceiling finds the start
                start = math.ceil(start)
                # look for state before gear started moving (back one sample)
                state = 'Down' if gear_down.array[start-1] == 'Down' else 'Up'
                self.array[last:start+1] = state
                last = start
            else:
                # finish off the rest of the array with the inverse of the
                # last state
                if state == 'Down':
                    self.array[last:] = 'Up'
                else:
                    self.array[last:] = 'Down'


class ILSInnerMarker(MultistateDerivedParameterNode):
    '''
    Combine ILS Marker for captain and first officer where recorded separately.
    '''
    values_mapping = {0: '-', 1: 'Present'}
    align = False
    name = 'ILS Inner Marker'

    @classmethod
    def can_operate(cls, available):
        return any_of(cls.get_dependency_names(), available)

    def derive(self, 
               ils_mkr_capt=M('ILS Inner Marker (Capt)'),
               ils_mkr_fo=M('ILS Inner Marker (FO)')):

        self.array = vstack_params_where_state(
            (ils_mkr_capt, 'Present'),
            (ils_mkr_fo, 'Present'),
        ).any(axis=0)


class ILSMiddleMarker(MultistateDerivedParameterNode):
    '''
    Combine ILS Marker for captain and first officer where recorded separately.
    '''
    values_mapping = {0: '-', 1: 'Present'}
    align = False
    name = 'ILS Middle Marker'

    @classmethod
    def can_operate(cls, available):
        return any_of(cls.get_dependency_names(), available)

    def derive(self, 
               ils_mkr_capt=M('ILS Middle Marker (Capt)'),
               ils_mkr_fo=M('ILS Middle Marker (FO)')):

        self.array = vstack_params_where_state(
            (ils_mkr_capt, 'Present'),
            (ils_mkr_fo, 'Present'),
        ).any(axis=0)


class ILSOuterMarker(MultistateDerivedParameterNode):
    '''
    Combine ILS Marker for captain and first officer where recorded separately.
    '''
    values_mapping = {0: '-', 1: 'Present'}
    align = False
    name = 'ILS Outer Marker'

    @classmethod
    def can_operate(cls, available):
        return any_of(cls.get_dependency_names(), available)

    def derive(self, 
               ils_mkr_capt=M('ILS Outer Marker (Capt)'),
               ils_mkr_fo=M('ILS Outer Marker (FO)')):

        self.array = vstack_params_where_state(
            (ils_mkr_capt, 'Present'),
            (ils_mkr_fo, 'Present'),
        ).any(axis=0)


class KeyVHFCapt(MultistateDerivedParameterNode):
    
    name = 'Key VHF (Capt)'
    values_mapping = {0: '-', 1: 'Keyed'}

    @classmethod
    def can_operate(cls, available):
        return any_of(('Key VHF (1) (Capt)',
                       'Key VHF (2) (Capt)',
                       'Key VHF (3) (Capt)'), available)

    def derive(self, key_vhf_1=M('Key VHF (1) (Capt)'),
               key_vhf_2=M('Key VHF (2) (Capt)'),
               key_vhf_3=M('Key VHF (3) (Capt)')):
        self.array = vstack_params_where_state(
            (key_vhf_1, 'Keyed'),
            (key_vhf_2, 'Keyed'),
            (key_vhf_3, 'Keyed'),
        ).any(axis=0)


class KeyVHFFO(MultistateDerivedParameterNode):
    
    name = 'Key VHF (FO)'
    values_mapping = {0: '-', 1: 'Keyed'}

    @classmethod
    def can_operate(cls, available):
        return any_of(('Key VHF (1) (FO)',
                       'Key VHF (2) (FO)',
                       'Key VHF (3) (FO)'), available)

    def derive(self, key_vhf_1=M('Key VHF (1) (FO)'),
               key_vhf_2=M('Key VHF (2) (FO)'),
               key_vhf_3=M('Key VHF (3) (FO)')):
        self.array = vstack_params_where_state(
            (key_vhf_1, 'Keyed'),
            (key_vhf_2, 'Keyed'),
            (key_vhf_3, 'Keyed'),
        ).any(axis=0)


class MasterWarning(MultistateDerivedParameterNode):
    '''
    Combine master warning for captain and first officer.
    '''
    values_mapping = {0: '-', 1: 'Warning'}

    @classmethod
    def can_operate(cls, available):
        return any_of(cls.get_dependency_names(), available)

    def derive(self, 
               warn_capt=M('Master Warning (Capt)'),
               warn_fo=M('Master Warning (FO)')):

        self.array = vstack_params_where_state(
            (warn_capt, 'Warning'),
            (warn_fo, 'Warning'),
        ).any(axis=0)


class PackValvesOpen(MultistateDerivedParameterNode):
    '''
    Integer representation of the combined pack configuration.
    '''

    align = False
    name = 'Pack Valves Open'

    values_mapping = {
        0: 'All closed',
        1: 'One engine low flow',
        2: 'Flow level 2',
        3: 'Flow level 3',
        4: 'Both engines high flow',
    }

    @classmethod
    def can_operate(cls, available):
        '''
        '''
        # Works with both 'ECS Pack (1) On' and 'ECS Pack (2) On' ECS Pack High Flows are optional
        return all_of(['ECS Pack (1) On', 'ECS Pack (2) On' ], available)

    def derive(self,
            p1=P('ECS Pack (1) On'), p1h=P('ECS Pack (1) High Flow'),
            p2=P('ECS Pack (2) On'), p2h=P('ECS Pack (2) High Flow')):
        '''
        '''
        # TODO: account properly for states/frame speciffic fixes
        # Sum the open engines, allowing 1 for low flow and 1+1 for high flow
        # each side.
        flow = p1.array.raw + p2.array.raw
        if p1h and p2h:
            flow = p1.array.raw * (1 + p1h.array.raw) \
                 + p2.array.raw * (1 + p2h.array.raw)
        self.array = flow
        self.offset = offset_select('mean', [p1, p1h, p2, p2h])


class PitchAlternateLaw(MultistateDerivedParameterNode):
    '''
    Combine Pitch Alternate Law from sources (1) and/or (2).
    
    TODO: Review
    '''
    values_mapping = {0: '-', 1: 'Alternate'}

    @classmethod
    def can_operate(cls, available):
        return any_of(cls.get_dependency_names(), available)

    def derive(self,
               alt_law_1=M('Pitch Alternate (1) Law'),
               alt_law_2=M('Pitch Alternate (2) Law')):

        self.array = vstack_params_where_state(
            (alt_law_1, 'Alternate'),
            (alt_law_2, 'Alternate'),
        ).any(axis=0)


class Slat(MultistateDerivedParameterNode):
    """
    Steps raw Slat angle into detents.
    """

    @classmethod
    def can_operate(cls, available, series=A('Series'), family=A('Family')):
        try:
            get_slat_map(series.value, family.value)
        except KeyError:
            return False
        return all_of(['Slat Surface', 'Series', 'Family'], available)
    
    def derive(self, slat=P('Slat Surface'), series=A('Series'), family=A('Family')):
        slat_steps = get_slat_map(series.value, family.value)
        # No longer support rounding to nearest
        ##except KeyError:
            ### no slats mapping, round to nearest 5 degrees
            ##self.warning("No slat settings - rounding to nearest 5")
            ### round to nearest 5 degrees
            ##self.array = round_to_nearest(slat.array, 5.0)
        self.values_mapping = {int(f): str(f) for f in slat_steps}
        self.array = step_values(slat.array, slat_steps,
                                 slat.hz, step_at='move_start')
            
class SpeedbrakeSelected(MultistateDerivedParameterNode):
    '''
    Determines the selected state of the speedbrake.

    Speedbrake Selected Values:

    - 0 -- Stowed
    - 1 -- Armed / Commanded (Spoilers Down)
    - 2 -- Deployed / Commanded (Spoilers Up)
    '''

    values_mapping = {
        0: 'Stowed',
        1: 'Armed/Cmd Dn',
        2: 'Deployed/Cmd Up',
    }

    @classmethod
    def can_operate(cls, available):
        '''
        '''
        x = available
        return 'Speedbrake Deployed' in x \
            or ('Family' in x and 'Speedbrake Handle' in x)\
            or ('Family' in x and 'Speedbrake' in x)

    def a320_speedbrake(self, armed, spdbrk):
        '''
        Speedbrake operation for A320 family.
        '''
        array = np.ma.where(spdbrk.array > 1.0,
                            'Deployed/Cmd Up', armed.array)
        return array
    
    def b737_speedbrake(self, spdbrk, handle):
        '''
        Speedbrake Handle Positions for 737-x:

            ========    ============
            Angle       Notes
            ========    ============
             0.0        Full Forward
             4.0        Armed
            24.0
            29.0
            38.0        In Flight
            40.0        Straight Up
            48.0        Full Up
            ========    ============

        Speedbrake Positions > 1 = Deployed
        '''
        if spdbrk and handle:
            # Speedbrake and Speedbrake Handle available
            '''
            Speedbrake status taken from surface position. This allows
            for aircraft where the handle is inoperative, overwriting
            whatever the handle position is when the brakes themselves
            have deployed.

            It's not possible to identify when the speedbrakes are just
            armed in this case, so we take any significant motion as
            deployed.

            If there is no handle position recorded, the default 'Stowed'
            value is retained.
            '''
            armed = np.ma.where((2.0 < handle.array) & (handle.array < 35.0),
                                'Armed/Cmd Dn', 'Stowed')
            array = np.ma.where((handle.array >= 35.0) | (spdbrk.array > 1.0),
                                'Deployed/Cmd Up', armed)
        elif spdbrk and not handle:
            # Speedbrake only
            array = np.ma.where(spdbrk.array > 1.0,
                                'Deployed/Cmd Up', 'Stowed')
        elif handle and not spdbrk:
            # Speedbrake Handle only
            armed = np.ma.where((2.0 < handle.array) & (handle.array < 35.0),
                                'Armed/Cmd Dn', 'Stowed')
            array = np.ma.where(handle.array >= 35.0,
                                'Deployed/Cmd Up', armed)
        else:
            raise ValueError("Can't work without either Speedbrake or Handle")
        return array

    def b757_767_speedbrake(self, handle):
        '''
        Speedbrake Handle Positions for 757 & 767:

            ========    ============
              %           Notes
            ========    ============
               0.0        Full Forward
              15.0        Armed
             100.0        Full Up
            ========    ============
        '''
        # Speedbrake Handle only
        armed = np.ma.where((12.0 < handle.array) & (handle.array < 25.0),
                            'Armed/Cmd Dn', 'Stowed')
        array = np.ma.where(handle.array >= 25.0,
                            'Deployed/Cmd Up', armed)
        return array

    def b787_speedbrake(self, handle):
        '''
        Speedbrake Handle Positions for 787, taken from early recordings. The
        units are unknown - may be inches of transducer or degrees of handle
        movement, but with -6.18 in the stowed position we anticipate a
        change in this procedure.
        '''
        # Speedbrake Handle only
        armed = np.ma.where((-4.0 < handle.array) & (handle.array < 0.0),
                            'Armed/Cmd Dn', 'Stowed')
        array = np.ma.where(handle.array >= 0.0,
                            'Deployed/Cmd Up', armed)
        return array


    def derive(self,
               deployed=M('Speedbrake Deployed'),
               armed=M('Speedbrake Armed'),
               handle=P('Speedbrake Handle'),
               spdbrk=P('Speedbrake'),
               family=A('Family')):

        family_name = family.value if family else ''

        if deployed:
            # We have a speedbrake deployed discrete. Set initial state to
            # stowed, then set armed states if available, and finally set
            # deployed state:
            array = np.ma.zeros(len(deployed.array))
            if armed:
                array[armed.array == 'Armed'] = 1
            array[deployed.array == 'Deployed'] = 2
            self.array = array

        elif 'B737' in family_name:
            self.array = self.b737_speedbrake(spdbrk, handle)

        elif family_name in ['B757', 'B767']:
            self.array = self.b757_767_speedbrake(handle)

        elif family_name in ['B787']:
            self.array = self.b787_speedbrake(handle)

        elif family_name == 'A320':
            self.array = self.a320_speedbrake(armed, spdbrk)

        else:
            raise NotImplementedError


class StableApproach(MultistateDerivedParameterNode):
    '''
    During the Approach, the following steps are assessed for stability:

    1. Gear is down
    2. Landing Flap is set
    3. Heading aligned to Runway within 10 degrees
    4. Approach Airspeed minus Reference speed within 20 knots
    5. Glideslope deviation within 1 dot
    6. Localizer deviation within 1 dot
    7. Vertical speed between -1000 and -200 fpm
    8. Engine Power greater than 45% # TODO: and not Cycling within last 5 seconds

    if all the above steps are met, the result is the declaration of:
    9. "Stable"
    
    If Vapp is recorded, a more constraint airspeed threshold is applied.
    Where parameters are not monitored below a certain threshold (e.g. ILS
    below 200ft) the stability criteria just before 200ft is reached is
    continued through to landing. So if one was unstable due to ILS
    Glideslope down to 200ft, that stability is assumed to continue through
    to landing.

    TODO/REVIEW:
    ============
    * Check for 300ft limit if turning onto runway late and ignore stability criteria before this? Alternatively only assess criteria when heading is within 50.
    * Q: Fill masked values of parameters with False (unstable: stop here) or True (stable, carry on)
    * Add hysteresis (3 second gliding windows for GS / LOC etc.)
    * Engine cycling check
    * Check Boeing's Vref as one may add an increment to this (20kts) which is not recorded!
    '''

    values_mapping = {
        0: '-',  # All values should be masked anyway, this helps align values
        1: 'Gear Not Down',
        2: 'Not Landing Flap',
        3: 'Hdg Not Aligned',   # Rename with heading?
        4: 'Aspd Not Stable',  # Q: Split into two Airspeed High/Low?
        5: 'GS Not Stable',
        6: 'Loc Not Stable',
        7: 'IVV Not Stable',
        8: 'Eng N1 Not Stable',
        9: 'Stable',
    }

    align_frequency = 1  # force to 1Hz

    @classmethod
    def can_operate(cls, available):
        # Commented out optional dependencies
        # Airspeed Relative, ILS and Vapp are optional
        deps = ['Approach And Landing', 'Gear Down', 'Flap', 
                'Track Deviation From Runway',
                #'Airspeed Relative For 3 Sec', 
                'Vertical Speed', 
                #'ILS Glideslope', 'ILS Localizer',
                #'Eng (*) N1 Min For 5 Sec', 
                'Altitude AAL',
                #'Vapp',
                ]
        return all_of(deps, available) and (
            'Eng (*) N1 Min For 5 Sec' in available or \
            'Eng (*) EPR Min For 5 Sec' in available)
        
    
    def derive(self,
               apps=S('Approach And Landing'),
               gear=M('Gear Down'),
               flap=M('Flap'),
               tdev=P('Track Deviation From Runway'),
               aspd=P('Airspeed Relative For 3 Sec'),
               vspd=P('Vertical Speed'),
               gdev=P('ILS Glideslope'),
               ldev=P('ILS Localizer'),
               eng_n1=P('Eng (*) N1 Min For 5 Sec'),
               eng_epr=P('Eng (*) EPR Min For 5 Sec'),
               alt=P('Altitude AAL'),
               vapp=P('Vapp'),
               ):
      
        #Ht AAL due to
        # the altitude above airfield level corresponding to each cause
        # options are FLAP, GEAR GS HI/LO, LOC, SPD HI/LO and VSI HI/LO

        # create an empty fully masked array
        self.array = np.ma.zeros(len(alt.array))
        self.array.mask = True
        # shortcut for repairing masks
        repair = lambda ar, ap: repair_mask(ar[ap], zero_if_masked=True)

        for approach in apps:
            # Restrict slice to 10 seconds after landing if we hit the ground
            gnd = index_at_value(alt.array, 0, approach.slice)
            if gnd and gnd + 10 < approach.slice.stop:
                stop = gnd + 10
            else:
                stop = approach.slice.stop
            _slice = slice(approach.slice.start, stop)
            # prepare data for this appproach:
            gear_down = repair(gear.array, _slice)
            flap_lever = repair(flap.array, _slice)
            track_dev = repair(tdev.array, _slice)
            airspeed = repair(aspd.array, _slice) if aspd else None  # optional
            glideslope = repair(gdev.array, _slice) if gdev else None  # optional
            localizer = repair(ldev.array, _slice) if ldev else None  # optional
            # apply quite a large moving average to smooth over peaks and troughs
            vertical_speed = moving_average(repair(vspd.array, _slice), 10)
            if eng_epr:
                # use EPR if available
                engine = repair(eng_epr.array, _slice)
            else:
                engine = repair(eng_n1.array, _slice)
            altitude = repair(alt.array, _slice)
            
            index_at_50 = index_closest_value(altitude, 50)
            index_at_200 = index_closest_value(altitude, 200)

            # Determine whether Glideslope was used at 1000ft, if not ignore ILS
            glide_est_at_1000ft = False
            if gdev and ldev:
                _1000 = index_at_value(altitude, 1000)
                if _1000:
                    # If masked at 1000ft; bool(np.ma.masked) == False
                    glide_est_at_1000ft = abs(glideslope[_1000]) < 1.5  # dots

            #== 1. Gear Down ==
            # Assume unstable due to Gear Down at first
            self.array[_slice] = 1
            landing_gear_set = (gear_down == 'Down')
            stable = landing_gear_set.filled(True)  # assume stable (gear down)

            #== 2. Landing Flap ==
            # not due to landing gear so try to prove it wasn't due to Landing Flap
            self.array[_slice][stable] = 2
            # look for maximum flap used in approach, otherwise go-arounds
            # can detect the start of flap retracting as the landing flap.
            landing_flap = np.ma.max(flap_lever)
            if landing_flap is not np.ma.masked:
                landing_flap_set = (flap_lever == landing_flap)
                # assume stable (flap set)
                stable &= landing_flap_set.filled(True)
            else:
                # All landing flap is masked, assume stable
                logger.warning(
                    'StableApproach: the landing flap is all masked in '
                    'the approach.')
                stable &= True

            #== 3. Heading ==
            self.array[_slice][stable] = 3
            STABLE_HEADING = 10  # degrees
            stable_track_dev = abs(track_dev) <= STABLE_HEADING
            stable &= stable_track_dev.filled(True)  # assume stable (on track)

            if aspd:
                #== 4. Airspeed Relative ==
                self.array[_slice][stable] = 4
                if vapp:
                    # Those aircraft which record a variable Vapp shall have more constraint thresholds
                    STABLE_AIRSPEED_BELOW_REF = -5
                    STABLE_AIRSPEED_ABOVE_REF = 10
                else:
                    # Most aircraft records only Vref - as we don't know the wind correction more lenient
                    STABLE_AIRSPEED_BELOW_REF = 0
                    STABLE_AIRSPEED_ABOVE_REF = 30
                stable_airspeed = (airspeed >= STABLE_AIRSPEED_BELOW_REF) & (airspeed <= STABLE_AIRSPEED_ABOVE_REF)
                # extend the stability at the end of the altitude threshold through to landing
                stable_airspeed[altitude < 50] = stable_airspeed[index_at_50]
                stable &= stable_airspeed.filled(True)  # if no V Ref speed, values are masked so consider stable as one is not flying to the vref speed??

            if glide_est_at_1000ft:
                #== 5. Glideslope Deviation ==
                self.array[_slice][stable] = 5
                STABLE_GLIDESLOPE = 1.0  # dots
                stable_gs = (abs(glideslope) <= STABLE_GLIDESLOPE)
                # extend the stability at the end of the altitude threshold through to landing
                stable_gs[altitude < 200] = stable_gs[index_at_200]
                stable &= stable_gs.filled(False)  # masked values are usually because they are way outside of range and short spikes will have been repaired

                #== 6. Localizer Deviation ==
                self.array[_slice][stable] = 6
                STABLE_LOCALIZER = 1.0  # dots
                stable_loc = (abs(localizer) <= STABLE_LOCALIZER)
                # extend the stability at the end of the altitude threshold through to landing
                stable_loc[altitude < 200] = stable_loc[index_at_200]
                stable &= stable_loc.filled(False)  # masked values are usually because they are way outside of range and short spikes will have been repaired

            #== 7. Vertical Speed ==
            self.array[_slice][stable] = 7
            STABLE_VERTICAL_SPEED_MIN = -1000
            STABLE_VERTICAL_SPEED_MAX = -200
            stable_vert = (vertical_speed >= STABLE_VERTICAL_SPEED_MIN) & (vertical_speed <= STABLE_VERTICAL_SPEED_MAX) 
            # extend the stability at the end of the altitude threshold through to landing
            stable_vert[altitude < 50] = stable_vert[index_at_50]
            stable &= stable_vert.filled(True)
            
            #== 8. Engine Power (N1) ==
            self.array[_slice][stable] = 8
            # TODO: Patch this value depending upon aircraft type
            STABLE_N1_MIN = 45  # %
            STABLE_EPR_MIN = 1.1
            eng_minimum = STABLE_EPR_MIN if eng_epr else STABLE_N1_MIN
            stable_engine = (engine >= eng_minimum)
            stable_engine |= (altitude > 1000)  # Only use in altitude band below 1000 feet
            # extend the stability at the end of the altitude threshold through to landing
            stable_engine[altitude < 50] = stable_engine[index_at_50]
            stable &= stable_engine.filled(True)
            
            # TODO: Use Engine TPR instead of EPR if available.

            #== 9. Stable ==
            # Congratulations; whatever remains in this approach is stable!
            self.array[_slice][stable] = 9

        #endfor
        return


class StickShaker(MultistateDerivedParameterNode):
    '''
    This accounts for the different types of stick shaker system. Where two
    systems are recorded the results are OR'd to make a single parameter which
    operates in response to either system triggering. Hence the removal of
    automatic alignment of the signals.
    '''

    align = False
    values_mapping = {
        0: '-',
        1: 'Shake',
    }

    @classmethod
    def can_operate(cls, available):
        return ('Stick Shaker (L)' in available or \
                'Shaker Activation' in available)

    def derive(self, shake_l=M('Stick Shaker (L)'),
               shake_r=M('Stick Shaker (R)'),
               shake_act=M('Shaker Activation')):
        if shake_l and shake_r:
            self.array = np.ma.logical_or(shake_l.array, shake_r.array)
            self.frequency , self.offset = shake_l.frequency, shake_l.offset
        
        elif shake_l:
            # Named (L) but in fact (L) and (R) are or'd together at the DAU.
            self.array, self.frequency, self.offset = \
                shake_l.array, shake_l.frequency, shake_l.offset
        
        elif shake_act:
            self.array, self.frequency, self.offset = \
                shake_act.array, shake_act.frequency, shake_act.offset

        else:
            raise NotImplementedError


class ThrustReversers(MultistateDerivedParameterNode):
    '''
    A single parameter with multi-state mapping as below.
    '''

    # We are interested in all stowed, all deployed or any other combination.
    # The mapping "In Transit" is used for anything other than the fully
    # established conditions, so for example one locked and the other not is
    # still treated as in transit.
    values_mapping = {
        0: 'Stowed',
        1: 'In Transit',
        2: 'Deployed',
    }

    @classmethod
    def can_operate(cls, available):
        return all_of((
            'Eng (1) Thrust Reverser (L) Deployed',
            'Eng (1) Thrust Reverser (L) Unlocked',
            'Eng (1) Thrust Reverser (R) Deployed',
            'Eng (1) Thrust Reverser (R) Unlocked',
            'Eng (2) Thrust Reverser (L) Deployed',
            'Eng (2) Thrust Reverser (L) Unlocked',
            'Eng (2) Thrust Reverser (R) Deployed',
            'Eng (2) Thrust Reverser (R) Unlocked',
        ), available) or all_of((
            'Eng (1) Thrust Reverser Unlocked',
            'Eng (1) Thrust Reverser Deployed',
            'Eng (2) Thrust Reverser Unlocked',
            'Eng (2) Thrust Reverser Deployed',
        ), available) or all_of((
            'Eng (1) Thrust Reverser In Transit',
            'Eng (1) Thrust Reverser Deployed',
            'Eng (2) Thrust Reverser In Transit',
            'Eng (2) Thrust Reverser Deployed',
        ), available)

    def derive(self,
            e1_dep_all=M('Eng (1) Thrust Reverser Deployed'),
            e1_dep_lft=M('Eng (1) Thrust Reverser (L) Deployed'),
            e1_dep_rgt=M('Eng (1) Thrust Reverser (R) Deployed'),
            e1_ulk_all=M('Eng (1) Thrust Reverser Unlocked'),
            e1_ulk_lft=M('Eng (1) Thrust Reverser (L) Unlocked'),
            e1_ulk_rgt=M('Eng (1) Thrust Reverser (R) Unlocked'),
            e1_tst_all=M('Eng (1) Thrust Reverser In Transit'),
            e2_dep_all=M('Eng (2) Thrust Reverser Deployed'),
            e2_dep_lft=M('Eng (2) Thrust Reverser (L) Deployed'),
            e2_dep_rgt=M('Eng (2) Thrust Reverser (R) Deployed'),
            e2_ulk_all=M('Eng (2) Thrust Reverser Unlocked'),
            e2_ulk_lft=M('Eng (2) Thrust Reverser (L) Unlocked'),
            e2_ulk_rgt=M('Eng (2) Thrust Reverser (R) Unlocked'),
            e2_tst_all=M('Eng (2) Thrust Reverser In Transit'),
            e3_dep_all=M('Eng (3) Thrust Reverser Deployed'),
            e3_dep_lft=M('Eng (3) Thrust Reverser (L) Deployed'),
            e3_dep_rgt=M('Eng (3) Thrust Reverser (R) Deployed'),
            e3_ulk_all=M('Eng (3) Thrust Reverser Unlocked'),
            e3_ulk_lft=M('Eng (3) Thrust Reverser (L) Unlocked'),
            e3_ulk_rgt=M('Eng (3) Thrust Reverser (R) Unlocked'),
            e3_tst_all=M('Eng (3) Thrust Reverser In Transit'),
            e4_dep_all=M('Eng (4) Thrust Reverser Deployed'),
            e4_dep_lft=M('Eng (4) Thrust Reverser (L) Deployed'),
            e4_dep_rgt=M('Eng (4) Thrust Reverser (R) Deployed'),
            e4_ulk_all=M('Eng (4) Thrust Reverser Unlocked'),
            e4_ulk_lft=M('Eng (4) Thrust Reverser (L) Unlocked'),
            e4_ulk_rgt=M('Eng (4) Thrust Reverser (R) Unlocked'),
            e4_tst_all=M('Eng (4) Thrust Reverser In Transit'),):

        deployed_params = (e1_dep_all, e1_dep_lft, e1_dep_rgt, e2_dep_all,
                           e2_dep_lft, e2_dep_rgt, e3_dep_all, e3_dep_lft,
                           e3_dep_rgt, e4_dep_all, e4_dep_lft, e4_dep_rgt)

        deployed_stack = vstack_params_where_state(*[(d, 'Deployed') for d in deployed_params])

        unlocked_params = (e1_ulk_all, e1_ulk_lft, e1_ulk_rgt, e2_ulk_all,
                           e2_ulk_lft, e2_ulk_rgt, e3_ulk_all, e3_ulk_lft,
                           e3_ulk_rgt, e4_ulk_all, e4_ulk_lft, e4_ulk_rgt)

        array = np_ma_zeros_like(deployed_stack[0])
        stacks = [deployed_stack,]

        if any(unlocked_params):
            unlocked_stack = vstack_params_where_state(*[(p, 'Unlocked') for p in unlocked_params])
            array = np.ma.where(unlocked_stack.any(axis=0), 1, array)
            stacks.append(unlocked_stack)

        array = np.ma.where(deployed_stack.any(axis=0), 1, array)
        array = np.ma.where(deployed_stack.all(axis=0), 2, array)
        # update with any transit params
        if any((e1_tst_all, e2_tst_all, e3_tst_all, e4_tst_all)):
            transit_stack = vstack_params_where_state(
                (e1_tst_all, 'In Transit'), (e2_tst_all, 'In Transit'),
                (e3_tst_all, 'In Transit'), (e4_tst_all, 'In Transit'),
            )
            array = np.ma.where(transit_stack.any(axis=0), 1, array)
            stacks.append(transit_stack)

        mask_stack = np.ma.concatenate(stacks, axis=0)

        # mask indexes with greater than 50% masked values
        mask = np.ma.where(mask_stack.mask.sum(axis=0).astype(float)/len(mask_stack)*100 > 50, 1, 0)
        self.array = array
        self.array.mask = mask


class TAWSAlert(MultistateDerivedParameterNode):
    '''
    Merging all available TAWS alert signals into a single parameter for
    subsequent monitoring.
    '''
    name = 'TAWS Alert'
    values_mapping = {
        0: '-',
        1: 'Alert'}

    @classmethod
    def can_operate(cls, available):
        return any_of(['TAWS Caution Terrain',
                       'TAWS Caution',
                       'TAWS Dont Sink',
                       'TAWS Glideslope'
                       'TAWS Predictive Windshear',
                       'TAWS Pull Up',
                       'TAWS Sink Rate',
                       'TAWS Terrain',
                       'TAWS Terrain Warning Amber',
                       'TAWS Terrain Pull Up',
                       'TAWS Terrain Warning Red',
                       'TAWS Too Low Flap',
                       'TAWS Too Low Gear',
                       'TAWS Too Low Terrain',
                       'TAWS Windshear Warning',
                       ],
                      available)

    def derive(self, airs=S('Airborne'),
               taws_caution_terrain=M('TAWS Caution Terrain'),
               taws_caution=M('TAWS Caution'),
               taws_dont_sink=M('TAWS Dont Sink'),
               taws_glideslope=M('TAWS Glideslope'),
               taws_predictive_windshear=M('TAWS Predictive Windshear'),
               taws_pull_up=M('TAWS Pull Up'),
               taws_sink_rate=M('TAWS Sink Rate'),
               taws_terrain_pull_up=M('TAWS Terrain Pull Up'),
               taws_terrain_warning_amber=M('TAWS Terrain Warning Amber'),
               taws_terrain_warning_red=M('TAWS Terrain Warning Red'),
               taws_terrain=M('TAWS Terrain'),
               taws_too_low_flap=M('TAWS Too Low Flap'),
               taws_too_low_gear=M('TAWS Too Low Gear'),
               taws_too_low_terrain=M('TAWS Too Low Terrain'),
               taws_windshear_warning=M('TAWS Windshear Warning')):

        params_state = vstack_params_where_state(
            (taws_caution_terrain, 'Caution'),
            (taws_caution, 'Caution'),
            (taws_dont_sink, 'Warning'),
            (taws_glideslope, 'Warning'),
            (taws_predictive_windshear, 'Caution'),
            (taws_predictive_windshear, 'Warning'),
            (taws_pull_up, 'Warning'),
            (taws_sink_rate, 'Warning'),
            (taws_terrain_pull_up, 'Warning'),
            (taws_terrain_warning_amber, 'Warning'),
            (taws_terrain_warning_red, 'Warning'),
            (taws_terrain, 'Warning'),
            (taws_too_low_flap, 'Warning'),
            (taws_too_low_gear, 'Warning'),
            (taws_too_low_terrain, 'Warning'),
            (taws_windshear_warning, 'Warning'),
        )
        res = params_state.any(axis=0)

        self.array = np_ma_masked_zeros_like(params_state[0])
        if airs:
            for air in airs:
                self.array[air.slice] = res[air.slice]

<<<<<<< HEAD
                
=======

class TAWSDontSink(MultistateDerivedParameterNode):
    name = 'TAWS Dont Sink'
    
    values_mapping = {
        0: '-',
        1: 'Warning',
    }
    
    @classmethod
    def can_operate(cls, available):
        return ('TAWS (L) Dont Sink' in available) or \
               ('TAWS (R) Dont Sink' in available)
    
    def derive(self, taws_l_dont_sink=M('TAWS (L) Dont Sink'),
               taws_r_dont_sink=M('TAWS (R) Dont Sink')):
        self.array = vstack_params_where_state(
            (taws_l_dont_sink, 'Warning'),
            (taws_r_dont_sink, 'Warning'),
        ).any(axis=0)


class TAWSGlideslopeCancel(MultistateDerivedParameterNode):
    name = 'TAWS Glideslope Cancel'
    
    values_mapping = {
        0: '-',
        1: 'Cancel',
    }
    
    @classmethod
    def can_operate(cls, available):
        return ('TAWS (L) Glideslope Cancel' in available) or \
               ('TAWS (R) Glideslope Cancel' in available)
    
    def derive(self, taws_l_gs=M('TAWS (L) Glideslope Cancel'),
               taws_r_gs=M('TAWS (R) Glideslope Cancel')):
        self.array = vstack_params_where_state(
            (taws_l_gs, 'Cancel'),
            (taws_r_gs, 'Cancel'),
        ).any(axis=0)


class TAWSTooLowGear(MultistateDerivedParameterNode):
    name = 'TAWS Too Low Gear'
        
    values_mapping = {
        0: '-',
        1: 'Warning',
    }
    
    @classmethod
    def can_operate(cls, available):
        return ('TAWS (L) Too Low Gear' in available) or \
               ('TAWS (R) Too Low Gear' in available)
    
    def derive(self, taws_l_gear=M('TAWS (L) Too Low Gear'),
               taws_r_gear=M('TAWS (R) Too Low Gear')):
        self.array = vstack_params_where_state(
            (taws_l_gear, 'Warning'),
            (taws_r_gear, 'Warning'),
        ).any(axis=0)


class TakeoffConfigurationWarning(MultistateDerivedParameterNode):
    '''
    Merging all available Takeoff Configuration Warning signals into a single
    parameter for subsequent monitoring.
    '''
    values_mapping = {
        0: '-',
        1: 'Warning',
    }
    
    @classmethod
    def can_operate(cls, available):
        return any_of(['Takeoff Configuration Stabilizer Warning',
                       'Takeoff Configuration Parking Brake Warning',
                       'Takeoff Configuration Flap Warning',
                       'Takeoff Configuration Gear Warning',
                       'Takeoff Configuration Rudder Warning',
                       'Takeoff Configuration Spoiler Warning'],
                      available)
    
    def derive(self, stabilizer=M('Takeoff Configuration Stabilizer Warning'),
               parking_brake=M('Takeoff Configuration Parking Brake Warning'),
               flap=M('Takeoff Configuration Flap Warning'),
               gear=M('Takeoff Configuration Gear Warning'),
               rudder=M('Takeoff Configuration Rudder Warning'),
               spoiler=M('Takeoff Configuration Rudder Warning')):
        params_state = vstack_params_where_state(
            (stabilizer, 'Warning'),
            (parking_brake, 'Warning'),
            (flap, 'Warning'),
            (gear, 'Warning'),
            (rudder, 'Warning'),
            (spoiler, 'Warning'))
        self.array = params_state.any(axis=0)


class TCASFailure(MultistateDerivedParameterNode):
    name = 'TCAS Failure'
        
    values_mapping = {
        0: '-',
        1: 'Failed',
    }
    
    @classmethod
    def can_operate(cls, available):
        return ('TCAS (L) Failure' in available) or \
               ('TCAS (R) Failure' in available)
    
    def derive(self, tcas_l_failure=M('TCAS (L) Failure'),
               tcas_r_failure=M('TCAS (R) Failure')):
        self.array = vstack_params_where_state(
            (tcas_l_failure, 'Failed'),
            (tcas_r_failure, 'Failed'),
        ).any(axis=0)
>>>>>>> 1cc831a4
<|MERGE_RESOLUTION|>--- conflicted
+++ resolved
@@ -1626,9 +1626,6 @@
             for air in airs:
                 self.array[air.slice] = res[air.slice]
 
-<<<<<<< HEAD
-                
-=======
 
 class TAWSDontSink(MultistateDerivedParameterNode):
     name = 'TAWS Dont Sink'
@@ -1747,5 +1744,4 @@
         self.array = vstack_params_where_state(
             (tcas_l_failure, 'Failed'),
             (tcas_r_failure, 'Failed'),
-        ).any(axis=0)
->>>>>>> 1cc831a4
+        ).any(axis=0)