import logging
import numpy as np

from analysis_engine import settings
from analysis_engine.settings import CONTROL_FORCE_THRESHOLD

from analysis_engine.node import (KeyPointValue, KeyPointValueNode, KPV, KTI,
                                  P, S)
from analysis_engine.library import (coreg, duration, index_at_value, max_abs_value,
                                     max_continuous_unmasked, max_value,
                                     min_value, repair_mask, 
                                     slice_samples, subslice)


class Airspeed1000To500FtMax(KeyPointValueNode):
    def derive(self, speed=P('Airspeed'), alt_aal=P('Altitude AAL')):
        self.create_kpvs_within_slices(speed.array,
                                       alt_aal.slices_from_to(1000, 500),
                                       max_value)


class Airspeed2000To30FtMin(KeyPointValueNode):
    def derive(self, speed=P('Airspeed'), alt_aal=P('Altitude AAL')):
            self.create_kpvs_within_slices(speed.array,
                                           alt_aal.slices_from_to(2000, 30),
                                           min_value)


class Airspeed35To50FtMax(KeyPointValueNode):
    def derive(self, speed=P('Airspeed'), alt_aal=P('Altitude AAL')):
            self.create_kpvs_within_slices(speed.array,
                                           alt_aal.slices_from_to(500, 50),
                                           max_value) 


class Airspeed50To1000FtMax(KeyPointValueNode):
    def derive(self, speed=P('Airspeed'), alt_aal=P('Altitude AAL')):
            self.create_kpvs_within_slices(speed.array,
                                           alt_aal.slices_from_to(50, 1000),
                                           max_value) 

class Airspeed400To1500FtMin(KeyPointValueNode):
    def derive(self, speed=P('Airspeed'), alt_aal=P('Altitude AAL')):
            self.create_kpvs_within_slices(speed.array,
                                           alt_aal.slices_from_to(400, 1500),
                                           min_value)


class Airspeed400To50FtMax(KeyPointValueNode):
    def derive(self, speed=P('Airspeed'), alt_aal=P('Altitude AAL')):
            self.create_kpvs_within_slices(speed.array,
                                           alt_aal.slices_from_to(500, 50),
                                           max_value)


class Airspeed500To50FtMax(KeyPointValueNode):
    def derive(self, speed=P('Airspeed'), alt_aal=P('Altitude AAL')):
            self.create_kpvs_within_slices(speed.array,
                                           alt_aal.slices_from_to(500, 50),
                                           max_value) 


class AirspeedAtLiftoff(KeyPointValueNode):
    '''
    DJ suggested TailWindAtLiftoff would complement this parameter when used
    for 'Speed high at liftoff' events.
    '''
    def derive(self, airspeed=P('Airspeed'), liftoffs=KTI('Liftoff')):
        self.create_kpvs_at_ktis(airspeed.array, liftoffs)


class AirspeedAtTouchdown(KeyPointValueNode):
    def derive(self, airspeed=P('Airspeed'), touchdowns=KTI('Touchdown')):
        self.create_kpvs_at_ktis(airspeed.array, touchdowns)


class AirspeedMax(KeyPointValueNode):
    def derive(self, speed=P('Airspeed'), airs=S('Airborne')):
        # For commented version, see GlideslopeDeviation1500To1000FtMax
        self.create_kpvs_within_slices(speed.array, airs, max_value)
            

class HeadingAtTakeoff(KeyPointValueNode):
    def derive(self, toffs=KTI('Fast'), 
               head=P('Heading Continuous')):
        for toff in toffs:
            toff_head = np.ma.median(
                head.array[toff.slice.start-5:toff.slice.start+5])
            # Scanning 10 seconds around this point allows for short periods of
            # corrupt data during the takeoff run.
            self.create_kpv(toff.slice.start, toff_head%360.0)

"""

TODO: Can we omit this ?!?

class AltitudeAtTakeoff(KeyPointValueNode):
    def derive(self, takeoffs=S('Takeoff'), head=P('Heading Continuous'), 
               accel=P('Acceleration Forwards')):
        for toff in takeoffs:
            peak_accel_index, value = max_value(accel.array, toff.slice)
            toff_head = head.array.data[peak_accel_index] #TODO: What if data is masked on this value, use nearest valid by repairing mask?
            self.create_kpv(peak_accel_index, toff_head%360.0)

            
class AltitudeAtLiftoff(KeyPointValueNode):
    # Taken at the point of liftoff although there will be pressure errors at
    # this point. The reason for computing this is unclear as we calculate
    # Altitude AAL based upon the 35ft phase transition altitude.
    def derive(self, alt_std=P('Altitude STD'), liftoffs=KTI('Liftoff')):
        self.create_kpvs_at_ktis(alt_std.array, liftoffs)

    
class AltitudeAtLanding(KeyPointValueNode):
    def derive(self, lands=KTI('Touchdown'), alt_std=P('Altitude Std')):
        for land in lands:
            self.create_kpv(land.index, alt_std[land.index])
"""
class AltitudeAtTouchdown(KeyPointValueNode):
    def derive(self, alt_std=P('Altitude STD'), touchdowns=KTI('Touchdown')):
        self.create_kpvs_at_ktis(alt_std.array, touchdowns)


class AutopilotEngaged1AtLiftoff(KeyPointValueNode):
    name = 'Autopilot Engaged 1 At Liftoff'
    def derive(self, autopilot=KTI('Autopilot Engaged 1'),
               liftoffs=P('Liftoff')):
        self.create_kpvs_at_ktis(autopilot.array, liftoffs)


class AutopilotEngaged2AtLiftoff(KeyPointValueNode):
    name = 'Autopilot Engaged 2 At Liftoff'
    def derive(self, autopilot=KTI('Autopilot Engaged 2'),
               liftoffs=P('Liftoff')):
        self.create_kpvs_at_ktis(autopilot.array, liftoffs)


class AutopilotEngaged1AtTouchdown(KeyPointValueNode):
    name = 'Autopilot Engaged 1 At Touchdown'
    def derive(self, autopilot=KTI('Autopilot Engaged 1'),
               touchdowns=P('Touchdown')):
        self.create_kpvs_at_ktis(autopilot.array, touchdowns)


class AutopilotEngaged2AtTouchdown(KeyPointValueNode):
    name = 'Autopilot Engaged 2 At Touchdown'
    def derive(self, autopilot=KTI('Autopilot Engaged 2'),
               touchdowns=P('Touchdown')):
        self.create_kpvs_at_ktis(autopilot.array, touchdowns)

class ControlColumnStiffnessMax(KeyPointValueNode):
    """
    The control force and displacement of the flying controls should follow a
    predictable relationship. This parameter is included to identify
    stiffness in the controls in flight.

    TODO:
    Boeing parameter names need improving    
    CC FORCE (PITCH CWS FOREIGN)
    CC FORCE (PITCH CWS LOCAL)
    
    CW FORCE (ROLL CWS)
    
    RUD PEDAL FORCE
    
    Also Rudder pedal force conversion forumla is "bust"
    
    """
    def derive(self, force=P('CC FORCE (PITCH CWS LOCAL)'),
               disp = P('CONTROL COLUMN POSN - CAPT'),
               fast=S('Fast')):
        # We only test during high speed operation to avoid "testing" the
        # full and free movements before flight.
        for speedy in fast:
            # We look for forces above a threshold to detect manual input.
            # This is better than looking for movement, as in the case of
            # stiff controls there is more force but less movement, hence
            # using a movement threshold will tend to be suppressed in the
            # cases we are looking to detect.
            moves = np.ma.clump_unmasked(
                np.ma.masked_less(np.ma.abs(force.array),
                                  CONTROL_FORCE_THRESHOLD))
            for move in moves:
                if slice_samples(move) < 5:
                    break
                corr, slope, off = \
                    coreg(force.array[move], indep_var=disp.array[move], force_zero=True)
                if corr>0.5:  # This checks the data looks sound.
                    self.create_kpv(move.start, slope)
                    # FIXME: I only want to keep the maximum this flight.
        

class GoAroundAltitude(KeyPointValueNode):
    def derive(self, gas=KTI('Go Around'),
                alt_std=P('Altitude AAL'),
                alt_rad=P('Altitude Radio')):
        for ga in gas:
            if alt_rad:
                pit = np.ma.min(alt_rad.array[ga.index])
            else:
                pit = np.ma.min(alt_std.array[ga.index])
            self.create_kpv(pit)
         

class HeadingAtLanding(KeyPointValueNode):
    """
    The landing has been found already, including and the flare and a little
    of the turn off the runway. We take the heading at the point of maximum
    deceleration, as this should lie between the touchdown when the aircraft
    may be drifting and the turnoff which could be at high speed, but should
    be at a gentler deceleration.
    """
    def derive(self, lands=KTI('Landing Peak Deceleration'), 
               head=P('Heading Continuous')):
        for land in lands:
            land_head = np.ma.median(
                head.array[land.index-5:land.index+5])
            # Scanning 10 seconds around this point allows for short periods of
            # corrupt data during the takeoff run.
            self.create_kpv(land.index, land_head%360.0)


class HeadingAtLowPointOnApproach(KeyPointValueNode):
    """
    The approach phase has been found already. Here we take the heading at
    the lowest point reached in the approach. This may not be a go-around, if
    the aircraft did not climb 500ft before the next approach to landing.
    """
    def derive(self, head=P('Heading Continuous'),
               lands=KTI('Approach And Landing Lowest')):
        self.create_kpvs_at_ktis(head.array, lands)


class HeadingAtTakeoff(KeyPointValueNode):
    """
    We take the heading at the point of maximum acceleration, as this should 
    be a point where the aircraft is lined up well on the centreline.
    """
    def derive(self, toffs=KTI('Takeoff Peak Acceleration'), 
               head=P('Heading Continuous')):
        for toff in toffs:
            toff_head = np.ma.median(
                head.array[toff.index-5:toff.index+5])
            # Scanning 10 seconds around this point allows for short periods of
            # corrupt data during the takeoff run.
            self.create_kpv(toff.index, toff_head%360.0)


class LatitudeAtLanding(KeyPointValueNode):
    def derive(self, lat=P('Latitude Smoothed'), lands=KTI('Landing Peak Deceleration')):
        '''
        While storing this is redundant due to geo-locating KeyPointValues, it is
        used in multiple Nodes to simplify their implementation.
        '''    
        self.create_kpvs_at_ktis(lat.array, lands)
            

class LongitudeAtLanding(KeyPointValueNode):
    def derive(self, lon=P('Longitude Smoothed'), lands=KTI('Landing Peak Deceleration')):
        '''
        While storing this is redundant due to geo-locating KeyPointValues, it is
        used in multiple Nodes to simplify their implementation.
        '''       
        self.create_kpvs_at_ktis(lon.array, lands)


class LatitudeAtTakeoff(KeyPointValueNode):
    '''
    While storing this is redundant due to geo-locating KeyPointValues, it is
    used in multiple Nodes to simplify their implementation.
    '''    
    def derive(self, lat=P('Latitude'),
               takeoffs=KTI('Takeoff Peak Acceleration')):
        self.create_kpvs_at_ktis(lat.array, takeoffs)


class LongitudeAtTakeoff(KeyPointValueNode):
    '''
    While storing this is redundant due to geo-locating KeyPointValues, it is
    used in multiple Nodes to simplify their implementation.
    '''    
    def derive(self, lon=P('Longitude'),
               takeoffs=KTI('Takeoff Peak Acceleration')):
        self.create_kpvs_at_ktis(lon.array, takeoffs)


class LatitudeAtTakeoff(KeyPointValueNode):
    def derive(self, lat=P('Latitude Smoothed'), 
               toffs=KTI('Takeoff Peak Acceleration')):
        self.create_kpvs_at_ktis(lat.array, toffs)
            

class LongitudeAtTakeoff(KeyPointValueNode):
    def derive(self, lon=P('Longitude Smoothed'),
               toffs=KTI('Takeoff Peak Acceleration')):
        self.create_kpvs_at_ktis(lon.array, toffs)
            

class ILSFrequencyOnApproach(KeyPointValueNode):
    """
    The period when the aircraft was continuously established on the ILS and
    descending to the minimum point on the approach is already defined as a
    flight phase. This KPV just picks up the frequency tuned at that point.
    """
    name='ILS Frequency On Approach' #  Set here to ensure "ILS" in uppercase.
    def derive(self, establishes=S('ILS Localizer Established'),
              lowest=KTI('Approach And Landing Lowest Point'),
              ils_frq=P('ILS Frequency')):
        
        for established in establishes:
            # For the final period of operation of the ILS during this
            # approach, the ILS frequency was:
            freq=np.ma.median(ils_frq.array[established.slice])
            # Note median picks the value most commonly recorded, so allows
            # for some masked values and perhaps one or two rogue values.

            # Identify the KPV as relating to the start of this ILS approach
            self.create_kpv(established.slice.start, freq)
            

class LatitudeAtLowPointOnApproach(KeyPointValueNode):
    def derive(self, lat=P('Latitude Smoothed'), 
               lands=KTI('Approach And Landing Lowest')):
        self.create_kpvs_at_ktis(lat.array, lands)
            

class LongitudeAtLowPointOnApproach(KeyPointValueNode):
    def derive(self, lon=P('Longitude Smoothed'), 
               lands=KTI('Approach And Landing Lowest')):
        self.create_kpvs_at_ktis(lon.array, lands)
   
   
class FlapAtLiftoff(KeyPointValueNode):
    def derive(self, flap=P('Flap'), liftoffs=KTI('Liftoff')):
        self.create_kpvs_at_ktis(flap.array, liftoffs)
    

class AccelerationNormalFtTo35FtMax(KeyPointValueNode): # Q: Name?
    def derive(self, norm_g=P('Acceleration Normal'), alt_rad=P('Altitude Radio')):
        return NotImplemented


class AccelerationNormalAirborneMax(KeyPointValueNode):
    def derive(self, accel=P('Acceleration Normal'), airborne=S('Airborne')):
        self.create_kpvs_within_slices(accel.array, airborne, max_value)


class AccelerationLongitudinalPeakTakeoff(KeyPointValueNode):
    def derive(self, takeoff=S('Takeoff'),
               accel=P('Acceleration Longitudinal')):
        self.create_kpvs_within_slices(accel.array, takeoff, max_value)


class DecelerationLongitudinalPeakLanding(KeyPointValueNode):
    def derive(self, landing=S('Landing'),
               accel=P('Acceleration Longitudinal')):
        self.create_kpvs_within_slices(accel.array, landing, min_value)


class AccelerationNormalAirborneMin(KeyPointValueNode):
    def derive(self, accel=P('Acceleration Normal'), airborne=S('Airborne')):
        self.create_kpvs_within_slices(accel.array, airborne, min_value)


'''
class Pitch35To400FtMax(KeyPointValueNode):
    def derive(self, pitch=P('Pitch'), alt_rad=P('Altitude Radio')):
        return NotImplemented
'''


class AltitudeWithFlapsMax(KeyPointValueNode):
    #TODO: TESTS
    """
    FIXME: It's max Altitude not Max Flaps
    """
    def derive(self, flap=P('Flap'), alt_std=P('Altitude STD')):
        flap_set = np.ma.masked_less_equal(flap.array, 0)
        index, value = max_value(alt_std.array | flap_set)
        self.create_kpv(index, value)
        
        
class MACHMax(KeyPointValueNode):
    name = 'MACH Max'
    def derive(self, mach=P('MACH'), fast=S('Fast')):
        self.create_kpvs_within_slices(mach.array, fast, max_value)


class AltitudeAtMACHMax(KeyPointValueNode):
    name = 'Altitude At MACH Max'
    def derive(self, alt_std=P('Altitude STD'), max_mach=KPV('MACH Max')):
        # Aligns Altitude to MACH to ensure we have the most accurate
        # altitude reading at the point of Maximum MACH
        self.create_kpvs_at_kpvs(alt_std.array, max_mach)


class GroundSpeedOnGroundMax(KeyPointValueNode):
    def derive(self, groundspeed=P('Groundspeed'), on_grounds=S('On Ground')):
        self.create_kpvs_within_slices(groundspeed.array, on_grounds, max_value)


class FlapAtTouchdown(KeyPointValueNode):
    def derive(self, flap=P('Flap'), touchdowns=KTI('Touchdown')):
        self.create_kpvs_at_ktis(flap.array, touchdowns)


#################
# TODO: Review whether Engine measurements should be overall or for sections 
# in flight (e.g. split by airborne / on ground?)

class EngEGTMax(KeyPointValueNode):
    name = 'Eng EGT Max'
    def derive(self, eng=P('Eng (*) EGT Max')):
        index, value = max_value(eng.array)
        self.create_kpv(index, value)


class EngN10FtToFL100Max(KeyPointValueNode):
    '''TODO: Test.'''
    name = 'Eng N1 0 Ft To FL100 Max'
    def derive(self, eng=P('Eng (*) N1 Max'), alt_std=P('Altitude STD')):
        self.create_kpvs_within_slices(eng.array,
                                       alt_std.slices_from_to(0, 10000),
                                       max_value)


class EngEPR0FtToFL100Max(KeyPointValueNode):
    '''TODO: Test.'''
    name = 'Eng EPR 0 Ft To FL100 Max'
    def derive(self, eng=P('Eng (*) EPR Max'), alt_std=P('Altitude STD')):
        self.create_kpvs_within_slices(eng.array,
                                       alt_std.slices_from_to(0, 10000),
                                       max_value)


class EngTorque0FtToFL100Max(KeyPointValueNode):
    '''TODO: Test.'''
    name = 'Eng Torque 0 Ft To FL100 Max'
    def derive(self, eng=P('Eng (*) Torque Max'), alt_std=P('Altitude STD')):
        self.create_kpvs_within_slices(eng.array,
                                       alt_std.slices_from_to(0, 10000),
                                       max_value)


class EngEPR500FtToTouchdownMin(KeyPointValueNode):
    name = 'Eng EPR 500 Ft To Touchdown Min'
    def derive(self, eng=P('Eng (*) EPR Min'), alt_aal=P('Altitude AAL')):
        self.create_kpvs_within_slices(eng.array,
                                       alt_aal.slices_from_to(500, 0),
                                       min_value)

class EngN1500FtToTouchdownMin(KeyPointValueNode):
    name = 'Eng N1 500 Ft To Touchdown Min'
    def derive(self, eng=P('Eng (*) N1 Min'), alt_aal=P('Altitude AAL')):
        self.create_kpvs_within_slices(eng.array,
                                       alt_aal.slices_from_to(500, 0),
                                       min_value)


class EngTorque500FtToTouchdownMax(KeyPointValueNode):
    def derive(self, eng=P('Eng (*) Torque Max'), alt_aal=P('Altitude AAL')):
        self.create_kpvs_within_slices(eng.array,
                                       alt_aal.slices_from_to(500, 0),
                                       min_value)


class EngTorque500FtToTouchdownMin(KeyPointValueNode):
    def derive(self, eng=P('Eng (*) Torque Min'), alt_aal=P('Altitude AAL')):
        self.create_kpvs_within_slices(eng.array,
                                       alt_aal.slices_from_to(500, 0),
                                       min_value)
        

class Eng_N1MaxDurationUnder60PercentAfterTouchdown(KeyPointValueNode): ##was named: EngN1CooldownDuration
    """
    Max duration N1 below 60% after Touchdown for engine cooldown. Using 60%
    allows for cooldown after use of Reverse Thrust.
    
    Evaluated for each engine to account for single engine taxi-in.
    
    Note: Assumes that all Engines are recorded at the same frequency.
    
    TODO: Eng_Stop KTI
    TODO: Similar KPV for duration between engine under 60 percent and engine shutdown
    """
    NAME_FORMAT = "Eng (%(eng_num)d) N1 Max Duration Under 60 Percent After Touchdown"
    NAME_VALUES = {'eng_num': [1,2,3,4]}
    
    @classmethod
    def can_operate(cls, available):
        if 'Touchdown' in available\
           and 'Eng (*) Stop' in available\
           and ('Eng (1) N1' in available\
                or 'Eng (2) N1' in available\
                or 'Eng (3) N1' in available\
                or 'Eng (4) N1' in available):
            return True
        else:
            return False
    
    def derive(self, 
               eng1=P('Eng (1) N1'),
               eng2=P('Eng (2) N1'),
               eng3=P('Eng (3) N1'),
               eng4=P('Eng (4) N1'),
               tdwn=KTI('Touchdown'), engines_stop=KTI('Eng (*) Stop')):
                
        for eng_num, eng in enumerate((eng1,eng2,eng3,eng4), start=1):
            if eng is None:
                continue # engine not available on this aircraft
            eng_stop = engines_stop.get(name='Eng (%d) Stop' % eng_num)
            if not eng_stop:
                #Q: Should we measure until the end of the flight anyway? (probably not)
                logging.debug("Engine %d did not stop on this flight, cannot measure KPV", eng_num)
                continue
            
            eng_array = repair_mask(eng.array)
            eng_below_60 = np.ma.masked_greater(eng_array, 60)
            # measure duration between final touchdown and engine stop
            touchdown_to_stop_slice = max_continuous_unmasked(
                eng_below_60, slice(tdwn[-1].index, eng_stop[0].index))
            if touchdown_to_stop_slice:
                #TODO future storage of slice: self.slice = touchdown_to_stop_slice
                touchdown_to_stop_duration = (touchdown_to_stop_slice.stop - \
                                        touchdown_to_stop_slice.start) / self.hz
                self.create_kpv(touchdown_to_stop_slice.start,duration, eng_num=eng_num)
            else:
                # create KPV of 0 seconds
                self.create_kpv(eng_stop[0].index, 0.0, eng_num=eng_num)
        
        
class EngN1Max(KeyPointValueNode):
    name = 'Eng N1 Max'
    def derive(self, eng=P('Eng (*) N1 Max')):
        index, value = max_value(eng.array)
        self.create_kpv(index, value)

class EngN2Max(KeyPointValueNode):
    name = 'Eng N2 Max'
    def derive(self, eng=P('Eng (*) N2 Max')):
        index, value = max_value(eng.array)
        self.create_kpv(index, value)

class EngOilTempMax(KeyPointValueNode):
    name = 'Eng Oil Temp Max'
    def derive(self, eng=P('Eng (*) Oil Temp Max')):
        index, value = max_value(eng.array)
        self.create_kpv(index, value)


class EngVibN1Max(KeyPointValueNode):
    name = 'Eng Vib N1 Max'
    ##def derive(self, eng=P('Eng (*) Vib N1 Max'), fast=S('Fast')):
        ##for sect in fast:
            ##index, value = max_value(eng.array, sect.slice)
            ##self.create_kpv(index, value)
            
    def derive(self, eng=P('Eng (*) Vib N1 Max')):
        index, value = max_value(eng.array)
        self.create_kpv(index, value)
            
            
class EngVibN2Max(KeyPointValueNode):
    name = 'Eng Vib N2 Max'
    ##def derive(self, eng=P('Eng (*) Vib N2 Max'), fast=S('Fast')):
        ##for sect in fast:
            ##index, value = max_value(eng.array, sect.slice)
            ##self.create_kpv(index, value)
            
    def derive(self, eng=P('Eng (*) Vib N2 Max')):
        index, value = max_value(eng.array)
        self.create_kpv(index, value)
            
            
class FuelQtyAirborneMin(KeyPointValueNode):
    def derive(self, fuel=P('Fuel Qty'), airborne=S('Airborne')):
        self.create_kpvs_within_slices(fuel.array, airborne, min_value)


class MagneticHeadingAtLiftOff(KeyPointValue):
    """ Shouldn't this be difference between aircraft heading and runway heading???
    """
    def derive(self, heading=P('Magnetic Heading'), liftoff=KTI('Liftoff')):
        return NotImplemented


class MagneticHeadingAtTouchdown(KeyPointValue):
    """ Shouldn't this be difference between aircraft heading and runway heading???
    """
    def derive(self, heading=P('Magnetic Heading'), touchdown=KTI('Touchdown')):
        return NotImplemented
    
# TODO: Trouble with naming these
#class LatgOnGround??
#class Pitch rate (from 2 degrees of pitch?) to 35 feet minimum

    
'''Shortcut: copy n paste below!
(KeyPointValueNode):
    dependencies = []
    def derive(self, params):
        return NotImplemented
'''

##########################################
# KPV from DJ's Code

class AccelerationNormalMax(KeyPointValueNode):
    def derive(self, acc_norm=P('Acceleration Normal')):
        index, value = max_value(acc_norm.array)
        self.create_kpv(index, value)


class AccelerationNormalMax(KeyPointValueNode):
    def derive(self, acc_norm=P('Acceleration Normal')):
        index, value = max_value(acc_norm.array)
        self.create_kpv(index, value)


class RateOfClimbHigh(KeyPointValueNode):
    '''
    .. TODO:: testcases
    '''
    def derive(self, rate_of_climb=P('Rate Of Climb'),
               climbing=S('Climbing')):
        #TODO: Merge with below RateOfDescentMax accepting a flightphase arg
        for climb in climbing:
            duration = climb.slice.stop - climb.slice.start
            if duration > settings.CLIMB_OR_DESCENT_MIN_DURATION:
                index, value = max_value(rate_of_climb.array, climb.slice)
                self.create_kpv(index, value)


class RateOfDescentHigh(KeyPointValueNode):
    '''
    .. TODO:: testcases
    '''
    def derive(self, rate_of_climb=P('Rate Of Climb'),
               descending=S('Descending')):
        for descent in descending:
            duration = descent.slice.stop - descent.slice.start
            if duration > settings.CLIMB_OR_DESCENT_MIN_DURATION:
                index, value = min_value(rate_of_climb.array, descent.slice)
                self.create_kpv(index, value)

"""
Not needed if we retain high ROD and keep many highs - max must be one of these... DJ

class RateOfDescentMax(KeyPointValueNode):
    '''
    .. TODO:: testcases ??? 
    '''
    # Minimum period of a descent for testing against thresholds (reduces number of KPVs computed in turbulence)
    DESCENT_MIN_DURATION = 10
    
    def derive(self, rate_of_climb=P('Rate Of Climb'), descents=S('Descent')):
        for descent in descents:
            duration = (descent.slice.stop - descent.slice.start) / self.frequency
            if duration > self.DESCENT_MIN_DURATION:
                index, value = min_value(rate_of_climb.array, descent.slice)
                self.create_kpv(index, value)
"""             
    
                
class AirspeedLevelFlightMax(KeyPointValueNode):
    def derive(self, airspeed=P('Airspeed'), level_flight=S('Level Flight')):
        for sect in level_flight:
            #TODO: Move LEVEL_FLIGHT_MIN_DURATION to LevelFlight
            #FlightPhaseNode so that only stable level flights are reported.
            duration = (sect.slice.stop - sect.slice.start)/self.frequency
            if duration > settings.LEVEL_FLIGHT_MIN_DURATION:
                # stable level flight
                index, value = max_value(airspeed.array, sect.slice)
                self.create_kpv(index, value)
            else:
                logging.debug("Level flight duration too short to create KPV")


class AccelerationNormalDuringTakeoffMax(KeyPointValueNode):
    def derive(self, acceleration_normal=P('Acceleration Normal'),
               takeoffs=S('Takeoff')):
        self.create_kpvs_within_slices(acceleration_normal.array, takeoffs,
                                       max_value)

        
class AltitudeMax(KeyPointValueNode):
    def derive(self, alt_std=P('Altitude STD'), airs=S('Airborne')):
        self.create_kpvs_within_slices(alt_std.array, airs, max_value)


# FIXME: Bounced Landing name duplicated between KPV and Section!
class BouncedLanding(KeyPointValueNode):
    def derive(self, bounced_landing=S('Bounced Landing Section')):
        return NotImplemented


class RateOfDescent500FtToTouchdownMax(KeyPointValueNode):
    def derive(self, roc=P('Rate Of Climb'), alt_aal=P('Altitude AAL')):
        self.create_kpvs_within_slices(roc.array, 
                                       alt_aal.slices_from_to(500, 0),
                                       min_value)


class RateOfDescent1000To500FtMax(KeyPointValueNode):
    def derive(self, roc=P('Rate Of Climb'),alt_aal=P('Altitude AAL')):
        self.create_kpvs_within_slices(roc.array,
                                       alt_aal.slices_from_to(1000, 500),
                                       min_value)


class RateOfDescent1000To50FtMax(KeyPointValueNode):
    def derive(self, roc=P('Rate Of Climb'),alt_aal=P('Altitude AAL')):
        self.create_kpvs_within_slices(roc.array,
                                       alt_aal.slices_from_to(1000, 50),
                                       min_value)


class RateOfDescent2000To1000FtMax(KeyPointValueNode):
    def derive(self, roc=P('Rate Of Climb'), alt_aal=P('Altitude AAL')):
        self.create_kpvs_within_slices(roc.array,
                                       alt_aal.slices_from_to(2000, 1000),
                                       min_value)


class DontSinkWarning(KeyPointValueNode):
    def derive(self, gpws_dont_sink=P("GPWS Don't Sink")):
        return NotImplemented


class HeightAtConfigChangeLiftoffTo3500FtMin(KeyPointValueNode):
    #TODO: TESTS
    
    # This is height at FIRST config change - KPV is MIN(Height) at config change
    def derive(self, flap=P('Flap'), alt_aal=P('Altitude AAL')):
        # use .diff and declare the heights at those indexes
        for this_slice in alt_aal.slices_from_to(0, 3500):
            # find where flap changes
            change_indexes = np.ma.where(np.ma.diff(flap.array))[0]
            if len(change_indexes):
                # create at first change
                self.create_kpv(change_indexes[0], alt_aal[change_indexes[0]])


class EngEGTTakeoffMax(KeyPointValueNode):
    name = 'Eng EGT Takeoff Max'
    def derive(self, eng_egt=P('Eng (*) EGT Max'), takeoffs=KTI('Takeoff')):
        self.create_kpvs_within_slices(eng_egt.array, takeoffs, max_value)


class GlideslopeWarning(KeyPointValueNode):
    def derive(self, gpws_glideslope=P('GPWS Glideslope')):
        return NotImplemented


class GlideslopeDeviationAbove1000FtMax(KeyPointValueNode):
    def derive(self, ils_glideslope=P('ILS Glideslope'),
               alt_aal = P('Altitude AAL')):
        self.create_kpvs_within_slices(ils_glideslope.array,
                                       alt_aal.slices_above(1000),
                                       max_abs_value) 


class GlideslopeDeviationBelow1000FtMax(KeyPointValueNode):
    def derive(self, ils_glideslope=P('ILS Glideslope'),
               alt_aal = P('Altitude AAL')):
        self.create_kpvs_within_slices(ils_glideslope.array,
                                       alt_aal.slices_below(1000),
                                       max_abs_value) 

class GlideslopeDeviation1000To150FtMax(KeyPointValueNode):
    def derive(self, ils_glideslope=P('ILS Glideslope'),
               alt_aal = P('Altitude AAL')):
        self.create_kpvs_within_slices(ils_glideslope.array,
                                       alt_aal.slices_from_to(1000, 150),
                                       max_abs_value)  


class GlideslopeDeviation1500To1000FtMax(KeyPointValueNode):
    def derive(self, ils_glideslope=P('ILS Glideslope'),
               alt_aal = P('Altitude AAL')):
        # Find where the maximum (absolute) deviation occured and
        # store the actual value. We can do abs on the statistics to
        # normalise this, but retaining the sign will make it
        # possible to look for direction of errors at specific
        # airports.
        self.create_kpvs_within_slices(ils_glideslope.array,
                                       alt_aal.slices_from_to(1500, 1000),
                                       max_abs_value)            


class HeightAtGoAroundMin(KeyPointValueNode):
    def derive(self, alt=P('Altitude AAL'), go_around=KTI('Go Around')): 
        self.create_kpvs_at_ktis(alt.array, go_around)


class SinkRateWarning(KeyPointValueNode):
    def derive(self, gpws_sink_rate=P('GPWS Sink Rate')):
        return NotImplemented


class AccelerationNormal20FtToGroundMax(KeyPointValueNode):
    name = 'Acceleration Normal 20 Ft To Ground Max' # not required?
    def derive(self, acceleration_normal=P('Acceleration Normal'),
               alt_aal=P('Altitude AAL')):
        # Q: Is from 20 Ft to 0 Ft of Alt AAL the same as '20 Ft To Ground'?
        self.create_kpvs_within_slices(acceleration_normal.array,
                                       alt_aal.slices_from_to(20, 0),
                                       max_value)


class HeadingDeviation100KtsToFtMax(KeyPointValueNode):
    #TODO: Rename - 100Kts to Ft is not clear
    def derive(self, head_mag=P('Heading Magnetic'), airspeed=P('Airspeed'),
               liftoff=KTI('Liftoff')):
        return NotImplemented


class HeightMinsToTouchdown(KeyPointValueNode):
    #TODO: TESTS
    #Q: Review and improve this technique of building KPVs on KTIs.
    from analysis_engine.key_time_instances import MinsToTouchdown
    NAME_FORMAT = "Height " + MinsToTouchdown.NAME_FORMAT
    NAME_VALUES = MinsToTouchdown.NAME_VALUES
    
    def derive(self, t_tdwns=KTI('Mins To Touchdown'), alt=P('Altitude AAL')):
        for t_tdwn in t_tdwns:
            #WARNING: This assumes Mins time will be the first value and only two digit
            # TODO: Confirm *.array is correct (DJ)
            self.create_kpv(t_tdwn.index, alt.array[t_tdwn.index], time=int(t_tdwn.name[:2]))
            
# See HeightMinsToTouchdown
##class Height1MinToTouchdown(KeyPointValueNode):
    ##def derive(self, altitude_aal=P('Altitude AAL'),
               ##_1_min_to_touchdown=KTI('1 Min To Touchdown')):
        ##return NotImplemented

# See HeightMinsToTouchdown
##class Height2MinToTouchdown(KeyPointValueNode):
    ##def derive(self, altitude_aal=P('Altitude AAL'),
               ##_2_min_to_touchdown=KTI('2 Min To Touchdown')):
        ##return NotImplemented


class HeightLost1000To2000FtMax(KeyPointValueNode):
    def derive(self, alt_aal=P('Altitude AAL')):
        return NotImplemented


class HeightLost50To1000Max(KeyPointValueNode):
    def derive(self, alt_aal=P('Altitude AAL')):
        return NotImplemented


class AccelerationLateralOnGroundMax(KeyPointValueNode):
    def derive(self, acc_lat=P('Acceleration Lateral'),
               on_grounds=S('On Ground')):
        self.create_kpvs_within_slices(acc_lat.array, on_grounds, max_value)


class EngN13000FtToTouchdownMax(KeyPointValueNode):
    name = 'Eng N1 3000 Ft To Touchdown Max'
    def derive(self, eng=P('Eng (*) N1 Max'), alt_aal=P('Altitude AAL')):
        self.create_kpvs_within_slices(eng.array,
                                       alt_aal.slices_from_to(3000, 0),
                                       max_value)


class EngN1TakeoffMax(KeyPointValueNode):
    name = 'Eng N1 Takeoff Max'
    def derive(self, eng_n1_max=P('Eng (*) N1 Max'), liftoffs=KTI('Liftoff')):
        self.create_kpvs_at_ktis(eng_n1_max.array, liftoffs)


class FlapAtGearSelectedDown(KeyPointValueNode):
    #TODO: TESTS
    #NB: flap put as primary parameter as if we use Flap the step will be aligned!
    def derive(self, flap=P('Flap'), gear_sel_down=KTI('Gear Selected Down')):
        self.create_kpvs_at_ktis(flap.array, gear_sel_down)


class HeightAtConfigChange1500FtToTouchdownMin(KeyPointValueNode):
    def derive(self, flap=P('Flap'), alt_aal=P('Altitude AAL')):
        return NotImplemented
        #diff = np.ma.ediff1d(flap.array, to_begin=[0])
        #for this_slice in alt_aal.slices_from_to(1500, 0):
            #changes = alt_aal[diff][this_slice]
            #min(changes)
            #index, value = max_value(eng.array, this_slice)
            #self.create_kpv(index, value)


class SuspectedLevelBust(KeyPointValueNode):
    def derive(self, level_bust=S('Level Bust')):
        return NotImplemented


class LocalizerDeviation1000To150FtMax(KeyPointValueNode):
    def derive(self, ils_loc=P('ILS Localizer'),
               alt_aal = P('Altitude AAL')):
        # For commented version, see GlideslopeDeviation1500To1000FtMax
        for this_period in alt_aal.slices_from_to(1000, 150):
            begin = this_period.start
            end = this_period.stop
            index = np.ma.argmax(np.ma.abs(ils_loc.array[begin:end]))
            when = begin + index
            value = ils_loc.array[when]
            self.create_kpv(when, value)


class LocalizerDeviation1500To1000FtMax(KeyPointValueNode):
    def derive(self, ils_loc=P('ILS Localizer'),
               alt_aal = P('Altitude AAL')):
        # For commented version, see GlideslopeDeviation1500To1000FtMax
        for this_period in alt_aal.slices_from_to(1500, 1000):
            begin = this_period.start
            end = this_period.stop
            if alt_aal.array[begin] > alt_aal.array[end-1]:
                index = np.ma.argmax(np.ma.abs(ils_loc.array[begin:end]))
                when = begin + index
                value = ils_loc.array[when]
                self.create_kpv(when, value)


class Flare20FtToTouchdown(KeyPointValueNode):
    def derive(self, alt_rad=P('Altitude Radio'), alt_aal=P('Altitude AAL')):
        return NotImplemented
        


class LowPowerLessThan500Ft10Sec(KeyPointValueNode):
    #TODO: TESTS
    #Q: N1 Minimum or N1 Average
    def derive(self, eng_n1_min=P('Eng (*) N1 Minimum'), alt=P('Altitude AAL')):
        eng_clipped = duration(eng_n1_min.array, 10, eng_n1_min.hz)
        for alt_slice in alt.slices_from_to(500, 0):
            # clip to 10 secs
            index, value = min_value(eng_clipped, alt_slice)
            self.create_kpv(index, value)


class LowPowerInFinalApproach10Sec(KeyPointValueNode):
    #Q: N1 Minimum or N1 Average (as above)
    def derive(self, eng_avg=P('Eng (*) N1 Average'), fin_apps=S('Final Approach')):
        return NotImplemented
    
    
class GroundspeedRTOMax(KeyPointValueNode):
    name = 'Groundspeed RTO Max'
    def derive(self, groundspeed=P('Groundspeed'),
               rejected_takeoff=S('Rejected Takeoff')):
        return NotImplemented


class EngN2Cycles(KeyPointValueNode):
    def derive(self, eng_n2=P('Eng (*) N2 Avg')):
        return NotImplemented


class EngOilPressMax(KeyPointValueNode):
    #TODO: TESTS
    name = 'Eng Oil Press Max'
    def derive(self, eng_oil_press=P('Eng (*) Oil Press Max')):
        index, value = max_value(eng_oil_press)
        self.create_kpv(index, value)
        

class EngOilPressMin(KeyPointValueNode):
    #TODO: TESTS
    name = 'Eng Oil Press Min'
    def derive(self, eng_oil_press=P('Eng (*) Oil Press Min')):
        index, value = min_value(eng_oil_press)
        self.create_kpv(index, value)


class FuelQtyAtLiftoff(KeyPointValueNode):
    def derive(self, fuel_qty=P('Fuel Qty'), liftoffs=KTI('Liftoff')):
        self.create_kpvs_at_ktis(fuel_qty.array, liftoffs)


class FuelQtyAtTouchdown(KeyPointValueNode):
    def derive(self, fuel_qty=P('Fuel Qty'), touchdowns=KTI('Touchdown')):
        self.create_kpvs_at_ktis(fuel_qty.array, touchdowns)


class GrossWeightAtLiftoff(KeyPointValueNode):
    def derive(self, gross_weight=P('Gross Weight'), liftoffs=KTI('Liftoff')):
        self.create_kpvs_at_ktis(gross_weight.array, liftoffs)


class GrossWeightAtTouchdown(KeyPointValueNode):
    def derive(self, gross_weight=P('Gross Weight'),
               touchdowns=KTI('Touchdown')):
        self.create_kpvs_at_ktis(gross_weight.array, touchdowns)


class PitchCycles(KeyPointValueNode):
    #TODO: Review which period to reset the pitch cycles by (15 minute period?)
    def derive(self, pitch=P('Pitch')):
        return NotImplemented


class Pitch5FtToTouchdownMax(KeyPointValueNode):
    def derive(self, pitch=P('Pitch'), alt_aal=P('Altitude AAL')):
        self.create_kpvs_within_slices(pitch.array,
                                       alt_aal.slices_from_to(5, 0), max_value)

class Pitch1000To100FtMax(KeyPointValueNode):
    def derive(self, pitch=P('Pitch'), alt_aal=P('Altitude AAL')):
        self.create_kpvs_within_slices(pitch.array,
                                       alt_aal.slices_from_to(1000, 100),
                                       max_value)


class PitchAtLiftoff(KeyPointValueNode):
    def derive(self, pitch=P('Pitch'), liftoffs=KTI('Liftoff')):
        self.create_kpvs_at_ktis(pitch.array, liftoffs)


class PitchDuringFinalApproachMin(KeyPointValueNode):
    def derive(self, pitch=P('Pitch'), final_approaches=S('Final Approach')):
        self.create_kpvs_within_slices(pitch.array, final_approaches, min_value)


class PitchDuringTakeoffMax(KeyPointValueNode):
    def derive(self, pitch=P('Pitch'), takeoffs=S('Takeoff')):
        self.create_kpvs_within_slices(pitch.array, takeoffs, max_value)


class PitchAtTouchdown(KeyPointValueNode):
    def derive(self, pitch=P('Pitch'), touchdowns=KTI('Touchdown')):
        self.create_kpvs_at_ktis(pitch.array, touchdowns)


class Pitch1000To100FtMin(KeyPointValueNode):
    def derive(self, pitch=P('Pitch'), alt_aal=P('Altitude AAL')):
        self.create_kpvs_within_slices(pitch.array,
                                       alt_aal.slices_from_to(1000, 100),
                                       min_value)


class Pitch20FtToTouchdownMin(KeyPointValueNode):
    def derive(self, pitch=P('Pitch'), alt_aal=P('Altitude AAL')):
        self.create_kpvs_within_slices(pitch.array,
                                       alt_aal.slices_from_to(20, 0), min_value)


class Pitch35To400FtMax(KeyPointValueNode):
    def derive(self, pitch=P('Pitch'), alt_aal=P('Altitude AAL')):
        self.create_kpvs_within_slices(pitch.array,
                                       alt_aal.slices_from_to(35, 400),
                                       max_value)


class Pitch35To400FtMin(KeyPointValueNode):
    def derive(self, pitch=P('Pitch'), alt_aal=P('Altitude AAL')):
        self.create_kpvs_within_slices(pitch.array,
                                       alt_aal.slices_from_to(35, 400),
                                       min_value)


class PitchRate35To1500FtMax(KeyPointValueNode):
    def derive(self, pitch_rate=P('Pitch Rate'), alt_aal=P('Altitude AAL')):
        self.create_kpvs_within_slices(pitch_rate.array,
                                       alt_aal.slices_from_to(35, 1500),
                                       max_value)


class PitchRateDuringTakeoffMin(KeyPointValueNode):
    def derive(self, pitch_rate=P('Pitch Rate'), takeoffs=S('Takeoff')):
        self.create_kpvs_within_slices(pitch_rate.array, takeoffs, min_value)


class PitchRateDuringTakeoffMax(KeyPointValueNode):
    def derive(self, pitch_rate=P('Pitch Rate'), takeoffs=S('Takeoff')):
        self.create_kpvs_within_slices(pitch_rate.array, takeoffs, max_value)


<<<<<<< HEAD
"""
class PitchRateFrom2DegreesOfPitchTo35FtMin(KeyPointValueNode):
    #TODO: TESTS
    def derive(self, pitch_rate=P('Pitch Rate'), pitch=P('Pitch'), 
               alt_aal=P('Altitude AAL')):
        for this_slice in alt_aal.slices_from_to(0, 35):
            # Endpoint closing allows for the case where the aircraft is at
            # more than 2 deg of pitch at takeoff.
            pitch_2_deg = index_at_value(pitch.array, 2, 
                                         this_slice, endpoint='closing') - this_slice.start
            pitch_2_slice = subslice(this_slice, slice(pitch_2_deg,None,1))
            
            index, value = min_value(pitch_rate.array, pitch_2_slice)
            self.create_kpv(index, value)
"""    
=======
# Commenting to get process_flight working temporarily.
#class PitchRateFrom2DegreesOfPitchTo35FtMin(KeyPointValueNode):
    ##TODO: TESTS
    #def derive(self, pitch_rate=P('Pitch Rate'), pitch=P('Pitch'), 
               #alt_aal=P('Altitude AAL')):
        #for this_slice in alt_aal.slices_from_to(0, 35):
            #pitch_2_deg = index_at_value(pitch.array, 2, this_slice)
            #pitch_2_slice = subslice(this_slice, slice(pitch_2_deg,None,1))
            #index, value = min_value(pitch_rate.array, pitch_2_slice)
            #self.create_kpv(index, value)
>>>>>>> ea16299a


class PowerOnWithSpeedbrakesDeployedDuration(KeyPointValueNode):
    def derive(self, eng_n1_average=P('Eng (*) N1 Avg'),
               speedbrake=P('Speedbrake')):
        return NotImplemented


class PullUpWarning(KeyPointValueNode):
    def derive(self, gpws_pull_up=P('GPWS Pull Up')):
        return NotImplemented


class RollCycles1000FtToTouchdownMax(KeyPointValueNode):
    def derive(self, roll=P('Roll'), alt_aal=P('Altitude AAL')):
        return NotImplemented


class RollAbove1000FtMax(KeyPointValueNode):
    def derive(self, roll=P('Roll'), alt_aal=P('Altitude AAL')):
        self.create_kpvs_within_slices(roll.array, alt_aal.slices_above(1000),
                                       max_abs_value)

class RollAbove1500FtMax(KeyPointValueNode):
    def derive(self, roll=P('Roll'), alt_aal=P('Altitude AAL')):
        self.create_kpvs_within_slices(roll.array, alt_aal.slices_above(1500),
                                       max_abs_value)


class RollBelow20FtMax(KeyPointValueNode):
    def derive(self, roll=P('Roll'), alt_aal=P('Altitude AAL')):
        self.create_kpvs_within_slices(roll.array, alt_aal.slices_below(20),
                                       max_abs_value)


class RollBetween100And500FtMax(KeyPointValueNode):
    def derive(self, roll=P('Roll'), alt_aal=P('Altitude AAL')):
        self.create_kpvs_within_slices(roll.array,
                                       alt_aal.slices_between(100, 500),
                                       max_abs_value)


class RollBetween500And1500FtMax(KeyPointValueNode):
    def derive(self, roll=P('Roll'), alt_aal=P('Altitude AAL')):
        self.create_kpvs_within_slices(roll.array,
                                       alt_aal.slices_between(500, 1500),
                                       max_abs_value)


class RudderReversalAbove50Ft(KeyPointValueNode):
    def derive(self, rudder_reversal=P('Rudder Reversal'),
               alt_aal=P('Altitude AAL')):
        # Q: Should this be Max or Min?
        return NotImplemented


class AirspeedWithGearSelectedDownMax(KeyPointValueNode):
    def derive(self, airspeed=P('Airspeed'),
               gear_sel_down=P('Gear Selected Down')):
        '''
        Expects 'Gear Selected Down' to be a discrete parameter.
        '''
        # Mask values where gear_sel_down != 1.
        airspeed.array[gear_sel_down.array != 1] = np.ma.masked
        value, index = max_value(airspeed.array)
        self.create_kpv(index, value)


class AirspeedAtGearSelectedDown(KeyPointValueNode):
    # Q: Does this mean a KPV will be created on switching the discrete from 0
    # to 1?
    def derive(self, airspeed=P('Airspeed'),
               gear_sel_down=P('Gear Selected Down')):
        return NotImplemented


class AirspeedAtGearSelectedUp(KeyPointValueNode):
    # Q: Does this mean a KPV will be created on switching the discrete from 0
    # to 1?
    def derive(self, airspeed=P('Airspeed'), gear_sel_up=P('Gear Selected Up')):
        return NotImplemented


class TaxiSpeedTurning(KeyPointValueNode):
    def derive(self, groundspeed=P('Groundspeed'), on_ground=S('On Ground'), turning=S('Turning')):
        return NotImplemented


class TaxiSpeedStraight(KeyPointValueNode):
    # TODO: Decide on parameter. Can use groundspeed, but amended to ...along
    #       track to ensure derived parameter call.
    def derive(self, groundspeed=P('Groundspeed Along Track'), on_ground=S('On Ground'), rot=P('Rate Of Turn')):
        return NotImplemented


class AirspeedMinusVref500FtToTouchdownMax(KeyPointValueNode):
    def derive(self, airspeed_minus_vref=P('Airspeed Minus Vref'),
               alt_aal=P('Altitude AAL')):
        self.create_kpvs_within_slices(airspeed_minus_vref.array,
                                       alt_aal.slices_from_to(500, 0),
                                       max_value)


class AirspeedWithFlapMax(KeyPointValueNode):
    NAME_FORMAT = "Airspeed With Flap %(flap)d Max"
    NAME_VALUES = {'flap': range(0,46,1)}
    #Q: Is it required to have a KPV of "Flap 0 Max"
    def derive(self, flap=P('Flap'), airspeed=P('Airspeed')):
        for flap_setting in np.ma.unique(flap.array):
            if np.ma.is_masked(flap_setting):
                # ignore masked values
                continue
            spd_with_flap = np.ma.copy(airspeed.array)
            # apply flap mask
            spd_with_flap.mask = np.ma.mask_or(airspeed.array.mask, flap.array.mask)
            spd_with_flap[flap.array != flap_setting] = np.ma.masked
            #TODO: Check logical OR is sensible for all values (probably ok as airspeed will always be higher than max flap setting!)
            index, value = max_value(spd_with_flap)
            self.create_kpv(index, value, flap=flap_setting)


class AirspeedMinusVrefAtTouchdown(KeyPointValueNode):
    def derive(self, airspeed=P('Airspeed Minus Vref'), tdwns=KTI('Touchdown')):
        self.create_kpvs_at_ktis(airspeed.array, tdwns)


class AirspeedBelow3000FtMax(KeyPointValueNode):
    def derive(self, airspeed=P('Airspeed'), alt_aal=P('Altitude AAL')):
        for this_slice in alt_aal.slices_below(3000):
            index, value = max_value(airspeed.array, this_slice)
            self.create_kpv(index, value)


class AirspeedBetween90SecToTouchdownAndTouchdownMax(KeyPointValueNode):
    def derive(self, sec_to_touchdown=KTI('Secs To Touchdown'), airspeed=P('Airspeed')):
        for _90_sec in sec_to_touchdown.get(name='90 Secs To Touchdown'):
            # we're 90 seconds from touchdown
            tdwn = _90_sec.index + 90 * self.frequency
            index, value = max_value(airspeed.array, slice(_90_sec.index, tdwn))
            self.create_kpv(index, value)


class AirspeedMinusV2AtLiftoff(KeyPointValueNode):
    name = 'Airspeed Minus V2 At Liftoff'
    def derive(self, airspeed=P('Airspeed Minus V2'), liftoffs=KTI('Liftoff')):
        self.create_kpvs_at_ktis(airspeed.array, liftoffs)
        
        
class AirspeedMinusV235To400FtMin(KeyPointValueNode):
    name = 'Airspeed Minus V2 35 To 400 Ft Min'
    def derive(self, airspeed=P('Airspeed Minus V2'), alt_aal=P('Altitude AAL')):
        self.create_kpvs_within_slices(airspeed.array,
                                       alt_aal.slices_from_to(35, 400),
                                       min_value)


class AirspeedMinusV2400To1500FtMin(KeyPointValueNode):
    name = 'Airspeed Minus V2 400 To 1500 Ft Min'
    def derive(self, airspeed=P('Airspeed Minus V2'), alt_aal=P('Altitude AAL')):
        self.create_kpvs_within_slices(airspeed.array,
                                       alt_aal.slices_from_to(400, 1500),
                                       min_value)


class AirspeedMinusVrefBetween2MinutesToTouchdownAndTouchdownMin(KeyPointValueNode):
    #TODO: TESTS
    def derive(self, mins_to_touchdown=KTI('Mins To Touchdown'), 
               airspeed=P('Airspeed Minus Vref')):
        for _2_min in mins_to_touchdown.get(name='2 Mins To Touchdown'):
            # add 2 mins to find touchdown
            tdwn = _2_min.index + 2 * 60 * self.frequency
            index, value = min_value(airspeed.array, slice(_2_min.index, tdwn))
            self.create_kpv(index, value)

            
class SpeedbrakesDeployed1000To25Ft(KeyPointValueNode):
    def derive(self, speedbrake=P('Speedbrake'), alt_aal=P('Altitude AAL')):
        return NotImplemented


class FlapWithSpeedbrakesDeployedMax(KeyPointValueNode):
    #TODO: TESTS
    def derive(self, flap=P('Flap'), speedbrake=P('Speedbrake')):
        # mask all values where speedbrake isn't deployed
        # assumes that Speedbrake == 0 is not_deployed
        flap.array[speedbrake.array == 0] = np.ma.masked
        index, value = max_value(flap.array)
        self.create_kpv(index, value)


class StickShakerActivated(KeyPointValueNode):
    def derive(self, stick_shaker=P('Stick Shaker')):
        return NotImplemented


class GPWSTerrainWarning(KeyPointValueNode):
    name = 'GPWS Terrain Warning'
    def derive(self, gpws_terrain=P('GPWS Terrain')):
        return NotImplemented


class GPWSTerrainPullUpWarning(KeyPointValueNode):
    name = 'GPWS Terrain Pull Up Warning'
    def derive(self, gpws_terrain_pull_up=P('GPWS Terrain Pull Up')):
        return NotImplemented


class ThrottleCycles1000FtToTouchdownMax(KeyPointValueNode):
    def derive(self, thrust_lever=P('Throttle Lever')):
        return NotImplemented


class TooLowFlapWarning(KeyPointValueNode):
    def derive(self, gpws_too_low_flap=P('GPWS Too Low Flap'), flap=P('Flap')):
        return NotImplemented


class TooLowGearWarning(KeyPointValueNode):
    def derive(self, gpws_too_low_gear=P('GPWS Too Low Gear')):
        return NotImplemented


class GPWSTooLowTerrainWarning(KeyPointValueNode):
    name = 'GPWS Too Low Terrain Warning'
    def derive(self, gpws_too_low_terrain=P('GPWS Too Low Terrain')):
        return NotImplemented


class EngVibN1Above_XXXXX_Duration(KeyPointValueNode):
    def derive(self, eng_n_vib_n1=P('Eng (*) Vib N1 Max'),
               airborne=S('Airborne')):
        return NotImplemented


class EngVibN2Above_XXXXX_Duration(KeyPointValueNode):
    def derive(self, eng_vib_n2=P('Eng (*) Vib N2 Max'),
               airborne=S('Airborne')):
        return NotImplemented


class WindshearWarningBelow1500Ft(KeyPointValueNode):
    def derive(self, gpws_windshear=P('GPWS Windshear'),
               alt_aal=P('Altitude AAL')):
        return NotImplemented


class AirspeedBelowAltitudeMax(KeyPointValueNode):
    NAME_FORMAT = 'Airspeed Below %(altitude)d Ft Max'
    NAME_VALUES = {'altitude': [500, 3000, 7000]}
    
    def derive(self, alt_aal=P('Altitude AAL'), airspeed=P('Airspeed')):
        for alt in self.NAME_VALUES['altitude']:
            self.create_kpvs_within_slices(airspeed.array,
                                           alt_aal.slices_below(alt),
                                           max_value,
                                           altitude=alt)

class AirspeedBelowFL100Max(KeyPointValueNode):
    '''
    TODO: Test.
    '''
    name = 'Airspeed Below FL100 Max'
    def derive(self, alt_std=P('Altitude STD'), airspeed=P('Airspeed')):
        self.create_kpvs_within_slices(airspeed.array,
                                       alt_std.slices_below(10000),
                                       max_value)
<|MERGE_RESOLUTION|>--- conflicted
+++ resolved
@@ -1075,8 +1075,6 @@
         self.create_kpvs_within_slices(pitch_rate.array, takeoffs, max_value)
 
 
-<<<<<<< HEAD
-"""
 class PitchRateFrom2DegreesOfPitchTo35FtMin(KeyPointValueNode):
     #TODO: TESTS
     def derive(self, pitch_rate=P('Pitch Rate'), pitch=P('Pitch'), 
@@ -1090,19 +1088,6 @@
             
             index, value = min_value(pitch_rate.array, pitch_2_slice)
             self.create_kpv(index, value)
-"""    
-=======
-# Commenting to get process_flight working temporarily.
-#class PitchRateFrom2DegreesOfPitchTo35FtMin(KeyPointValueNode):
-    ##TODO: TESTS
-    #def derive(self, pitch_rate=P('Pitch Rate'), pitch=P('Pitch'), 
-               #alt_aal=P('Altitude AAL')):
-        #for this_slice in alt_aal.slices_from_to(0, 35):
-            #pitch_2_deg = index_at_value(pitch.array, 2, this_slice)
-            #pitch_2_slice = subslice(this_slice, slice(pitch_2_deg,None,1))
-            #index, value = min_value(pitch_rate.array, pitch_2_slice)
-            #self.create_kpv(index, value)
->>>>>>> ea16299a
 
 
 class PowerOnWithSpeedbrakesDeployedDuration(KeyPointValueNode):
