import numpy as np

from utilities.geometry import midpoint

from analysis_engine.settings import (ACCEL_LAT_OFFSET_LIMIT,
                                      ACCEL_NORM_OFFSET_LIMIT,
                                      CLIMB_OR_DESCENT_MIN_DURATION,
                                      CONTROL_FORCE_THRESHOLD,
                                      FEET_PER_NM,
                                      GRAVITY_METRIC,
                                      HYSTERESIS_FPALT,
                                      KTS_TO_MPS,
                                      LEVEL_FLIGHT_MIN_DURATION,
                                      NAME_VALUES_DESCENT,
                                      NAME_VALUES_ENGINE,
                                      NAME_VALUES_FLAP)

from analysis_engine.node import KeyPointValueNode, KPV, KTI, P, S, A, M

from analysis_engine.library import (ambiguous_runway,
                                     bearings_and_distances,
                                     bump,
                                     clip, 
                                     coreg, 
                                     cycle_counter,
                                     cycle_finder,
                                     find_edges,
                                     find_edges_on_state_change,
                                     hysteresis,
                                     index_at_value,
                                     integrate,
                                     is_index_within_slice,
                                     is_index_within_sections,
                                     mask_inside_slices,
                                     mask_outside_slices,
                                     max_abs_value,
                                     max_continuous_unmasked, 
                                     max_value,
                                     min_value, 
                                     repair_mask,
                                     runway_length,
                                     np_ma_masked_zeros_like,
                                     peak_curvature,
                                     rate_of_change,
                                     runway_distance_from_end,
                                     shift_slices,
                                     slice_samples,
                                     slices_not,
                                     slices_overlap,
                                     slices_and,
                                     touchdown_inertial,
                                     value_at_index)


################################################################################
# Superclasses


class FlapOrConfigurationMaxOrMin(object):
    '''
    Abstract superclass.
    '''
    def flap_or_conf_max_or_min(self, conflap, airspeed, function, scope=None):
        '''
        Generic flap and conf event creation process.
        :param conflap: Conf or Flap data, restricted to detent settings.
        :type conflap: Numpy masked array, in conf values (floating point) or flap (degrees or %).
        :param airspeed: airspeed parameter
        :type airspeed: Numpy masked array
        :param function: function to be applied to the airspeed values
        :type function: 'max_value' or 'min_value'
        :param scope: Periods to restrict period to be monitored. Essential for minimum speed checks, otherwise all the results relate to taxi periods!
        :type scope: optional list of slices.
        
        :returns: Nothing. KPVs are created within the routine.
        '''
        if scope == []:
            return # Can't have an event if the scope is empty.
        
        if scope:
            scope_array = np_ma_masked_zeros_like(airspeed.array)
            for valid in scope:
                scope_array.mask[
                    int(valid.slice.start or 0):
                    int(valid.slice.stop or len(scope_array)) + 1] = False
                
        for conflap_setting in np.ma.unique(conflap.array):
            if conflap_setting == 0.0 or \
               np.ma.is_masked(conflap_setting):
                # ignore masked values
                continue
            spd_with_conflap = np.ma.copy(airspeed.array)
            # apply flap mask
            spd_with_conflap.mask = np.ma.mask_or(airspeed.array.mask,
                                                  conflap.array.mask)
            spd_with_conflap[conflap.array != conflap_setting] = np.ma.masked
            if scope:
                spd_with_conflap.mask = np.ma.mask_or(spd_with_conflap.mask,
                                                      scope_array.mask)
            #TODO: Check logical OR is sensible for all values (probably ok as
            #airspeed will always be higher than max flap setting!)
            index, value = function(spd_with_conflap)
            
            # Check we have a result to record. Note that most flap setting will
            # not be used in the climb, hence this is normal operation.
            if index and value:
                if conflap.name == 'Flap':
                    self.create_kpv(index, value, flap=conflap_setting)
                else:
                    self.create_kpv(index, value, conf=conflap_setting)


################################################################################


class AccelerationLateralAtTouchdown(KeyPointValueNode):
    '''
    Programmed at Goodyear office as a demonstration.
    '''
    def derive(self, acc=P('Acceleration Lateral Offset Removed'), tdwns=KTI('Touchdown')):
        for tdwn in tdwns:
            self.create_kpv(*bump(acc, tdwn))
        
    
class AccelerationLateralMax(KeyPointValueNode):
    @classmethod
    def can_operate(cls, available):
        '''
        This KPV has no inherent flight phase associated with it, but we can
        reasonably say that we are not interested in anything while the
        aircraft is stationary.
        '''
        return 'Acceleration Lateral Offset Removed' in available
    
    def derive(self, acc_lat=P('Acceleration Lateral Offset Removed'), gspd=P('Groundspeed')):
        if gspd:
            self.create_kpvs_within_slices(acc_lat.array,
                                       gspd.slices_above(5), max_abs_value)
        else:
            index, value = max_value(acc_lat.array)
            self.create_kpv(index, value)
    

class AccelerationLateralTaxiingStraightMax(KeyPointValueNode):
    '''
    Lateral acceleration while not turning is rarely an issue, so we compute
    only one KPV for taxi out and one for taxi in. The straight sections are
    identified by masking the turning phases and then testing the resulting
    data.
    '''
    def derive(self, acc_lat=P('Acceleration Lateral Offset Removed'), taxis=S('Taxiing'), 
               turns=S('Turning On Ground')):
        accel = np.ma.copy(acc_lat.array) # Prepare to change mask here.
        for turn in turns:
            accel[turn.slice]=np.ma.masked
        self.create_kpv_from_slices(accel, taxis, max_abs_value)
    

class AccelerationLateralTaxiingTurnsMax(KeyPointValueNode):
    '''
    Lateral acceleration while taxiing normally occurs in turns, and leads to
    wear on the undercarriage and discomfort for passengers. In extremis this
    can lead to taxiway excursions. Lateral acceleration is used in
    preference to groundspeed as this parameter is available on older
    aircraft and is directly related to comfort.
    '''
    def derive(self, acc_lat=P('Acceleration Lateral Offset Removed'), 
               turns=S('Turning On Ground')):
        self.create_kpvs_within_slices(acc_lat.array, turns, max_abs_value)


class AccelerationLongitudinalPeakTakeoff(KeyPointValueNode):
    '''
    This may be of interest where takeoff performance is an issue, though not
    normally monitored as a safety event.
    '''
    def derive(self, accel=P('Acceleration Longitudinal'),
               takeoff=S('Takeoff')):
        self.create_kpv_from_slices(accel.array, takeoff, max_value)


class AccelerationLongitudinalPeakLanding(KeyPointValueNode):
    '''
    This is an indication of severe braking and/or use of reverse thrust or
    reverse pitch.
    '''
    def derive(self, landing=S('Landing'),
               accel=P('Acceleration Longitudinal')):
        self.create_kpv_from_slices(accel.array, landing, max_value)

        
class AccelerationNormal20FtToFlareMax(KeyPointValueNode):
    def derive(self, acc_normal=P('Acceleration Normal Offset Removed'),
               alt_aal=P('Altitude AAL For Flight Phases')):
        self.create_kpvs_within_slices(acc_normal.array,
                                       alt_aal.slices_from_to(20, 5),
                                       max_value)

        
class AccelerationNormalAirborneFlapsUpMax(KeyPointValueNode):
    def derive(self, accel=P('Acceleration Normal Offset Removed'),
               flap=P('Flap'), airborne=S('Airborne')):
        # Mask data where the flaps are down
        acc_flap_up = np.ma.masked_where(flap.array>0.0, accel.array)
        self.create_kpv_from_slices(acc_flap_up, airborne, max_value)


class AccelerationNormalAirborneFlapsUpMin(KeyPointValueNode):
    def derive(self, accel=P('Acceleration Normal Offset Removed'),
               flap=P('Flap'), airborne=S('Airborne')):
        # Mask data where the flaps are down
        acc_flap_up = np.ma.masked_where(flap.array>0.0, accel.array)
        self.create_kpv_from_slices(acc_flap_up, airborne, min_value)


class AccelerationNormalAirborneFlapsDownMax(KeyPointValueNode):
    def derive(self, accel=P('Acceleration Normal Offset Removed'),
               flap=P('Flap'), airborne=S('Airborne')):
        # Mask data where the flaps are up
        acc_flap_up = np.ma.masked_where(flap.array==0.0, accel.array)
        self.create_kpv_from_slices(acc_flap_up, airborne, max_value)


class AccelerationNormalAirborneFlapsDownMin(KeyPointValueNode):
    def derive(self, accel=P('Acceleration Normal Offset Removed'),
               flap=P('Flap'), airborne=S('Airborne')):
        # Mask data where the flaps are up
        acc_flap_up = np.ma.masked_where(flap.array==0.0, accel.array)
        self.create_kpv_from_slices(acc_flap_up, airborne, min_value)


class AccelerationNormalAtLiftoff(KeyPointValueNode):
    '''
    This is a measure of the normal acceleration at the point of liftoff, and
    is related to the pitch rate at takeoff.
    '''
    def derive(self, acc=P('Acceleration Normal Offset Removed'),
               lifts=KTI('Liftoff')):
        for lift in lifts:
            self.create_kpv(*bump(acc, lift))


class AccelerationNormalAtTouchdown(KeyPointValueNode):
    '''
    This is the peak acceleration at landing, often used to identify hard
    landings for maintenance purposes.
    '''
    def derive(self, acc=P('Acceleration Normal Offset Removed'),
               tdwns=KTI('Touchdown')):
        for tdwn in tdwns:
            self.create_kpv(*bump(acc, tdwn))


class AccelerationNormalLiftoffTo35FtMax(KeyPointValueNode):
    def derive(self, acc=P('Acceleration Normal Offset Removed'),
               takeoffs=S('Takeoff')):
        self.create_kpvs_within_slices(acc.array, takeoffs, max_value)


class AccelerationNormalMax(KeyPointValueNode):
    @classmethod
    def can_operate(cls, available):
        '''
        This KPV has no inherent flight phase associated with it, but we can
        reasonably say that we are not interested in anything while the
        aircraft is stationary.
        '''
        return 'Acceleration Normal Offset Removed' in available
    
    def derive(self, acc_norm=P('Acceleration Normal Offset Removed'),
               moves=S('Mobile')):
        self.create_kpv_from_slices(acc_norm.array, moves, max_value)


class AccelerationNormalOffset(KeyPointValueNode):
    """
    This KPV computes the normal accelerometer datum offset. This allows for
    offsets that are sometimes found in these sensors which remain in service
    although outside the permitted accuracy of the signal.
    """
    def derive(self, acc=P('Acceleration Normal'), taxis=S('Taxiing')):
        total_sum = 0.0
        total_count = 0
        for taxi in taxis:
            unmasked_data = np.ma.compressed(acc.array[taxi.slice])
            count = len(unmasked_data)
            if count:
                total_count += count
                total_sum += np.sum(unmasked_data)
        if total_count>20:
            delta = total_sum/float(total_count) - 1.0
            if abs(delta) < ACCEL_NORM_OFFSET_LIMIT:
                self.create_kpv(0, delta + 1.0)
                
                
class AccelerationLateralOffset(KeyPointValueNode):
    """
    This KPV computes the lateral accelerometer datum offset, as for
    AccelerationNormalOffset.
    """
    def derive(self, acc=P('Acceleration Lateral'), taxis=S('Taxiing')):
        total_sum = 0.0
        total_count = 0
        for taxi in taxis:
            unmasked_data = np.ma.compressed(acc.array[taxi.slice])
            count = len(unmasked_data)
            if count:
                total_count += count
                total_sum += np.sum(unmasked_data)
        if total_count>20:
            delta = total_sum/float(total_count)
            if abs(delta) < ACCEL_LAT_OFFSET_LIMIT:
                self.create_kpv(0, delta)


################################################################################
# Airspeed


########################################
# Airspeed: General


class AirspeedMax(KeyPointValueNode):
    '''
    '''

    def derive(self, airspeed=P('Airspeed'), airborne=S('Airborne')):
        '''
        '''
        self.create_kpvs_within_slices(
            airspeed.array,
            airborne,
            max_value,
        )


# FIXME: Rename class to 'AirspeedFor3SecMax' to keep with naming convention!
class AirspeedMax3Sec(KeyPointValueNode):
    '''
    '''

    def derive(self, airspeed=P('Airspeed'), airborne=S('Airborne')):
        '''
        '''
        self.create_kpvs_within_slices(
            clip(airspeed.array, 3.0, airspeed.hz),
            airborne,
            max_value,
        )


class AirspeedCruiseMax(KeyPointValueNode):
    '''
    '''

    def derive(self, airspeed=P('Airspeed'), cruises=S('Cruise')):
        '''
        '''
        self.create_kpv_from_slices(airspeed.array, cruises, max_value)


class AirspeedCruiseMin(KeyPointValueNode):
    '''
    '''

    def derive(self, airspeed=P('Airspeed'), cruises=S('Cruise')):
        '''
        '''
        self.create_kpv_from_slices(airspeed.array, cruises, min_value)


########################################
# Airspeed: Climbing


class AirspeedAtLiftoff(KeyPointValueNode):
    '''
    A 'Tailwind At Liftoff' KPV would complement this KPV when used for 'Speed
    high at takeoff' events.
    '''

    def derive(self, airspeed=P('Airspeed'), liftoffs=KTI('Liftoff')):
        '''
        '''
        self.create_kpvs_at_ktis(airspeed.array, liftoffs)


# FIXME: Do we want to try and lose the 'In Takeoff' suffix?
class AirspeedAt35FtInTakeoff(KeyPointValueNode):
    '''
    '''

    def derive(self, airspeed=P('Airspeed'), takeoff=S('Takeoff')):
        '''
        '''
        first_takeoff = takeoff.get_first()
        if first_takeoff:
            # NOTE: stop_edge is the precise endpoint of the takeoff at 35ft,
            #       not rounded to the nearest integer index.
            index = first_takeoff.stop_edge
            self.create_kpv(index, value_at_index(airspeed.array, index))


class Airspeed35To1000FtMax(KeyPointValueNode):
    '''
    '''

    def derive(self, airspeed=P('Airspeed'),
            alt_aal=P('Altitude AAL For Flight Phases')):
        '''
        '''
        self.create_kpvs_within_slices(
            airspeed.array,
            alt_aal.slices_from_to(35, 1000),
            max_value,
        )


class Airspeed35To1000FtMin(KeyPointValueNode):
    '''
    '''

    def derive(self, airspeed=P('Airspeed'),
            alt_aal=P('Altitude AAL For Flight Phases')):
        '''
        '''
        self.create_kpvs_within_slices(
            airspeed.array,
            alt_aal.slices_from_to(35, 1000),
            min_value,
        )


class Airspeed1000To8000FtMax(KeyPointValueNode):
    '''
    '''

    def derive(self, airspeed=P('Airspeed'),
            alt_aal=P('Altitude AAL For Flight Phases')):
        '''
        '''
        self.create_kpv_from_slices(
            airspeed.array,
            alt_aal.slices_from_to(1000, 8000),
            max_value,
        )


class Airspeed8000To10000FtMax(KeyPointValueNode):
    '''
    '''

    def derive(self, airspeed=P('Airspeed'),
            alt_aal=P('Altitude AAL For Flight Phases')):
        '''
        '''
        self.create_kpv_from_slices(
            airspeed.array,
            alt_aal.slices_from_to(8000, 10000),
            max_value,
        )


########################################
# Airspeed: Descending


class Airspeed10000To8000FtMax(KeyPointValueNode):
    '''
    '''

    def derive(self, airspeed=P('Airspeed'),
            alt_aal=P('Altitude AAL For Flight Phases')):
        '''
        '''
        self.create_kpv_from_slices(
            airspeed.array,
            alt_aal.slices_from_to(10000, 8000),
            max_value,
        )


class Airspeed8000To5000FtMax(KeyPointValueNode):
    '''
    '''

    def derive(self, airspeed=P('Airspeed'),
            alt_aal=P('Altitude AAL For Flight Phases')):
        '''
        '''
        self.create_kpv_from_slices(
            airspeed.array,
            alt_aal.slices_from_to(8000, 5000),
            max_value,
        )


class Airspeed5000To3000FtMax(KeyPointValueNode):
    '''
    '''

    def derive(self, airspeed=P('Airspeed'),
            alt_aal=P('Altitude AAL For Flight Phases')):
        '''
        '''
        self.create_kpv_from_slices(
            airspeed.array,
            alt_aal.slices_from_to(5000, 3000),
            max_value,
        )


class Airspeed3000To1000FtMax(KeyPointValueNode):
    '''
    '''

    def derive(self, airspeed=P('Airspeed'),
            alt_aal=P('Altitude AAL For Flight Phases')):
        '''
        '''
        self.create_kpv_from_slices(
            airspeed.array,
            alt_aal.slices_from_to(3000, 1000),
            max_value,
        )


class Airspeed1000To500FtMax(KeyPointValueNode):
    '''
    '''

    def derive(self, airspeed=P('Airspeed'),
            alt_aal=P('Altitude AAL For Flight Phases')):
        '''
        '''
        self.create_kpvs_within_slices(
            airspeed.array,
            alt_aal.slices_from_to(1000, 500),
            max_value,
        )


class Airspeed1000To500FtMin(KeyPointValueNode):
    '''
    '''

    def derive(self, airspeed=P('Airspeed'),
            alt_aal=P('Altitude AAL For Flight Phases')):
        '''
        '''
        self.create_kpvs_within_slices(
            airspeed.array,
            alt_aal.slices_from_to(1000, 500),
            min_value,
        )


class Airspeed500To20FtMax(KeyPointValueNode):
    '''
    '''

    def derive(self, airspeed=P('Airspeed'),
            alt_aal=P('Altitude AAL For Flight Phases')):
        '''
        '''
        self.create_kpvs_within_slices(
            airspeed.array,
            alt_aal.slices_from_to(500, 20),
            max_value,
        )


class Airspeed500To20FtMin(KeyPointValueNode):
    '''
    '''

    def derive(self, airspeed=P('Airspeed'),
            alt_aal=P('Altitude AAL For Flight Phases')):
        '''
        '''
        self.create_kpvs_within_slices(
            airspeed.array,
            alt_aal.slices_from_to(500, 20),
            min_value,
        )


class AirspeedAtTouchdown(KeyPointValueNode):
    '''
    '''

    def derive(self, airspeed=P('Airspeed'), touchdowns=KTI('Touchdown')):
        '''
        '''
        self.create_kpvs_at_ktis(airspeed.array, touchdowns)


class AirspeedTrueAtTouchdown(KeyPointValueNode):
    '''
    This KPV relates to groundspeed at touchdown to illustrate headwinds and
    tailwinds. We also have 'Tailwind 100 Ft To Touchdown Max' to cater for
    safety event triggers.
    '''

    def derive(self, airspeed=P('Airspeed True'), touchdowns=KTI('Touchdown')):
        '''
        '''
        self.create_kpvs_at_ktis(airspeed.array, touchdowns)


########################################
# Airspeed: Minus V2


class AirspeedMinusV2AtLiftoff(KeyPointValueNode):
    '''
    '''

    name = 'Airspeed Minus V2 At Liftoff'

    def derive(self, spd_v2=P('Airspeed Minus V2'), liftoffs=KTI('Liftoff')):
        '''
        '''
        self.create_kpvs_at_ktis(spd_v2.array, liftoffs)


class AirspeedMinusV2At35Ft(KeyPointValueNode):
    '''
    '''

    name = 'Airspeed Minus V2 At 35 Ft'

    def derive(self, spd_v2=P('Airspeed Minus V2'), takeoffs=S('Takeoff')):
        '''
        '''
        for takeoff in takeoffs:
            index = takeoff.stop_edge  # Takeoff ends at 35ft!
            value = spd_v2.array[index]
            self.create_kpv(index, value)


class AirspeedMinusV235To1000FtMax(KeyPointValueNode):
    '''
    '''

    name = 'Airspeed Minus V2 35 To 1000 Ft Max'

    def derive(self, spd_v2=P('Airspeed Minus V2'),
            alt_aal=P('Altitude AAL For Flight Phases')):
        '''
        '''
        self.create_kpvs_within_slices(
            spd_v2.array,
            alt_aal.slices_from_to(35, 1000),
            max_value,
        )


class AirspeedMinusV235To1000FtMin(KeyPointValueNode):
    '''
    '''

    name = 'Airspeed Minus V2 35 To 1000 Ft Min'

    def derive(self, spd_v2=P('Airspeed Minus V2'),
            alt_aal=P('Altitude AAL For Flight Phases')):
        '''
        '''
        self.create_kpvs_within_slices(
            spd_v2.array,
            alt_aal.slices_from_to(35, 1000),
            min_value,
        )


########################################
# Airspeed: Relative


class AirspeedRelativeAtTouchdown(KeyPointValueNode):
    '''
    '''

    def derive(self, spd_rel=P('Airspeed Relative'),
            touchdowns=KTI('Touchdown')):
        '''
        '''
        self.create_kpvs_at_ktis(spd_rel.array, touchdowns)


class AirspeedRelative1000To500FtMax(KeyPointValueNode):
    '''
    '''

    def derive(self, spd_rel=P('Airspeed Relative'),
            alt_aal=P('Altitude AAL For Flight Phases')):
        '''
        '''
        self.create_kpvs_within_slices(
            spd_rel.array,
            alt_aal.slices_from_to(1000, 500),
            max_value,
        )


class AirspeedRelative1000To500FtMin(KeyPointValueNode):
    '''
    '''

    def derive(self, spd_rel=P('Airspeed Relative'),
            alt_aal=P('Altitude AAL For Flight Phases')):
        '''
        '''
        self.create_kpvs_within_slices(
            spd_rel.array,
            alt_aal.slices_from_to(1000, 500),
            min_value,
        )


class AirspeedRelative500To20FtMax(KeyPointValueNode):
    '''
    '''

    def derive(self, spd_rel=P('Airspeed Relative'),
            alt_aal=P('Altitude AAL For Flight Phases')):
        '''
        '''
        self.create_kpvs_within_slices(
            spd_rel.array,
            alt_aal.slices_from_to(500, 20),
            max_value,
        )


class AirspeedRelative500To20FtMin(KeyPointValueNode):
    '''
    '''

    def derive(self, spd_rel=P('Airspeed Relative'),
            alt_aal=P('Altitude AAL For Flight Phases')):
        '''
        '''
        self.create_kpvs_within_slices(
            spd_rel.array,
            alt_aal.slices_from_to(500, 20),
            min_value,
        )


class AirspeedRelative20FtToTouchdownMax(KeyPointValueNode):
    '''
    '''

    def derive(self, spd_rel=P('Airspeed Relative'),
            alt_aal=P('Altitude AAL For Flight Phases')):
        '''
        '''
        self.create_kpvs_within_slices(
            spd_rel.array,
            alt_aal.slices_from_to(20, 0),
            max_value,
        )


class AirspeedRelative20FtToTouchdownMin(KeyPointValueNode):
    '''
    '''

    def derive(self, spd_rel=P('Airspeed Relative'),
            alt_aal=P('Altitude AAL For Flight Phases')):
        '''
        '''
        self.create_kpvs_within_slices(
            spd_rel.array,
            alt_aal.slices_from_to(20, 0),
            min_value,
        )


class AirspeedRelativeFor3Sec1000To500FtMax(KeyPointValueNode):
    '''
    '''

    def derive(self, spd_rel=P('Airspeed Relative For 3 Sec'),
            alt_aal=P('Altitude AAL For Flight Phases')):
        '''
        '''
        self.create_kpvs_within_slices(
            spd_rel.array,
            alt_aal.slices_from_to(1000, 500),
            max_value,
        )


class AirspeedRelativeFor3Sec1000To500FtMin(KeyPointValueNode):
    '''
    '''

    def derive(self, spd_rel=P('Airspeed Relative For 3 Sec'),
            alt_aal=P('Altitude AAL For Flight Phases')):
        '''
        '''
        self.create_kpvs_within_slices(
            spd_rel.array,
            alt_aal.slices_from_to(1000, 500),
            min_value,
        )


class AirspeedRelativeFor3Sec500To20FtMax(KeyPointValueNode):
    '''
    '''

    def derive(self, spd_rel=P('Airspeed Relative For 3 Sec'),
            alt_aal=P('Altitude AAL For Flight Phases')):
        '''
        '''
        self.create_kpvs_within_slices(
            spd_rel.array,
            alt_aal.slices_from_to(500, 20),
            max_value,
        )


class AirspeedRelativeFor3Sec500To20FtMin(KeyPointValueNode):
    '''
    '''

    def derive(self, spd_rel=P('Airspeed Relative For 3 Sec'),
            alt_aal=P('Altitude AAL For Flight Phases')):
        '''
        '''
        self.create_kpvs_within_slices(
            spd_rel.array,
            alt_aal.slices_from_to(500, 20),
            min_value,
        )


class AirspeedRelativeFor3Sec20FtToTouchdownMax(KeyPointValueNode):
    '''
    '''

    def derive(self, spd_rel=P('Airspeed Relative For 3 Sec'),
            alt_aal=P('Altitude AAL For Flight Phases')):
        '''
        '''
        self.create_kpvs_within_slices(
            spd_rel.array,
            alt_aal.slices_from_to(20, 0),
            max_value,
        )


class AirspeedRelativeFor3Sec20FtToTouchdownMin(KeyPointValueNode):
    '''
    '''

    def derive(self, spd_rel=P('Airspeed Relative For 3 Sec'),
            alt_aal=P('Altitude AAL For Flight Phases')):
        '''
        '''
        self.create_kpvs_within_slices(
            spd_rel.array,
            alt_aal.slices_from_to(20, 0),
            min_value,
        )


class AirspeedRelativeFor5Sec1000To500FtMax(KeyPointValueNode):
    '''
    '''

    def derive(self, spd_rel=P('Airspeed Relative For 5 Sec'),
            alt_aal=P('Altitude AAL For Flight Phases')):
        '''
        '''
        self.create_kpvs_within_slices(
            spd_rel.array,
            alt_aal.slices_from_to(1000, 500),
            max_value,
        )


class AirspeedRelativeFor5Sec1000To500FtMin(KeyPointValueNode):
    '''
    '''

    def derive(self, spd_rel=P('Airspeed Relative For 5 Sec'),
            alt_aal=P('Altitude AAL For Flight Phases')):
        '''
        '''
        self.create_kpvs_within_slices(
            spd_rel.array,
            alt_aal.slices_from_to(1000, 500),
            min_value,
        )


class AirspeedRelativeFor5Sec500To20FtMax(KeyPointValueNode):
    '''
    '''

    def derive(self, spd_rel=P('Airspeed Relative For 5 Sec'),
            alt_aal=P('Altitude AAL For Flight Phases')):
        '''
        '''
        self.create_kpvs_within_slices(
            spd_rel.array,
            alt_aal.slices_from_to(500, 20),
            max_value,
        )


class AirspeedRelativeFor5Sec500To20FtMin(KeyPointValueNode):
    '''
    '''

    def derive(self, spd_rel=P('Airspeed Relative For 5 Sec'),
            alt_aal=P('Altitude AAL For Flight Phases')):
        '''
        '''
        self.create_kpvs_within_slices(
            spd_rel.array,
            alt_aal.slices_from_to(500, 20),
            min_value,
        )


class AirspeedRelativeFor5Sec20FtToTouchdownMax(KeyPointValueNode):
    '''
    '''

    def derive(self, spd_rel=P('Airspeed Relative For 5 Sec'),
            alt_aal=P('Altitude AAL For Flight Phases')):
        '''
        '''
        self.create_kpvs_within_slices(
            spd_rel.array,
            alt_aal.slices_from_to(20, 0),
            max_value,
        )


class AirspeedRelativeFor5Sec20FtToTouchdownMin(KeyPointValueNode):
    '''
    '''

    def derive(self, spd_rel=P('Airspeed Relative For 5 Sec'),
            alt_aal=P('Altitude AAL For Flight Phases')):
        '''
        '''
        self.create_kpvs_within_slices(
            spd_rel.array,
            alt_aal.slices_from_to(20, 0),
            min_value,
        )


########################################
# Airspeed: (Other)


class AirspeedVacatingRunway(KeyPointValueNode):
    '''
    Airspeed vacating runway uses true airspeed, which is extended below the
    minimum range of the indicated airspeed specifically for this type of
    event. See the derived parameter for details of how groundspeed or
    acceleration data is used to cover the landing phase.
    '''

    def derive(self, airspeed=P('Airspeed True'),
            off_rwys=KTI('Landing Turn Off Runway')):
        '''
        '''
        self.create_kpvs_at_ktis(airspeed.array, off_rwys)


class AirspeedRTOMax(KeyPointValueNode):
    '''
    '''

    name = 'Airspeed RTO Max'

    def derive(self, airspeed=P('Airspeed'), rtos=S('Rejected Takeoff')):
        '''
        '''
        self.create_kpvs_within_slices(airspeed.array, rtos, max_value)


class Airspeed10000ToLandMax(KeyPointValueNode):
    '''
    Outside the USA 10,000 ft relates to flight levels, whereas FAA regulations
    (and possibly others we don't currently know about) relate to height above
    sea level (QNH) hence the options based on landing airport location.
        
    In either case, we apply some hysteresis to prevent nuisance retriggering
    which can arise if the aircraft is sitting on the 10,000ft boundary.
    '''
    
    name = 'Airspeed Below 10000 Ft In Descent Max'

    def derive(self, airspeed=P('Airspeed'),
            alt_std=P('Altitude STD Smoothed'),
            alt_qnh=P('Altitude QNH'),
            destination=A('FDR Landing Airport'), 
            descent=S('Descent')):
        '''
        '''
        country = None
        if destination.value:
            country = destination.value.get('location', {}).get('country')

        alt = alt_qnh.array if country == 'United States' else alt_std.array
        alt = hysteresis(alt, HYSTERESIS_FPALT)

        height_bands = np.ma.clump_unmasked(np.ma.masked_greater(alt, 10000))
        descent_bands = slices_and(height_bands, descent.get_slices())
        self.create_kpvs_within_slices(airspeed.array, descent_bands, max_value)


class AirspeedTODTo10000Max(KeyPointValueNode):
    '''
    Outside the USA 10,000 ft relates to flight levels, whereas FAA regulations
    (and possibly others we don't currently know about) relate to height above
    sea level (QNH) hence the options based on landing airport location.
        
    In either case, we apply some hysteresis to prevent nuisance retriggering
    which can arise if the aircraft is sitting on the 10,000ft boundary.
    '''

    name = 'Airspeed Top Of Descent To 10000 Ft Max'

    def derive(self, airspeed=P('Airspeed'),
            alt_std=P('Altitude STD Smoothed'),
            alt_qnh=P('Altitude QNH'),
            destination=A('FDR Landing Airport'),
            descent=S('Descent')):
        '''
        '''
        country = None
        if destination.value:
            country = destination.value.get('location', {}).get('country')

        alt = alt_qnh.array if country == 'United States' else alt_std.array
        alt = hysteresis(alt, HYSTERESIS_FPALT)

        height_bands = np.ma.clump_unmasked(np.ma.masked_less(repair_mask(alt), 10000))
        descent_bands = slices_and(height_bands, descent.get_slices())
        self.create_kpvs_within_slices(airspeed.array, descent_bands, max_value)


class AirspeedBetween90SecToTouchdownAndTouchdownMax(KeyPointValueNode):
    '''
    '''

    def derive(self, airspeed=P('Airspeed'),
            sec_to_touchdown=KTI('Secs To Touchdown')):
        '''
        '''
        for _90_sec in sec_to_touchdown.get(name='90 Secs To Touchdown'):
            tdwn = _90_sec.index + 90 * self.frequency
            index, value = max_value(airspeed.array, slice(_90_sec.index, tdwn))
            self.create_kpv(index, value)


class AirspeedLevelFlightMax(KeyPointValueNode):
    '''
    '''

    def derive(self, airspeed=P('Airspeed'), level_flight=S('Level Flight')):
        '''
        '''
        for sect in level_flight:
            # TODO: Move LEVEL_FLIGHT_MIN_DURATION to LevelFlight
            #       FlightPhaseNode so that only stable level flights are
            #       reported.
            duration = (sect.slice.stop - sect.slice.start) / self.frequency
            if duration > LEVEL_FLIGHT_MIN_DURATION:
                # We're in stable level flight...
                index, value = max_value(airspeed.array, sect.slice)
                self.create_kpv(index, value)
            else:
                self.debug('Uanble to create KPV: Level flight duration too short')


class AirspeedBelowAltitudeMax(KeyPointValueNode):
    '''
    '''

    NAME_FORMAT = 'Airspeed Below %(altitude)d Ft Max'
    NAME_VALUES = {'altitude': [10000, 8000, 5000, 3000]}
    
    def derive(self, airspeed=P('Airspeed'), 
               alt_aal=P('Altitude AAL For Flight Phases')):
        '''
        '''
        for altitude in self.NAME_VALUES['altitude']:
            self.create_kpv_from_slices(
                airspeed.array,
                alt_aal.slices_between(0, altitude),
                max_value,
                altitude=altitude,
            )


################################################################################
# Airspeed With Flap

# NOTE: It is essential that Flap is the first parameter here to prevent the
#       flap values, which match the detent settings, from being interpolated.

class AirspeedWithFlapMax(KeyPointValueNode, FlapOrConfigurationMaxOrMin):
    '''
    '''

    NAME_FORMAT = 'Airspeed With Flap %(flap)d Max'
    NAME_VALUES = NAME_VALUES_FLAP

    def derive(self, flap=P('Flap'), airspeed=P('Airspeed'), scope=S('Fast')):
        '''
        '''
        # Fast scope traps flap changes very late on the approach and raising
        # flaps before 80kn on the landing run.
        self.flap_or_conf_max_or_min(flap, airspeed, max_value, scope=scope)


class AirspeedWithFlapMin(KeyPointValueNode, FlapOrConfigurationMaxOrMin):
    '''
    '''

    NAME_FORMAT = 'Airspeed With Flap %(flap)d Min'
    NAME_VALUES = NAME_VALUES_FLAP

    def derive(self, flap=P('Flap'), airspeed=P('Airspeed'), scope=S('Airborne')):
        '''
        '''
        # Airborne scope avoids deceleration on the runway "corrupting" the
        # minimum airspeed with landing flap.
        self.flap_or_conf_max_or_min(flap, airspeed, min_value, scope=scope)


class AirspeedWithFlapClimbMax(KeyPointValueNode, FlapOrConfigurationMaxOrMin):
    '''
    '''

    NAME_FORMAT = 'Airspeed With Flap %(flap)d In Climb Max'
    NAME_VALUES = NAME_VALUES_FLAP

    def derive(self, flap=P('Flap'), airspeed=P('Airspeed'), scope=S('Climb')):
        '''
        '''
        self.flap_or_conf_max_or_min(flap, airspeed, max_value, scope=scope)


class AirspeedWithFlapClimbMin(KeyPointValueNode, FlapOrConfigurationMaxOrMin):
    '''
    '''

    NAME_FORMAT = 'Airspeed With Flap %(flap)d In Climb Min'
    NAME_VALUES = NAME_VALUES_FLAP

    def derive(self, flap=P('Flap'), airspeed=P('Airspeed'), scope=S('Climb')):
        '''
        '''
        self.flap_or_conf_max_or_min(flap, airspeed, min_value, scope=scope)


class AirspeedWithFlapDescentMax(KeyPointValueNode, FlapOrConfigurationMaxOrMin):
    '''
    '''

    NAME_FORMAT = 'Airspeed With Flap %(flap)d In Descent Max'
    NAME_VALUES = NAME_VALUES_FLAP

    def derive(self, flap=P('Flap'), airspeed=P('Airspeed'), scope=S('Descent')):
        '''
        '''
        self.flap_or_conf_max_or_min(flap, airspeed, max_value, scope=scope)


class AirspeedWithFlapDescentMin(KeyPointValueNode, FlapOrConfigurationMaxOrMin):
    '''
    '''

    NAME_FORMAT = 'Airspeed With Flap %(flap)d In Descent Min'
    NAME_VALUES = NAME_VALUES_FLAP

    def derive(self, flap=P('Flap'), airspeed=P('Airspeed'), scope=S('Descent To Flare')):
        '''
        '''
        self.flap_or_conf_max_or_min(flap, airspeed, min_value, scope=scope)


class AirspeedRelativeWithFlapDescentMin(KeyPointValueNode, FlapOrConfigurationMaxOrMin):
    '''
    '''

    NAME_FORMAT = 'Airspeed Relative With Flap %(flap)d In Descent Min'
    NAME_VALUES = NAME_VALUES_FLAP

    def derive(self, flap=P('Flap'), airspeed=P('Airspeed Relative'), scope=S('Descent To Flare')):
        '''
        '''
        self.flap_or_conf_max_or_min(flap, airspeed, min_value, scope=scope)


################################################################################
# Thrust Reversers


def thrust_reverser_min_speed(land, pwr, tr):
    '''
    '''
    high_power = np.ma.clump_unmasked(np.ma.masked_less(pwr.array[land.slice],
                                                        65.0))
    rev = np.ma.clump_unmasked(np.ma.masked_less(tr.array[land.slice], 0.7))
    return shift_slices(slices_and(high_power, rev), land.slice.start)


class AirspeedThrustReversersDeployedMin(KeyPointValueNode):
    '''
    '''

    name = 'Airspeed With Thrust Reversers Deployed (Over 65% N1) Min'

    def derive(self, speed=P('Airspeed True'), tr=P('Thrust Reversers'),
               pwr=P('Eng (*) N1 Avg'), lands=S('Landing')):
        '''
        '''
        for land in lands:
            high_rev = thrust_reverser_min_speed(land, pwr, tr)
            self.create_kpvs_within_slices(speed.array, high_rev, min_value)


class GroundspeedThrustReversersDeployedMin(KeyPointValueNode):
    '''
    '''

    name = 'Groundspeed With Thrust Reversers Deployed (Over 65% N1) Min'

    def derive(self, speed=P('Groundspeed'), tr=P('Thrust Reversers'),
               pwr=P('Eng (*) N1 Max'), lands=S('Landing')):
        '''
        '''
        for land in lands:
            high_rev = thrust_reverser_min_speed(land, pwr, tr)
            self.create_kpvs_within_slices(speed.array, high_rev, min_value)


################################################################################
# Landing Gear


########################################
# 'Gear Down' Multistate


class AirspeedWithGearDownMax(KeyPointValueNode):
    '''
    '''

    def derive(self, airspeed=P('Airspeed'), gear=M('Gear Down'),
               airs=S('Airborne')):
        '''
        '''
        state = gear.array.state['Up']
        for air in airs:
            air_start = int(air.slice.start or 0)
            downs = np.ma.masked_equal(gear.array.raw[air.slice], state)
            downs = np.ma.clump_unmasked(downs)
            for down in downs:
                chunk = airspeed.array[air.slice][down]
                index = np.ma.argmax(chunk)
                value = chunk[index]
                self.create_kpv(air_start + down.start + index, value)


class MachWithGearDownMax(KeyPointValueNode):
    '''
    '''

    def derive(self, mach=P('Mach'), gear=M('Gear Down'), airs=S('Airborne')):
        '''
        '''
        state = gear.array.state['Up']
        for air in airs:
            air_start = int(air.slice.start or 0)
            downs = np.ma.masked_equal(gear.array.raw[air.slice], state)
            downs = np.ma.clump_unmasked(downs)
            for down in downs:
                chunk = mach.array[air.slice][down]
                index = np.ma.argmax(chunk)
                value = chunk[index]
                self.create_kpv(air_start + down.start + index, value)


########################################
# Gear Retracting/Extending Section


class AirspeedAsGearRetractingMax(KeyPointValueNode):
    '''
    '''

    def derive(self, airspeed=P('Airspeed'), gear_ret=S('Gear Retracting')):
        '''
        '''
        self.create_kpvs_within_slices(airspeed.array, gear_ret, max_value)


class AirspeedAsGearExtendingMax(KeyPointValueNode):
    '''
    '''

    def derive(self, airspeed=P('Airspeed'), gear_ext=S('Gear Extending')):
        '''
        '''
        self.create_kpvs_within_slices(airspeed.array, gear_ext, max_value)


class MachAsGearRetractingMax(KeyPointValueNode):
    '''
    '''

    def derive(self, mach=P('Mach'), gear_ret=S('Gear Retracting')):
        '''
        '''
        self.create_kpvs_within_slices(mach.array, gear_ret, max_value)


class MachAsGearExtendingMax(KeyPointValueNode):
    '''
    '''

    def derive(self, mach=P('Mach'), gear_ext=S('Gear Extending')):
        '''
        '''
        self.create_kpvs_within_slices(mach.array, gear_ext, max_value)


########################################
# Gear Up/Down Selection KTI


class AirspeedAtGearUpSelection(KeyPointValueNode):
    '''
    '''

    def derive(self, airspeed=P('Airspeed'),
            gear_up_sel=KTI('Gear Up Selection')):
        '''
        '''
        self.create_kpvs_at_ktis(airspeed.array, gear_up_sel)


class AirspeedAtGearDownSelection(KeyPointValueNode):
    '''
    '''

    def derive(self, airspeed=P('Airspeed'),
            gear_dn_sel=KTI('Gear Down Selection')):
        '''
        '''
        self.create_kpvs_at_ktis(airspeed.array, gear_dn_sel)


################################################################################


'''
Redundant, as this will either be a go-around, with its minimum, or a landing

class AltitudeAtLowestPointOnApproach(KeyPointValueNode):
    """
    The approach phase has been found already. Here we take the height at
    the lowest point reached in the approach.
    """
    def derive(self, alt_aal=P('Altitude AAL'), alt_rad=P('Altitude Radio'), 
               low_points=KTI('Lowest Point On Approach')):
        height = minimum_unmasked(alt_aal.array, alt_rad.array)
        self.create_kpvs_at_ktis(height, low_points)
        '''

class GenericDescent(KeyPointValueNode):
    '''
    '''

    NAME_FORMAT = '%(parameter)s At %(altitude)d Ft AAL In Descent'
    NAME_VALUES = {
        'parameter': ['Airspeed', 'Airspeed Relative', 'Vertical Speed',
            'Slope To Landing', 'Flap', 'Gear Down', 'Speedbrake',
            'ILS Glideslope', 'ILS Localizer', 'Power', 'Pitch', 'Roll',
            'Heading'],
    }
    NAME_VALUES.update(NAME_VALUES_DESCENT)

    @classmethod
    def can_operate(cls, available):
        '''
        '''
        return 'Descent' in available and 'Altitude AAL' in available

    def derive(self, alt_aal=P('Altitude AAL For Flight Phases'),
               slope=P('Slope To Landing'), flap=P('Flap'),
               glide=P('ILS Glideslope'),  airspeed=P('Airspeed'),
               vert_spd=P('Vertical Speed'), gear=M('Gear Down'),
               loc=P('ILS Localizer'),  power=P('Eng (*) N1 Avg'),
               pitch=P('Pitch'),  brake=M('Speedbrake Selected'),
               roll=P('Roll'),  head=P('Heading Continuous'), descent=S('Descent')):
        '''
        '''
        for this_descent in descent.get_slices():
            for alt in self.NAME_VALUES['altitude']:
                index = index_at_value(alt_aal.array, alt, _slice=this_descent)
                if index:
                    self.create_kpv(index, value_at_index(slope.array, index),
                        parameter='Slope To Landing', altitude=alt)
                    self.create_kpv(index, value_at_index(flap.array, index),
                        parameter='Flap', altitude=alt)
                    self.create_kpv(index, value_at_index(glide.array, index),
                        parameter='ILS Glideslope', altitude=alt)
                    self.create_kpv(index, value_at_index(airspeed.array,
                                                          index),
                        parameter='Airspeed', altitude=alt)
                    self.create_kpv(index, value_at_index(vert_spd.array,
                                                          index),
                        parameter='Rate Of Descent', altitude=alt)
                    self.create_kpv(index, value_at_index(gear.array.raw,
                                                          index),
                        parameter='Gear Down', altitude=alt)
                    self.create_kpv(index, value_at_index(loc.array, index),
                        parameter='ILS Localizer', altitude=alt)
                    self.create_kpv(index, value_at_index(power.array, index),
                        parameter='Power', altitude=alt)
                    self.create_kpv(index, value_at_index(pitch.array, index),
                        parameter='Pitch', altitude=alt)
                    self.create_kpv(index, value_at_index(brake.array.raw,
                                                          index),
                        parameter='Speedbrake', altitude=alt)
                    self.create_kpv(index, value_at_index(roll.array, index),
                        parameter='Roll', altitude=alt)
                    self.create_kpv(index, value_at_index(head.array, index),
                        parameter='Heading', altitude=alt)


class AltitudeAtTouchdown(KeyPointValueNode):
    def derive(self, alt_std=P('Altitude STD Smoothed'), touchdowns=KTI('Touchdown')):
        self.create_kpvs_at_ktis(alt_std.array, touchdowns)


class AltitudeAtGoAroundMin(KeyPointValueNode):
    '''
    The altitude above the local airfield level at the minimum altitude point
    of the go-around.
    
    Note: This may be less than the radio altimeter reading at this point if
    there is higher ground in the area of the go-around minimum point.
    '''
    @classmethod
    def can_operate(cls, available):
        return 'Go Around' in available and 'Altitude AAL' in available
    
    def derive(self, alt_aal=P('Altitude AAL'), gas=KTI('Go Around'),
               alt_rad=P('Altitude Radio')):
        for ga in gas:
            self.create_kpv(ga.index, alt_aal.array[ga.index])
            
            ## Original code allowed for reporting radio altitdue 
            ##if alt_rad:
                ##pit = alt_rad.array[ga.index]
            ##else:
                ##pit = alt_aal.array[ga.index]
            ##self.create_kpv(ga.index, pit)
            

class AltitudeGoAroundFlapRetracted(KeyPointValueNode):
    # gafr pinpoints the flap retraction instance within the 500ft go-around window.
    def derive(self, alt_aal=P('Altitude AAL'), 
               gafr=KTI('Go Around Flap Retracted')):
        self.create_kpvs_at_ktis(alt_aal.array,gafr)


class AltitudeAtLiftoff(KeyPointValueNode):
    def derive(self, alt_std=P('Altitude STD Smoothed'), liftoffs=KTI('Liftoff')):
        self.create_kpvs_at_ktis(alt_std.array, liftoffs)


class AltitudeAtFirstFlapChangeAfterLiftoff(KeyPointValueNode):
    '''
    '''

    name = 'Altitude AAL At First Flap Change After Liftoff'

    def derive(self, flap=P('Flap'), alt_aal=P('Altitude AAL'),
               airs=S('Airborne')):
        '''
        '''
        for air in airs:
            # Find where flap changes:
            change_indexes = np.ma.where(np.ma.diff(flap.array[air.slice]))[0]
            if len(change_indexes):
                # Create at first change:
                index = (air.slice.start or 0) + change_indexes[0]
                self.create_kpv(index, value_at_index(alt_aal.array, index))


class AltitudeAtLastFlapChangeBeforeLanding(KeyPointValueNode):
    '''
    '''

    name = 'Altitude AAL At Last Flap Change Before Landing'

    def derive(self, flap=P('Flap'), alt_aal=P('Altitude AAL'),
               tdwns=KTI('Touchdown')):
        '''
        '''
        for tdwn in tdwns:
            land_flap = flap.array[tdwn.index]
            flap_move = abs(flap.array-land_flap)
            rough_index = index_at_value(flap_move, 0.5, slice(tdwn.index, 0,
                                                               -1))
            # index_at_value tries to be precise, but in this case we really
            # just want the index at the new flap setting.
            if rough_index:
                last_index = np.round(rough_index) 
                alt_last = value_at_index(alt_aal.array, last_index)
                self.create_kpv(last_index, alt_last)


class AltitudeAtGearUpSelection(KeyPointValueNode):
    '''
    '''

    name = 'Altitude AAL At Gear Up Selection'

    def derive(self, alt_aal=P('Altitude AAL'),
            gear_up_sel=KTI('Gear Up Selection')):
        '''
        Gear up selections after takeoff, not following a go-around (when it
        is normal to retract gear at significant height).
        '''
        self.create_kpvs_at_ktis(alt_aal.array, gear_up_sel)


class AltitudeAtGAGearUpSelection(KeyPointValueNode):
    
    name = 'Altitude Above Go Around Minimum At Gear Up Selection'
    
    # gagr pinpoints the gear retraction instance within the 500ft go-around window.

    def derive(self, alt_aal=P('Altitude AAL'), 
               gas=S('Go Around And Climbout'),
               gear_ups = KTI('Go Around Gear Selected Up')):
        for ga in gas:
            # Find the index and height at this go-around minimum.
            pit_index = np.ma.argmin(alt_aal.array[ga.slice])
            pit = alt_aal.array[ga.slice.start + pit_index]
            for gear_up in gear_ups:
                # Check this gear selected up matches the go-around in question
                if is_index_within_slice(gear_up.index, ga.slice):
                    # Did we raise the gear after the minimum height?
                    if gear_up.index > pit_index:
                        gear_up_ht = alt_aal.array[gear_up.index] - pit
                    else:
                        # Show zero if selected up before minimum height
                        gear_up_ht = 0.0
                    self.create_kpv(gear_up.index,gear_up_ht)


class AltitudeAtGearDownSelection(KeyPointValueNode):
    '''
    '''

    name = 'Altitude AAL At Gear Down Selection'

    def derive(self, alt_aal=P('Altitude AAL'),
            gear_dn_sel=KTI('Gear Down Selection')):
        '''
        '''
        self.create_kpvs_at_ktis(alt_aal.array, gear_dn_sel)


class AltitudeAtMachMax(KeyPointValueNode):
    name = 'Altitude At Mach Max'
    def derive(self, alt_std=P('Altitude STD Smoothed'), max_mach=KPV('Mach Max')):
        # Aligns Altitude to Mach to ensure we have the most accurate
        # altitude reading at the point of Maximum Mach
        self.create_kpvs_at_kpvs(alt_std.array, max_mach)


class AltitudeWithFlapsMax(KeyPointValueNode):
    def derive(self, flap=P('Flap'), alt_std=P('Altitude STD Smoothed'),
               airs=S('Airborne')):
        '''
        The exceedance being detected here is the altitude reached with flaps
        not stowed, hence any flap value greater than zero is applicable and
        we're not really interested (for the purpose of identifying the
        event) what flap setting was reached.
        '''
        alt_flap = alt_std.array * np.ma.minimum(flap.array,1.0)
        self.create_kpvs_within_slices(alt_flap, airs, max_value)
       
       
class AltitudeFlapExtensionMax(KeyPointValueNode):
    name='Altitude AAL Flap Extension Max'
    def derive(self, flap=P('Flap'), alt_aal=P('Altitude AAL'),
               airs=S('Airborne')):
        # Restricted to avoid triggering on flap extension for takeoff.
        for air in airs:
            extends = find_edges(flap.array, air.slice)
            if extends:
                index=extends[0]
                value=alt_aal.array[index]
                self.create_kpv(index, value)

        
class AltitudeMax(KeyPointValueNode):
    def derive(self, alt_std=P('Altitude STD Smoothed'), airs=S('Airborne')):
        self.create_kpvs_within_slices(alt_std.array, airs, max_value)


class AltitudeAutopilotEngaged(KeyPointValueNode):
    name = 'Altitude AAL AP Engaged In Flight'
    def derive(self, alt_aal=P('Altitude AAL'),
               ap_eng=KTI('AP Engaged Selection')):
        self.create_kpvs_at_ktis(alt_aal.array, ap_eng)
        
        
class AltitudeAutopilotDisengaged(KeyPointValueNode):
    name = 'Altitude AAL AP Disengaged In Flight'
    def derive(self, alt_aal=P('Altitude AAL'),
               ap_dis=KTI('AP Disengaged Selection')):
        self.create_kpvs_at_ktis(alt_aal.array, ap_dis)
        
        
class AltitudeAutothrottleEngaged(KeyPointValueNode):
    name = 'Altitude AAL AT Engaged In Flight'
    # Note: Autothrottle is normally engaged prior to takeoff, so will not trigger this event.
    def derive(self, alt_aal=P('Altitude AAL'),
               at_eng=KTI('AT Engaged Selection')):
        self.create_kpvs_at_ktis(alt_aal.array, at_eng)
        
        
class AltitudeAutothrottleDisengaged(KeyPointValueNode):
    name = 'Altitude AAL AT Disengaged In Flight'
    def derive(self, alt_aal=P('Altitude AAL'),
               at_dis=KTI('AT Disengaged Selection')):
        self.create_kpvs_at_ktis(alt_aal.array, at_dis)
        

class ControlColumnStiffness(KeyPointValueNode):
    """
    The control force and displacement of the flying controls should follow a
    predictable relationship. This parameter is included to identify
    stiffness in the controls in flight.
    """
    def derive(self,
               force=P('Control Column Force'),
               disp=P('Control Column'),
               fast=S('Fast')):
        # We only test during high speed operation to avoid "testing" the
        # full and free movements before flight.
        for speedy in fast:
            # We look for forces above a threshold to detect manual input.
            # This is better than looking for movement, as in the case of
            # stiff controls there is more force but less movement, hence
            # using a movement threshold will tend to be suppressed in the
            # cases we are looking to detect.
            push = force.array[speedy.slice]
            column = disp.array[speedy.slice]
            
            moves = np.ma.clump_unmasked(
                np.ma.masked_less(np.ma.abs(push),
                                  CONTROL_FORCE_THRESHOLD))
            for move in moves:
                if slice_samples(move) < 10:
                    continue
                corr, slope, off = \
                    coreg(push[move], indep_var=column[move], force_zero=True)
                if corr>0.85:  # This checks the data looks sound.
                    when = np.ma.argmax(np.ma.abs(push[move]))
                    self.create_kpv(
                        (speedy.slice.start or 0) + move.start + when, slope)


class DistancePastGlideslopeAntennaToTouchdown(KeyPointValueNode):
    units = 'm'
    def derive(self, lat_tdn=KPV('Latitude At Touchdown'),
               lon_tdn=KPV('Longitude At Touchdown'),
               tdwns=KTI('Touchdown'),rwy=A('FDR Landing Runway'),
               ils_ldgs=S('ILS Localizer Established')):

        if ambiguous_runway(rwy) or not lat_tdn or not lon_tdn:
            return
        last_tdwn = tdwns.get_last()
        if not last_tdwn:
            return
        land_idx = last_tdwn.index
        # Check we did do an ILS approach (i.e. the ILS frequency was correct etc).
        if is_index_within_sections(land_idx, ils_ldgs):
            # OK, now do the geometry...
            gs = runway_distance_from_end(rwy.value, point='glideslope')
            td = runway_distance_from_end(rwy.value, lat_tdn.get_last().value,
                                          lon_tdn.get_last().value)
            if gs and td:
                distance = gs - td
                self.create_kpv(land_idx, distance)


class DistanceFromRunwayStartToTouchdown(KeyPointValueNode):
    '''
    Finds the distance from the runway start location to the touchdown point.
    This only operates for the last landing, and previous touch and goes will
    not be recorded.
    '''
    units = 'm'
    def derive(self, lat_tdn=KPV('Latitude At Touchdown'),
               lon_tdn=KPV('Longitude At Touchdown'),
               tdwns=KTI('Touchdown'),
               rwy=A('FDR Landing Runway')):

        if ambiguous_runway(rwy) or not lat_tdn or not lon_tdn:
            return

        distance_to_start = runway_distance_from_end(rwy.value, point='start')
        distance_to_tdn = runway_distance_from_end(rwy.value,
                                                   lat_tdn.get_last().value,
                                                   lon_tdn.get_last().value)
        if distance_to_tdn < distance_to_start: # sanity check
            self.create_kpv(tdwns.get_last().index,
                            distance_to_start-distance_to_tdn)


class DistanceFromTouchdownToRunwayEnd(KeyPointValueNode):
    '''
    Finds the distance from the touchdown point to the end of the runway
    hardstanding. This only operates for the last landing, and previous touch
    and goes will not be recorded.
    '''
    units = 'm'
    def derive(self, lat_tdn=KPV('Latitude At Touchdown'),
               lon_tdn=KPV('Longitude At Touchdown'),
               tdwns=KTI('Touchdown'),
               rwy=A('FDR Landing Runway')):
        
<<<<<<< HEAD
        if ambiguous_runway(rwy) or not lat_tdn or not lon_tdn:
=======
        if ambiguous_runway(rwy) or not lat_tdn or not tdwns:
>>>>>>> 3ff88b1d
            return

        distance_to_tdn = runway_distance_from_end(rwy.value, 
                                                   lat_tdn.get_last().value, 
                                                   lon_tdn.get_last().value)
        self.create_kpv(tdwns.get_last().index, distance_to_tdn)
    

class DecelerationToStopOnRunway(KeyPointValueNode):
    '''
    This determines the average level of deceleration required to stop the
    aircraft before reaching the end of the runway. It takes into account the
    length of the runway, the point of touchdown and the groundspeed at the
    point of touchdown.
    
    The numerical value is in units of g, and can be compared with surface
    conditions or autobrake settings. For example, if the value is 0.14 and
    the braking is "medium" (typically 0.1g) it is likely that the aircraft
    will overrun the runway if the pilot relies upon wheel brakes alone.
    
    The value will vary during the deceleration phase, but the highest value
    was found to arise at or very shortly after touchdown, as the aerodynamic
    and rolling drag at high speed normally exceed this level. Therefore for
    simplicity we just use the value at touchdown.
    '''
    def derive(self, gspd=P('Groundspeed'), tdwns=S('Touchdown'), landings=S('Landing'),
               lat_tdn=KPV('Latitude At Touchdown'),
               lon_tdn=KPV('Longitude At Touchdown'),
               rwy=A('FDR Landing Runway'),
               ils_gs_apps=S('ILS Glideslope Established'),
               ils_loc_apps=S('ILS Localizer Established'),
               precise=A('Precise Positioning')):
        if ambiguous_runway(rwy):
            return
        index = tdwns.get_last().index
        for landing in landings:
            if not is_index_within_slice(index, landing.slice):
                continue

            # Was this an ILS approach where the glideslope was captured?
            ils_approach = False
            for ils_loc_app in ils_loc_apps:
                if not slices_overlap(ils_loc_app.slice, landing.slice):
                    continue
                for ils_gs_app in ils_gs_apps:
                    if slices_overlap(ils_loc_app.slice, ils_gs_app.slice):
                        ils_approach = True

            # So for captured ILS approaches or aircraft with precision location we can compute the deceleration required.
            if (precise.value or ils_approach) and lat_tdn != []:
                distance_at_tdn = \
                    runway_distance_from_end(rwy.value, 
                                             lat_tdn.get_last().value, 
                                             lon_tdn.get_last().value)
                speed = gspd.array[index] * KTS_TO_MPS
                mu = (speed*speed) / (2.0 * GRAVITY_METRIC * (distance_at_tdn))
                self.create_kpv(index, mu)


class RunwayOverrunWithoutSlowingDuration(KeyPointValueNode):
    '''
    This determines the minimum time that the aircraft will take to reach the
    end of the runway without further braking. It takes into account the
    reducing groundspeed and distance to the end of the runway.
    
    The numerical value is in units of seconds.
    
    The value will decrease if the aircraft is not decelerating
    progressively. Therefore the lower values arise if the pilot allows the
    aircraft to roll down the runway without reducing speed. It will reflect
    the reduction in margins where aircraft roll at high speed towards
    taxiways near the end of the runway, and the value relates to the time
    available to the pilot.
    '''
    def derive(self, gspd=P('Groundspeed'), tdwns=S('Touchdown'),
               landings=S('Landing'), lat = P('Latitude Smoothed'),
               lon = P('Longitude Smoothed'),
               lat_tdn=KPV('Latitude At Touchdown'),
               lon_tdn=KPV('Longitude At Touchdown'),
               rwy=A('FDR Landing Runway'),
               ils_gs_apps=S('ILS Glideslope Established'),
               ils_loc_apps=S('ILS Localizer Established'),
               precise=A('Precise Positioning'),
               turnoff=KTI('Landing Turn Off Runway')):
        if ambiguous_runway(rwy):
            return
        last_tdwn = tdwns.get_last()
        if not last_tdwn:
            return
        for landing in landings:
            if not is_index_within_slice(last_tdwn.index, landing.slice):
                continue
            # Was this an ILS approach where the glideslope was captured?
            ils_approach = False
            for ils_loc_app in ils_loc_apps:
                if not slices_overlap(ils_loc_app.slice, landing.slice):
                    continue
                for ils_gs_app in ils_gs_apps:
                    if slices_overlap(ils_loc_app.slice, ils_gs_app.slice):
                        ils_approach = True
            # When did we turn off the runway?
            last_turnoff = turnoff.get_last()
            if not is_index_within_slice(last_turnoff.index, landing.slice):
                continue
            # So the period of interest is...
            land_roll = slice(last_tdwn.index, last_turnoff.index)
            # So for captured ILS approaches or aircraft with precision location we can compute the deceleration required.
            if precise.value or ils_approach:
                speed = gspd.array[land_roll] * KTS_TO_MPS
                if precise.value:
                    _, dist_to_end = bearings_and_distances(
                        lat.array[land_roll],
                        lon.array[land_roll],
                        rwy.value['end'])
                    time_to_end = dist_to_end / speed
                else:
                    distance_at_tdn = runway_distance_from_end(
                        rwy.value, lat_tdn.get_last().value,
                        lon_tdn.get_last().value)
                    dist_from_td = integrate(gspd.array[land_roll], 
                                             gspd.hz, scale=KTS_TO_MPS)
                    time_to_end = (distance_at_tdn - dist_from_td) / speed
                limit_point = np.ma.argmin(time_to_end)
                if limit_point < 0.0: # Some error conditions lead to rogue negative results.
                    continue
                limit_time = time_to_end[limit_point]
                self.create_kpv(limit_point + last_tdwn.index, limit_time)

    
class DistanceFrom60KtToRunwayEnd(KeyPointValueNode):
    units = 'm'
    def derive(self, gspd=P('Groundspeed'),
               lat=P('Latitude Smoothed'),lon=P('Longitude Smoothed'),
               tdwns=KTI('Touchdown'),rwy=A('FDR Landing Runway')):
        if ambiguous_runway(rwy):
            return
        last_tdwn = tdwns.get_last()
        if not last_tdwn:
            return
        land_idx = last_tdwn.index
        idx_60 = index_at_value(gspd.array, 60.0, slice(land_idx, None))
        if idx_60 and rwy.value and 'start' in rwy.value:
            # Only work out the distance if we have a reading at 60kts...
            distance = runway_distance_from_end(rwy.value,
                                                lat.array[idx_60],
                                                lon.array[idx_60])
            self.create_kpv(idx_60, distance) # Metres
        

class HeadingAtLanding(KeyPointValueNode):
    """
    We take the median heading, as this avoids problems with drift just
    before touchdown and turning off the runway. The value is "assigned" to a
    time midway through the landing phase.
    """
    def derive(self, head=P('Heading Continuous'),
               lands=S('Landing')):
        for land in lands:
            # Check the landing slice is robust.
            if land.slice.start and land.slice.stop:
                land_head = np.ma.median(head.array[land.slice])
                land_index = (land.slice.start + land.slice.stop) / 2.0
                self.create_kpv(land_index, land_head % 360.0)


class HeadingAtLowestPointOnApproach(KeyPointValueNode):
    """
    The approach phase has been found already. Here we take the heading at
    the lowest point reached in the approach.
    """
    def derive(self, head=P('Heading Continuous'), 
               low_points=KTI('Lowest Point On Approach')):
        self.create_kpvs_at_ktis(head.array%360.0, low_points)
    
    
class HeadingAtTakeoff(KeyPointValueNode):
    """
    We take the median heading, as this avoids problems with drift just
    after liftoff and turning onto the runway. The value is "assigned" to a
    time midway through the landing phase.
    """
    def derive(self, head=P('Heading Continuous'),
               toffs=S('Takeoff')):
        for toff in toffs:
            toff_head = np.ma.median(head.array[toff.slice])
            toff_index = (toff.slice.start + toff.slice.stop)/2.0
            self.create_kpv(toff_index, toff_head%360.0)


################################################################################
# Height Lost


# FIXME: Ensure that this uses .slices_from_takeoff_to(35)?
class HeightLostTakeoffTo35Ft(KeyPointValueNode):
    '''
    '''

    def derive(self, alt_aal=P('Altitude AAL For Flight Phases')):
        '''
        '''
        for climb in alt_aal.slices_from_to(0, 35):
            deltas = np.ma.ediff1d(alt_aal.array[climb], to_begin=0.0)
            downs = np.ma.masked_greater(deltas,0.0)
            index = np.ma.argmin(downs)
            drop = np.ma.sum(downs)
            if index:
                self.create_kpv(climb.start + index, drop)


class HeightLost35To1000Ft(KeyPointValueNode):
    '''
    '''

    def derive(self, ht_loss=P('Descend For Flight Phases'),
               alt_aal=P('Altitude AAL For Flight Phases')):
        '''
        '''
        for climb in alt_aal.slices_from_to(35, 1000):
            index = np.ma.argmin(ht_loss.array[climb])
            index += climb.start
            value = ht_loss.array[index]
            if value:
                self.create_kpv(index, value)


class HeightLost1000To2000Ft(KeyPointValueNode):
    '''
    '''

    def derive(self, ht_loss=P('Descend For Flight Phases'),
               alt_aal=P('Altitude AAL For Flight Phases')):
        '''
        '''
        for climb in alt_aal.slices_from_to(1000, 2000):
            index = np.ma.argmin(ht_loss.array[climb])
            index += climb.start
            value = ht_loss.array[index]
            if value:
                self.create_kpv(index, value)


################################################################################


class ILSFrequencyOnApproach(KeyPointValueNode):
    """
    The period when the aircraft was continuously established on the ILS and
    descending to the minimum point on the approach is already defined as a
    flight phase. This KPV just picks up the frequency tuned at that point.
    """
    name='ILS Frequency On Approach' #  Set here to ensure "ILS" in uppercase.
    def derive(self, ils_frq=P('ILS Frequency'),
               loc_ests=S('ILS Localizer Established')):
        
        for loc_est in loc_ests:
            # For the final period of operation of the ILS during this
            # approach, the ILS frequency was:
            freq=np.ma.median(ils_frq.array[loc_est.slice])
            # Note median picks the value most commonly recorded, so allows
            # for some masked values and perhaps one or two rogue values. If,
            # however, all the ILS frequency data is masked, no KPV is
            # created.
            if freq:
                # Identify the KPV as relating to the start of this ILS approach
                self.create_kpv(loc_est.slice.start, freq)


class ILSGlideslopeDeviation1500To1000FtMax(KeyPointValueNode):
    name = 'ILS Glideslope Deviation 1500 To 1000 Ft Max'
    def derive(self, ils_glideslope=P('ILS Glideslope'),
               alt_aal = P('Altitude AAL For Flight Phases'),
               gs_ests=S('ILS Glideslope Established')):
        # Find where the maximum (absolute) deviation occured and
        # store the actual value. We can do abs on the statistics to
        # normalise this, but retaining the sign will make it
        # possible to look for direction of errors at specific
        # airports.
        alt_bands = alt_aal.slices_from_to(1500, 1000)
        ils_bands = slices_and(alt_bands, gs_ests.get_slices())
        self.create_kpvs_within_slices(ils_glideslope.array, ils_bands,
                                       max_abs_value)  


class ILSGlideslopeDeviation1000To250FtMax(KeyPointValueNode):
    name = 'ILS Glideslope Deviation 1000 To 250 Ft Max'
    def derive(self, ils_glideslope=P('ILS Glideslope'),
               alt_aal = P('Altitude AAL For Flight Phases'),
               gs_ests=S('ILS Glideslope Established')):
        # For commented version, see ILSGlideslopeDeviation1500To1000FtMax
        alt_bands = alt_aal.slices_from_to(1000, 250)
        ils_bands = slices_and(alt_bands, gs_ests.get_slices())
        self.create_kpvs_within_slices(ils_glideslope.array, ils_bands,
                                       max_abs_value)  


class ILSLocalizerDeviation1500To1000FtMax(KeyPointValueNode):
    name = 'ILS Localizer Deviation 1500 To 1000 Ft Max'
    def derive(self, ils_loc=P('ILS Localizer'),
               alt_aal = P('Altitude AAL For Flight Phases'),
               ils_ests=S('ILS Localizer Established')):
        # For commented version, see ILSGlideslopeDeviation1500To1000FtMax
        alt_bands = alt_aal.slices_from_to(1500, 1000)
        ils_bands = slices_and(alt_bands, ils_ests.get_slices())
        self.create_kpvs_within_slices(ils_loc.array, ils_bands, max_abs_value)  


class ILSLocalizerDeviation1000To250FtMax(KeyPointValueNode):
    name = 'ILS Localizer Deviation 1000 To 250 Ft Max'
    def derive(self, ils_loc=P('ILS Localizer'),
               alt_aal = P('Altitude AAL For Flight Phases'),
               ils_ests=S('ILS Localizer Established')):
        # For commented version, see ILSGlideslopeDeviation1500To1000FtMax
        alt_bands = alt_aal.slices_from_to(1000, 250)
        ils_bands = slices_and(alt_bands, ils_ests.get_slices())
        self.create_kpvs_within_slices(ils_loc.array,ils_bands,max_abs_value)  


class IsolationValveOpenAtLiftoff(KeyPointValueNode):
    def derive(self, isol=P('Isolation Valve Open'), lifts=KTI('Liftoff')):
        self.create_kpvs_at_ktis(isol.array, lifts, suppress_zeros=True)


class PackValvesOpenAtLiftoff(KeyPointValueNode):
    def derive(self, pack=M('Pack Valves Open'), lifts=KTI('Liftoff')):
        self.create_kpvs_at_ktis(pack.array.raw, lifts, suppress_zeros=True)


################################################################################
# Latitude/Longitude


########################################
# Helpers


def calculate_runway_midpoint(rwy):
    '''
    Attempts to calculate the runway midpoint data provided in the AFR.

    1. If there are no runway start coordinates, use the runway end coordinates
    2. If there are no runway end coordinates, use the runway start coordinates
    3. Attempt to calculate the midpoint of the great circle path between them.
    '''
    rwy_s = rwy.get('start', {})
    rwy_e = rwy.get('end', {})
    lat_s = rwy_s.get('latitude')
    lat_e = rwy_e.get('latitude')
    lon_s = rwy_s.get('longitude')
    lon_e = rwy_e.get('longitude')
    if lat_s is None or lon_s is None:
        return (lat_e, lon_e)
    if lat_e is None or lon_e is None:
        return (lat_s, lon_s)
    return midpoint(lat_s, lon_s, lat_e, lon_e)


########################################
# Latitude/Longitude @ Takeoff/Landing


class LatitudeAtLanding(KeyPointValueNode):
    '''
    Latitude and Longitude at Landing and Touchdown.

    The position of the landing is recorded in the form of KPVs as this is
    used in a number of places. From the touchdown moments, the raw latitude
    and longitude data is used to create the *AtLanding parameters, and these
    are in turn used to compute the landing attributes.

    Once the landing attributes (especially the runway details) are known,
    the positional data can be smoothed using ILS data or (if this is a
    non-precision approach) the known touchdown aiming point. With more
    accurate positional data the touchdown point can be computed more
    accurately.

    Note: Cannot use smoothed position as this causes circular dependancy.
    '''

    @classmethod
    def can_operate(cls, available):
        '''
        '''
        one_of = lambda *names: any(name in available for name in names)
        return 'Touchdown' in available and any((
            'Latitude' in available,
            one_of('AFR Landing Runway', 'AFR Landing Airport'),
        ))

    def derive(self,
            lat=P('Latitude'),
            tdwns=KTI('Touchdown'),
            land_afr_apt=A('AFR Landing Airport'),
            land_afr_rwy=A('AFR Landing Runway')):
        '''
        '''
        # 1. Attempt to use latitude parameter if available:
        if lat:
            self.create_kpvs_at_ktis(lat.array, tdwns)
            return

        value = None

        # 2a. Attempt to use latitude of runway midpoint:
        if value is None and land_afr_rwy:
            lat_m, lon_m = calculate_runway_midpoint(land_afr_rwy.value)
            value = lat_m

        # 2b. Attempt to use latitude of airport:
        if value is None and land_afr_apt:
            value = land_afr_apt.value.get('latitude')

        if value is not None:
            self.create_kpv(tdwns[-1].index, value)
            return

        # XXX: Is there something else we can do here other than fail?
        raise Exception('Unable to determine a latitude at landing.')


class LongitudeAtLanding(KeyPointValueNode):
    '''
    Latitude and Longitude at Landing and Touchdown.

    The position of the landing is recorded in the form of KPVs as this is
    used in a number of places. From the touchdown moments, the raw latitude
    and longitude data is used to create the *AtLanding parameters, and these
    are in turn used to compute the landing attributes.

    Once the landing attributes (especially the runway details) are known,
    the positional data can be smoothed using ILS data or (if this is a
    non-precision approach) the known touchdown aiming point. With more
    accurate positional data the touchdown point can be computed more
    accurately.

    Note: Cannot use smoothed position as this causes circular dependancy.
    '''

    @classmethod
    def can_operate(cls, available):
        '''
        '''
        one_of = lambda *names: any(name in available for name in names)
        return 'Touchdown' in available and any((
            'Longitude' in available,
            one_of('AFR Landing Runway', 'AFR Landing Airport'),
        ))

    def derive(self,
            lon=P('Longitude'),
            tdwns=KTI('Touchdown'),
            land_afr_apt=A('AFR Landing Airport'),
            land_afr_rwy=A('AFR Landing Runway')):
        '''
        '''
        # 1. Attempt to use longitude parameter if available:
        if lon:
            self.create_kpvs_at_ktis(lon.array, tdwns)
            return

        value = None

        # 2a. Attempt to use longitude of runway midpoint:
        if value is None and land_afr_rwy:
            lat_m, lon_m = calculate_runway_midpoint(land_afr_rwy.value)
            value = lon_m

        # 2b. Attempt to use longitude of airport:
        if value is None and land_afr_apt:
            value = land_afr_apt.value.get('longitude')

        if value is not None:
            self.create_kpv(tdwns[-1].index, value)
            return

        # XXX: Is there something else we can do here other than fail?
        raise Exception('Unable to determine a longitude at landing.')


class LatitudeAtTakeoff(KeyPointValueNode):
    '''
    Latitude and Longitude at Takeoff and Liftoff.

    The position of the takeoff is recorded in the form of KPVs as this is
    used in a number of places. From the liftoff moments, the raw latitude
    and longitude data is used to create the *AtTakeoff parameters, and these
    are in turn used to compute the takeoff attributes.

    Once the takeoff attributes (especially the runway details) are known,
    the positional data can be smoothed the known liftoff point. With more
    accurate positional data the liftoff point can be computed more accurately.

    Note: Cannot use smoothed position as this causes circular dependancy.
    '''

    @classmethod
    def can_operate(cls, available):
        '''
        '''
        one_of = lambda *names: any(name in available for name in names)
        return 'Liftoff' in available and any((
            'Latitude' in available,
            one_of('AFR Takeoff Runway', 'AFR Takeoff Airport'),
        ))

    def derive(self,
            lat=P('Latitude'),
            liftoffs=KTI('Liftoff'),
            toff_afr_apt=A('AFR Takeoff Airport'),
            toff_afr_rwy=A('AFR Takeoff Runway')):
        '''
        '''
        # 1. Attempt to use latitude parameter if available:
        if lat:
            self.create_kpvs_at_ktis(lat.array, liftoffs)
            return

        value = None

        # 2a. Attempt to use latitude of runway midpoint:
        if value is None and toff_afr_rwy:
            lat_m, lon_m = calculate_runway_midpoint(toff_afr_rwy.value)
            value = lat_m

        # 2b. Attempt to use latitude of airport:
        if value is None and toff_afr_apt:
            value = toff_afr_apt.value.get('latitude')

        if value is not None:
            self.create_kpv(liftoffs[0].index, value)
            return

        # XXX: Is there something else we can do here other than fail?
        raise Exception('Unable to determine a latitude at takeoff.')


class LongitudeAtTakeoff(KeyPointValueNode):
    '''
    Latitude and Longitude at Takeoff and Liftoff.

    The position of the takeoff is recorded in the form of KPVs as this is
    used in a number of places. From the liftoff moments, the raw latitude
    and longitude data is used to create the *AtTakeoff parameters, and these
    are in turn used to compute the takeoff attributes.

    Once the takeoff attributes (especially the runway details) are known,
    the positional data can be smoothed the known liftoff point. With more
    accurate positional data the liftoff point can be computed more accurately.

    Note: Cannot use smoothed position as this causes circular dependancy.
    '''

    @classmethod
    def can_operate(cls, available):
        '''
        '''
        one_of = lambda *names: any(name in available for name in names)
        return 'Liftoff' in available and any((
            'Longitude' in available,
            one_of('AFR Takeoff Runway', 'AFR Takeoff Airport'),
        ))

    def derive(self,
            lon=P('Longitude'),
            liftoffs=KTI('Liftoff'),
            toff_afr_apt=A('AFR Takeoff Airport'),
            toff_afr_rwy=A('AFR Takeoff Runway')):
        '''
        '''
        # 1. Attempt to use longitude parameter if available:
        if lon:
            self.create_kpvs_at_ktis(lon.array, liftoffs)
            return

        value = None

        # 2a. Attempt to use longitude of runway midpoint:
        if value is None and toff_afr_rwy:
            lat_m, lon_m = calculate_runway_midpoint(toff_afr_rwy.value)
            value = lon_m

        # 2b. Attempt to use longitude of airport:
        if value is None and toff_afr_apt:
            value = toff_afr_apt.value.get('longitude')

        if value is not None:
            self.create_kpv(liftoffs[0].index, value)
            return

        # XXX: Is there something else we can do here other than fail?
        raise Exception('Unable to determine a longitude at takeoff.')


########################################
# Latitude/Longitude @ Liftoff/Touchdown


class LatitudeAtTouchdown(KeyPointValueNode):
    '''
    Latitude and Longitude at Landing and Touchdown.

    The position of the landing is recorded in the form of KPVs as this is
    used in a number of places. From the touchdown moments, the raw latitude
    and longitude data is used to create the *AtLanding parameters, and these
    are in turn used to compute the landing attributes.

    Once the landing attributes (especially the runway details) are known,
    the positional data can be smoothed using ILS data or (if this is a
    non-precision approach) the known touchdown aiming point. With more
    accurate positional data the touchdown point can be computed more
    accurately.
    '''

    def derive(self, lat=P('Latitude Smoothed'), tdwns=KTI('Touchdown')):
        '''
        '''
        self.create_kpvs_at_ktis(lat.array, tdwns)


class LongitudeAtTouchdown(KeyPointValueNode):
    '''
    Latitude and Longitude at Landing and Touchdown.

    The position of the landing is recorded in the form of KPVs as this is
    used in a number of places. From the touchdown moments, the raw latitude
    and longitude data is used to create the *AtLanding parameters, and these
    are in turn used to compute the landing attributes.

    Once the landing attributes (especially the runway details) are known,
    the positional data can be smoothed using ILS data or (if this is a
    non-precision approach) the known touchdown aiming point. With more
    accurate positional data the touchdown point can be computed more
    accurately.
    '''

    def derive(self, lon=P('Longitude Smoothed'), tdwns=KTI('Touchdown')):
        '''
        '''
        self.create_kpvs_at_ktis(lon.array, tdwns)


class LatitudeAtLiftoff(KeyPointValueNode):
    '''
    Latitude and Longitude at Takeoff and Liftoff.

    The position of the takeoff is recorded in the form of KPVs as this is
    used in a number of places. From the liftoff moments, the raw latitude
    and longitude data is used to create the *AtTakeoff parameters, and these
    are in turn used to compute the takeoff attributes.

    Once the takeoff attributes (especially the runway details) are known,
    the positional data can be smoothed the known liftoff point. With more
    accurate positional data the liftoff point can be computed more accurately.
    '''

    def derive(self, lat=P('Latitude Smoothed'), liftoffs=KTI('Liftoff')):
        '''
        '''
        self.create_kpvs_at_ktis(lat.array, liftoffs)


class LongitudeAtLiftoff(KeyPointValueNode):
    '''
    Latitude and Longitude at Takeoff and Liftoff.

    The position of the takeoff is recorded in the form of KPVs as this is
    used in a number of places. From the liftoff moments, the raw latitude
    and longitude data is used to create the *AtTakeoff parameters, and these
    are in turn used to compute the takeoff attributes.

    Once the takeoff attributes (especially the runway details) are known,
    the positional data can be smoothed the known liftoff point. With more
    accurate positional data the liftoff point can be computed more accurately.
    '''

    def derive(self, lon=P('Longitude Smoothed'), liftoffs=KTI('Liftoff')):
        '''
        '''
        self.create_kpvs_at_ktis(lon.array, liftoffs)


########################################
# Latitude/Longitude @ Lowest Point


class LatitudeAtLowestPointOnApproach(KeyPointValueNode):
    '''
    Note: Cannot use smoothed position as this causes circular dependancy.
    '''

    def derive(self, lat=P('Latitude Prepared'),
            low_points=KTI('Lowest Point On Approach')):
        '''
        '''
        self.create_kpvs_at_ktis(lat.array, low_points)


class LongitudeAtLowestPointOnApproach(KeyPointValueNode):
    '''
    Note: Cannot use smoothed position as this causes circular dependancy.
    '''

    def derive(self, lon=P('Longitude Prepared'),
            low_points=KTI('Lowest Point On Approach')):
        '''
        '''
        self.create_kpvs_at_ktis(lon.array, low_points)


################################################################################
# Mach


class MachMax(KeyPointValueNode):
    '''
    '''

    def derive(self, mach=P('Mach'), airs=S('Airborne')):
        '''
        '''
        self.create_kpvs_within_slices(mach.array, airs, max_value)


# FIXME: Rename class to 'MachFor3SecMax' to keep with naming convention!
class MachMax3Sec(KeyPointValueNode):
    '''
    '''

    def derive(self, mach=P('Mach'), airs=S('Airborne')):
        '''
        '''
        self.create_kpvs_within_slices(clip(mach.array, 3.0, mach.hz),
                                       airs, max_value)


################################################################################
# Magnetic Variation


class MagneticVariationAtTakeoff(KeyPointValueNode):
    '''
    '''

    def derive(self, var=P('Magnetic Variation'),
            toff=KTI('Takeoff Turn Onto Runway')):
        '''
        '''
        self.create_kpvs_at_ktis(var.array, toff)


class MagneticVariationAtLanding(KeyPointValueNode):
    '''
    '''

    def derive(self, var=P('Magnetic Variation'),
            land=KTI('Landing Turn Off Runway')):
        '''
        '''
        self.create_kpvs_at_ktis(var.array, land)


################################################################################
# Engine Bleed


# FIXME: Need to handle at least four engines here!
# Alignment should be resolved by align method, not use of integers.
class EngBleedValvesAtLiftoff(KeyPointValueNode):
    '''
    '''

    def derive(self, lifts=KTI('Liftoff'),
               b1=M('Eng (1) Bleed'), b2=M('Eng (2) Bleed')):
        '''
        '''
        # b1 & b2 are integer arrays, but to index them correctly we need to
        # align the KTI to match these arrays. The alignment will cause the
        # integer arrays to blur at transitions, so int(b1 + b2) is used to
        # remove this effect as the bleeds are changing state.
        bleeds = np.ma.array(b1.array + b2.array, dtype=int)
        for lift in lifts:
            valves = bleeds[lift.index]
            if valves:
                self.create_kpv(lift.index, valves)


################################################################################
# Engine EPR


# TODO: Write some unit tests!
class EngEPRToFL100Max(KeyPointValueNode):
    '''
    '''

    name = 'Eng EPR Up To FL100 Max'

    def derive(self, eng_epr_max=P('Eng (*) EPR Max'), 
               alt_std=P('Altitude STD Smoothed')):
        '''
        '''
        self.create_kpvs_within_slices(
            eng_epr_max.array,
            alt_std.slices_below(10000),
            max_value,
        )


# TODO: Write some unit tests!
class EngEPRAboveFL100Max(KeyPointValueNode):
    '''
    '''

    name = 'Eng EPR Above FL100 Max'

    def derive(self, eng_epr_max=P('Eng (*) EPR Max'), 
               alt_std=P('Altitude STD Smoothed')):
        '''
        '''
        self.create_kpvs_within_slices(
            eng_epr_max.array,
            alt_std.slices_above(10000),
            max_value,
        )


class EngEPR500FtToTouchdownMin(KeyPointValueNode):
    '''
    '''

    name = 'Eng EPR 500 Ft To Touchdown Min'

    def derive(self, eng_epr_min=P('Eng (*) EPR Min'),
               alt_aal=P('Altitude AAL For Flight Phases')):
        '''
        '''
        self.create_kpvs_within_slices(
            eng_epr_min.array,
            alt_aal.slices_from_to(500, 0),
            min_value,
        )


################################################################################
# Engine Gas Temperature


class EngGasTempTakeoffMax(KeyPointValueNode):
    '''
    '''

    def derive(self, eng_egt_max=P('Eng (*) Gas Temp Max'), 
               ratings=S('Takeoff 5 Min Rating')):
        '''
        '''
        self.create_kpvs_within_slices(eng_egt_max.array, ratings, max_value)


class EngGasTempGoAroundMax(KeyPointValueNode):
    '''
    '''

    def derive(self, eng_egt_max=P('Eng (*) Gas Temp Max'), 
               ratings=S('Go Around 5 Min Rating')):
        '''
        '''
        self.create_kpvs_within_slices(eng_egt_max.array, ratings, max_value)


class EngGasTempMaximumContinuousPowerMax(KeyPointValueNode):
    '''
    '''

    name = 'Eng Gas Temp Maximum Continuous Power Max'

    def derive(self, eng_egt_max=P('Eng (*) Gas Temp Max'),
               to_ratings=S('Takeoff 5 Min Rating'),
               ga_ratings=S('Go Around 5 Min Rating'),
               air=S('Airborne')):
        '''
        We assume maximum continuous power applies whenever takeoff or
        go-around power settings are not in force. So, by collecting all the
        high power periods and inverting these from the start of the first
        airborne section to the end of the last, we have the required periods
        of flight.
        '''
        if air==[]:
            return
        high_power_ratings = to_ratings.get_slices() + ga_ratings.get_slices()
        max_cont_rating = slices_not(high_power_ratings, 
                                     begin_at=min([z.slice.start for z in air]), 
                                     end_at=max([z.slice.stop for z in air]))
        self.create_kpvs_within_slices(eng_egt_max.array, max_cont_rating,
                                       max_value)


class EngGasTempInFlightMin(KeyPointValueNode):
    '''
    To detect a possible engine shutdown in flight, we look for the minium
    gas temperature recorded during the flight. The event will then be
    computed later, testing against a suitable minimum value for a running
    engine.
    '''
    def derive(self, eng_temp_min=P('Eng_GasTempMin'),
               airs=S('Airborne')):
        for air in airs:
            index = np.ma.argmin(eng_temp_min)
            value = eng_temp_min[index]
            self.create_kpv(index, value)
        
    

########################################
# Engine Start Conditions


def peak_start_egt(egt, n2, idx):
    '''
    '''
    # Prepare to look for starting conditions.
    if idx < 20:
        # We can't have started less than 20 seconds before takeoff, so throw
        # this away.
        return None, None
    # Ideally we'd use a shorter timebase, say 2 seconds, but N2 only sampled
    # at 1/4Hz on some aircraft.
    n2_rate = rate_of_change(n2, 4)
    # The engine only accelerates through 30% when starting. Let's find the
    # last time it did this before taking off.
    passing_30 = index_at_value(n2.array, 30.0, slice(idx, 0, -1))
    # After which it will peak and the rate will fall below zero at the
    # overswing, which must happen within 30 seconds.
    if passing_30:
        started_up = index_at_value(n2_rate, 0.0,
                                    slice(passing_30, passing_30 + 30))
        # Track back to where the temperature started to increase.
        ignition = peak_curvature(egt.array, slice(passing_30, 0, -1))
        return started_up, ignition
    else:
        return None, None


# FIXME: Merge 'Eng (2) Gas Temp Start Max' into this KPV. Support 4 engines!
#        Hint: See 'Eng (?) N1 Max Duration Under 60 Percent After Touchdown'.
class Eng1GasTempStartMax(KeyPointValueNode):
    '''
    '''

    name = 'Eng (1) Gas Temp Start Max'

    def derive(self, egt=P('Eng (1) Gas Temp'), n2=P('Eng (1) N2'),
               toffs=KTI('Takeoff Turn Onto Runway')):
        '''
        '''
        # If the data started after the aircraft is airborne, we'll never see
        # the engine start, so skip:
        if len(toffs) < 1:
            return
        # Extract the index for the first turn onto the runway:
        fto_idx = [t.index for t in toffs][0]
        started_up, ignition = peak_start_egt(egt, n2, fto_idx)
        if started_up:
            self.create_kpvs_within_slices(egt.array,
                                           [slice(ignition, started_up)],
                                           max_value)


# FIXME: Merge into KPV 'Eng (1) Gas Temp Start Max'. Support 4 engines!
#        Hint: See 'Eng (?) N1 Max Duration Under 60 Percent After Touchdown'.
class Eng2GasTempStartMax(KeyPointValueNode):
    '''
    '''

    name = 'Eng (2) Gas Temp Start Max'

    def derive(self, egt=P('Eng (2) Gas Temp'), n2=P('Eng (2) N2'),
               toffs=KTI('Takeoff Turn Onto Runway')):
        '''
        '''
        # If the data started after the aircraft is airborne, we'll never see
        # the engine start, so skip:
        if len(toffs) < 1:
            return
        # Extract the index for the first turn onto the runway:
        fto_idx = [t.index for t in toffs][0]
        started_up, ignition = peak_start_egt(egt, n2, fto_idx)
        if started_up:
            self.create_kpvs_within_slices(egt.array,
                                           [slice(ignition, started_up)],
                                           max_value)


################################################################################
# Engine N1


class EngN1TaxiMax(KeyPointValueNode):
    '''
    '''

    name = 'Eng N1 Taxi Max'

    def derive(self, eng_n1_max=P('Eng (*) N1 Max'), taxi=S('Taxiing')):
        '''
        '''
        self.create_kpv_from_slices(eng_n1_max.array, taxi, max_value)


class EngN1TakeoffMax(KeyPointValueNode):
    '''
    '''

    name = 'Eng N1 Takeoff Max'

    def derive(self, eng_n1_max=P('Eng (*) N1 Max'),
               ratings=S('Takeoff 5 Min Rating')):
        '''
        '''
        self.create_kpvs_within_slices(eng_n1_max.array, ratings, max_value)


class EngN1GoAroundMax(KeyPointValueNode):
    '''
    '''

    name = 'Eng N1 Go Around Max'

    def derive(self, eng_n1_max=P('Eng (*) N1 Max'),
               ratings=S('Go Around 5 Min Rating')):
        '''
        '''
        self.create_kpvs_within_slices(eng_n1_max.array, ratings, max_value)


class EngN1MaximumContinuousPowerMax(KeyPointValueNode):
    '''
    '''

    name = 'Eng N1 Maximum Continuous Power Max'

    def derive(self, eng_n1_max=P('Eng (*) N1 Max'),
               to_ratings=S('Takeoff 5 Min Rating'),
               ga_ratings=S('Go Around 5 Min Rating'),
               gnd = S('Grounded')):
        '''
        '''
        ratings = to_ratings + ga_ratings + gnd
        self.create_kpv_outside_slices(eng_n1_max.array, ratings, max_value)


class EngN1CyclesInFinalApproach(KeyPointValueNode):
    '''
    '''

    name = 'Eng N1 Cycles In Final Approach'

    def derive(self, eng_n1_avg=P('Eng (*) N1 Avg'), fapps=S('Final Approach')):
        '''
        '''
        for fapp in fapps:
            self.create_kpv(*cycle_counter(eng_n1_avg.array[fapp.slice], 5.0,
                                           10.0, eng_n1_avg.hz,
                                           fapp.slice.start))


# NOTE: Was named 'Eng N1 Cooldown Duration'.
# TODO: Similar KPV for duration between engine under 60 percent and engine shutdown
class Eng_N1MaxDurationUnder60PercentAfterTouchdown(KeyPointValueNode):
    '''
    Max duration N1 below 60% after Touchdown for engine cooldown. Using 60%
    allows for cooldown after use of Reverse Thrust.

    Evaluated for each engine to account for single engine taxi-in.

    Note: Assumes that all Engines are recorded at the same frequency.
    '''

    NAME_FORMAT = 'Eng (%(number)d) N1 Max Duration Under 60 Percent After Touchdown'
    NAME_VALUES = NAME_VALUES_ENGINE

    @classmethod
    def can_operate(cls, available):
        '''
        '''
        return 'Touchdown' in available and 'Eng (*) Stop' in available and (
            'Eng (1) N1' in available or 'Eng (2) N1' in available or \
            'Eng (3) N1' in available or 'Eng (4) N1' in available)

    def derive(self, engines_stop=KTI('Eng (*) Stop'),
               eng1=P('Eng (1) N1'),
               eng2=P('Eng (2) N1'),
               eng3=P('Eng (3) N1'),
               eng4=P('Eng (4) N1'),
               tdwn=KTI('Touchdown')):
        '''
        '''
        for eng_num, eng in enumerate((eng1, eng2, eng3, eng4), start=1):
            if eng is None:
                continue  # Engine is not available on this aircraft.
            eng_stop = engines_stop.get(name='Eng (%d) Stop' % eng_num)
            if not eng_stop:
                # XXX: Should we measure until the end of the flight anyway?
                # (Probably not.)
                self.debug('Engine %d did not stop on this flight, cannot '
                           'measure KPV', eng_num)
                continue
            eng_array = repair_mask(eng.array)
            eng_below_60 = np.ma.masked_greater(eng_array, 60)
            # Measure duration between final touchdown and engine stop:
            touchdown_to_stop_slice = max_continuous_unmasked(
                eng_below_60, slice(tdwn.get_last().index, eng_stop[0].index))
            if touchdown_to_stop_slice:
                # TODO: Future storage of slice: self.slice = touchdown_to_stop_slice
                touchdown_to_stop_duration = (touchdown_to_stop_slice.stop - \
                                        touchdown_to_stop_slice.start) / self.hz
                self.create_kpv(touchdown_to_stop_slice.start,
                                touchdown_to_stop_duration, eng_num=eng_num)
            else:
                # Create KPV of 0 seconds:
                self.create_kpv(eng_stop[0].index, 0.0, eng_num=eng_num)


class EngN1500To20FtMax(KeyPointValueNode):
    '''
    '''

    name = 'Eng N1 500 To 20 Ft Max'

    def derive(self, eng_n1_max=P('Eng (*) N1 Max'),
               alt_aal=P('Altitude AAL For Flight Phases')):
        '''
        '''
        self.create_kpvs_within_slices(
            eng_n1_max.array,
            alt_aal.slices_from_to(500, 20),
            max_value)


class EngN1500To20FtMin(KeyPointValueNode):
    '''
    '''

    name = 'Eng N1 500 To 20 Ft Min'

    def derive(self, eng_n1_min=P('Eng (*) N1 Min'),
               alt_aal=P('Altitude AAL For Flight Phases')):
        '''
        '''
        self.create_kpvs_within_slices(
            eng_n1_min.array,
            alt_aal.slices_from_to(500, 20),
            min_value)


################################################################################
# Engine N2


class EngN2TaxiMax(KeyPointValueNode):
    '''
    '''

    name = 'Eng N2 Taxi Max'

    def derive(self, eng_n2_max=P('Eng (*) N2 Max'), taxi=S('Taxiing')):
        '''
        '''
        self.create_kpv_from_slices(eng_n2_max.array, taxi, max_value)


class EngN2TakeoffMax(KeyPointValueNode):
    '''
    '''

    name = 'Eng N2 Takeoff Max'

    def derive(self, eng_n2_max=P('Eng (*) N2 Max'),
               ratings=S('Takeoff 5 Min Rating')):
        '''
        '''
        self.create_kpvs_within_slices(eng_n2_max.array, ratings, max_value)


class EngN2GoAroundMax(KeyPointValueNode):
    '''
    '''

    name = 'Eng N2 Go Around Max'

    def derive(self, eng_n2_max=P('Eng (*) N2 Max'),
               ratings=S('Go Around 5 Min Rating')):
        '''
        '''
        self.create_kpvs_within_slices(eng_n2_max.array, ratings, max_value)


class EngN2MaximumContinuousPowerMax(KeyPointValueNode):
    '''
    '''

    name = 'Eng N2 Maximum Continuous Power Max'

    def derive(self, eng_n2_max=P('Eng (*) N2 Max'),
               to_ratings=S('Takeoff 5 Min Rating'),
               ga_ratings=S('Go Around 5 Min Rating'),
               gnd = S('Grounded')):
        '''
        '''
        ratings = to_ratings + ga_ratings + gnd
        self.create_kpv_outside_slices(eng_n2_max.array, ratings, max_value)


class EngN2CyclesInFinalApproach(KeyPointValueNode):
    '''
    '''

    name = 'Eng N2 Cycles In Final Approach'

    def derive(self, eng_n2_avg=P('Eng (*) N2 Avg'),
               fapps=S('Final Approach')):
        '''
        '''
        for fapp in fapps:
            self.create_kpv(*cycle_counter(eng_n2_avg.array[fapp.slice], 10.0,
                                           10.0, eng_n2_avg.hz,
                                           fapp.slice.start))


################################################################################
# Engine N3


class EngN3TaxiMax(KeyPointValueNode):
    '''
    '''

    name = 'Eng N3 Taxi Max'

    def derive(self, eng_n3_max=P('Eng (*) N3 Max'), taxi=S('Taxiing')):
        '''
        '''
        self.create_kpv_from_slices(eng_n3_max.array, taxi, max_value)


class EngN3TakeoffMax(KeyPointValueNode):
    '''
    '''

    name = 'Eng N3 Takeoff Max'

    def derive(self, eng_n3_max=P('Eng (*) N3 Max'),
               ratings=S('Takeoff 5 Min Rating')):
        '''
        '''
        self.create_kpvs_within_slices(eng_n3_max.array, ratings, max_value)


class EngN3GoAroundMax(KeyPointValueNode):
    '''
    '''

    name = 'Eng N3 Go Around Max'

    def derive(self, eng_n3_max=P('Eng (*) N3 Max'),
               ratings=S('Go Around 5 Min Rating')):
        '''
        '''
        self.create_kpvs_within_slices(eng_n3_max.array, ratings, max_value)


class EngN3MaximumContinuousPowerMax(KeyPointValueNode):
    '''
    '''

    name = 'Eng N3 Maximum Continuous Power Max'

    def derive(self, eng_n3_max=P('Eng (*) N3 Max'),
               to_ratings=S('Takeoff 5 Min Rating'),
               ga_ratings=S('Go Around 5 Min Rating'),
               gnd = S('Grounded')):
        '''
        '''
        ratings = to_ratings + ga_ratings + gnd
        self.create_kpv_outside_slices(eng_n3_max.array, ratings, max_value)


################################################################################
# Engine Oil Pressure


# TODO: Write some unit tests!
class EngOilPressMax(KeyPointValueNode):
    '''
    '''

    def derive(self, oil_press=P('Eng (*) Oil Press Max')):
        '''
        '''
        self.create_kpv(*max_value(oil_press.array))


# TODO: Write some unit tests!
class EngOilPressMin(KeyPointValueNode):
    '''
    '''

    def derive(self, oil_press=P('Eng (*) Oil Press Min'), airs=S('Airborne')):
        '''
        '''
        # Only check in flight to avoid zero pressure readings for stationary engines.
        for air in airs:
            self.create_kpv(*min_value(oil_press.array, air.slice))


################################################################################
# Engine Oil Quantity


class EngOilQtyMax(KeyPointValueNode):
    '''
    '''

    def derive(self, oil_qty=P('Eng (*) Oil Qty Max'), airs=S('Airborne')):
        '''
        '''
        self.create_kpvs_within_slices(oil_qty.array, airs, max_value)


class EngOilQtyMin(KeyPointValueNode):
    '''
    '''

    def derive(self, oil_qty=P('Eng (*) Oil Qty Min'), airs=S('Airborne')):
        '''
        '''
        self.create_kpvs_within_slices(oil_qty.array, airs, min_value)


################################################################################
# Engine Oil Temperature


class EngOilTempMax(KeyPointValueNode):
    '''
    '''

    def derive(self, oil_temp=P('Eng (*) Oil Temp Max'), airs=S('Airborne')):
        '''
        '''
        self.create_kpvs_within_slices(oil_temp.array, airs, max_value)


class EngOilTemp15MinuteMax(KeyPointValueNode):
    '''
    Maximum oil temperature sustained for 15 minutes.
    '''

    name = 'Eng Oil Temp 15 Minutes Max'

    def derive(self, oil_temp=P('Eng (*) Oil Temp Max')):
        '''
        Some aircraft don't have oil temp sensors fitted. This trap may be
        superceded by masking the Eng (*) Oil Temp Max parameter in future.
        '''
        if np.ma.count(oil_temp.array) == 0:
            return
        
        oil_15 = clip(oil_temp.array, 15 * 60, oil_temp.hz)
        # There have been cases where there were no valid oil temperature
        # measurements throughout the flight, in which case there's no point
        # testing for a maximum.
        if oil_15 is not None:
            self.create_kpv(*max_value(oil_15))


################################################################################
# Engine Torque


class EngTorqueTakeoffMax(KeyPointValueNode):
    '''
    '''

    def derive(self, eng_trq_max=P('Eng (*) Torque Max'),
               ratings=S('Takeoff 5 Min Rating')):
        '''
        '''
        self.create_kpvs_within_slices(eng_trq_max.array, ratings, max_value)


class EngTorqueGoAroundMax(KeyPointValueNode):
    '''
    '''

    def derive(self, eng_trq_max=P('Eng (*) Torque Max'),
               ratings=S('Go Around 5 Min Rating')):
        '''
        '''
        self.create_kpvs_within_slices(eng_trq_max.array, ratings, max_value)


class EngTorqueMaximumContinuousPowerMax(KeyPointValueNode):
    '''
    '''

    name = 'Eng Torque Maximum Continuous Power Max'

    def derive(self, eng_trq_max=P('Eng (*) Torque Max'),
               to_ratings=S('Takeoff 5 Min Rating'),
               ga_ratings=S('Go Around 5 Min Rating'),
               gnd = S('Grounded')):
        '''
        '''
        ratings = to_ratings + ga_ratings + gnd
        self.create_kpv_outside_slices(eng_trq_max.array, ratings, max_value)


# TODO: Write some unit tests!
class EngTorqueToFL100Max(KeyPointValueNode):
    '''
    '''

    name = 'Eng Torque Up To FL100 Max'

    def derive(self, eng_trq_max=P('Eng (*) Torque Max'),
               alt_std=P('Altitude STD Smoothed')):
        '''
        '''
        self.create_kpvs_within_slices(
            eng_trq_max.array,
            alt_std.slices_below(10000),
            max_value,
        )


# TODO: Write some unit tests!
class EngTorqueAboveFL100Max(KeyPointValueNode):
    '''
    '''

    name = 'Eng Torque Above FL100 Max'

    def derive(self, eng_trq_max=P('Eng (*) Torque Max'),
               alt_std=P('Altitude STD Smoothed')):
        '''
        '''
        self.create_kpvs_within_slices(
            eng_trq_max.array,
            alt_std.slices_above(10000),
            max_value,
        )


class EngTorqueAbove10000FtMax(KeyPointValueNode):
    '''
    '''

    def derive(self, eng_trq_max=P('Eng (*) Torque Max'),
               alt_aal=P('Altitude AAL For Flight Phases')):
        '''
        '''
        self.create_kpvs_within_slices(
            eng_trq_max.array,
            alt_aal.slices_above(10000),
            max_value,
        )


class EngTorqueAbove10000FtMin(KeyPointValueNode):
    '''
    '''

    def derive(self, eng_trq_min=P('Eng (*) Torque Min'),
               alt_aal=P('Altitude AAL For Flight Phases')):
        '''
        '''
        self.create_kpvs_within_slices(
            eng_trq_min.array,
            alt_aal.slices_above(10000),
            min_value,
        )


class EngTorque500FtToTouchdownMax(KeyPointValueNode):
    '''
    '''

    def derive(self, eng_trq_max=P('Eng (*) Torque Max'),
               alt_aal=P('Altitude AAL For Flight Phases')):
        '''
        '''
        self.create_kpvs_within_slices(
            eng_trq_max.array,
            alt_aal.slices_from_to(500, 0),
            max_value,
        )


class EngTorque500FtToTouchdownMin(KeyPointValueNode):
    '''
    '''

    def derive(self, eng_trq_min=P('Eng (*) Torque Min'),
               alt_aal=P('Altitude AAL For Flight Phases')):
        '''
        '''
        self.create_kpvs_within_slices(
            eng_trq_min.array,
            alt_aal.slices_from_to(500, 0),
            min_value,
        )


################################################################################
# Engine Vibrations


class EngVibN1Max(KeyPointValueNode):
    '''
    '''

    name = 'Eng Vib N1 Max'

    ####def derive(self, eng=P('Eng (*) Vib N1 Max'), fast=S('Fast')):
    ####    '''
    ####    '''
    ####    for sect in fast:
    ####        self.create_kpv(*max_value(eng.array, sect.slice))

    def derive(self, eng=P('Eng (*) Vib N1 Max'), airs=S('Airborne')):
        '''
        '''
        self.create_kpvs_within_slices(eng.array, airs, max_value)


class EngVibN2Max(KeyPointValueNode):
    name = 'Eng Vib N2 Max'

    ####def derive(self, eng=P('Eng (*) Vib N2 Max'), fast=S('Fast')):
    ####    '''
    ####    '''
    ####    for sect in fast:
    ####        self.create_kpv(*max_value(eng.array, sect.slice))

    def derive(self, eng=P('Eng (*) Vib N2 Max'), airs=S('Airborne')):
        '''
        '''
        self.create_kpvs_within_slices(eng.array, airs, max_value)


################################################################################


class EventMarkerPressed(KeyPointValueNode):
    def derive(self, event=P('Event Marker'), airs=S('Airborne')):
        pushed = np.ma.clump_unmasked(np.ma.masked_equal(event.array, 0))
        events_in_air = slices_and(pushed, airs.get_slices())
        for event_in_air in events_in_air:        
            if event_in_air:
                duration = \
                    (event_in_air.stop - event_in_air.start) / event.frequency
                index = (event_in_air.stop + event_in_air.start) / 2.0
                self.create_kpv(index, duration)


class HeightOfBouncedLanding(KeyPointValueNode):
    '''
    This measures the peak height of the bounced landing
    '''
    def derive(self, alt = P('Altitude AAL'),
               bounced_landing=S('Bounced Landing')):
        self.create_kpvs_within_slices(alt.array, bounced_landing, max_value)
        

class HeadingDeviationOnTakeoffAbove100Kts(KeyPointValueNode):
    """
    The heading deviation is measured as the peak-to-peak deviation between
    100kts airspeed and 5 deg nose pitch up, at which time the weight is
    clearly off the wheel (we avoid using weight on nosewheel as this is
    often not recorded). The value is annotated half way between the end
    conditions.
    """
    def derive(self, head=P('Heading Continuous'), airspeed=P('Airspeed'),
               pitch=P('Pitch'), toffs=S('Takeoff')):
        for toff in toffs:
            start = index_at_value(airspeed.array, 100.0, _slice=toff.slice)
            if not start:
                self.warning("'%s' did not transition through 100 in '%s' "
                             "slice '%s'.", airspeed.name, toffs.name,
                             toff.slice)
                continue
            stop = index_at_value(pitch.array, 5.0, _slice=toff.slice)
            if not stop:
                self.warning("'%s' did not transition through 5 in '%s' "
                             "slice '%s'.", pitch.name, toffs.name,
                             toff.slice)
                continue
            
            # Numpy Peak To Peak function used to detect overall swing during
            # this period.
            head_dev = np.ma.ptp(head.array[start:stop])
            self.create_kpv((start + stop) / 2, head_dev)
    

class HeadingDeviation500To20Ft(KeyPointValueNode):
    def derive(self, head=P('Heading Continuous'),
               alt_aal=P('Altitude AAL For Flight Phases')):
        for band in alt_aal.slices_from_to(500, 20):
            dev = np.ma.ptp(head.array[band])
            self.create_kpv(band.stop, dev)
        

class HeadingDeviationTouchdownPlus4SecTo60Kts(KeyPointValueNode):
    def derive(self, head=P('Heading Continuous'), tdwns=KTI('Touchdown'),
               airspeed=P('Airspeed')):
        for tdwn in tdwns:
            begin = tdwn.index + 4.0*head.frequency
            end = index_at_value(airspeed.array, 60.0, slice(begin,None))
            if end:
                # We found a suitable endpoint, so create a KPV...
                dev = np.ma.ptp(head.array[begin:end+1])
                self.create_kpv(end, dev)


class HeadingDeviationOnLandingAbove100Kts(KeyPointValueNode):
    """
    See heading deviation on takeoff comments. For landing the Altitude AAL
    is used to detect start of landing, again to avoid variation from the use
    of different aircraft recording configurations.
    """
    def derive(self, head=P('Heading Continuous'), airspeed=P('Airspeed'),
               alt=P('Altitude AAL For Flight Phases'), lands=S('Landing')):
        for land in lands:
            begin = index_at_value(alt.array, 1.0, _slice=land.slice)
            end = index_at_value(airspeed.array, 100.0, _slice=land.slice)
            if begin is None or begin > end:
                break # Corrupt landing slices or landed below 100kts. Can happen!
            else:
                head_dev = np.ma.ptp(head.array[begin:end+1])
                self.create_kpv((begin+end)/2, head_dev)
            
            
class HeadingVacatingRunway(KeyPointValueNode):
    '''
    Heading vacating runway is only used to try to identify handed
    runways in the absence of better information. See the
    flight_attribute Approaches and its _create_approach method.
    '''
    def derive(self, head=P('Heading Continuous'), 
               off_rwys=KTI('Landing Turn Off Runway')):
        # To save taking modulus of the entire array, we'll do this in stages.
        for off_rwy in off_rwys:
            # We try to extend the index by five seconds to make a clear
            # heading change. The KTI is at the point of turnoff at which
            # moment the heading change can be very small.
            index = min(off_rwy.index+5, len(head.array) - 1)
            value = head.array[index]%360.0
            self.create_kpv(index, value)
            

class AltitudeMinsToTouchdown(KeyPointValueNode):
    # TODO: TESTS
    # Q: Review and improve this technique of building KPVs on KTIs.
    from analysis_engine.key_time_instances import MinsToTouchdown
    NAME_FORMAT = "Altitude AAL " + MinsToTouchdown.NAME_FORMAT
    NAME_VALUES = MinsToTouchdown.NAME_VALUES
    
    def derive(self, alt_aal=P('Altitude AAL'),
               t_tdwns=KTI('Mins To Touchdown')):
        for t_tdwn in t_tdwns:
            # WARNING: This assumes Mins time will be the first value and only
            # two digit
            # TODO: Confirm *.array is correct (DJ)
            self.create_kpv(t_tdwn.index, alt_aal.array[t_tdwn.index],
                            time=int(t_tdwn.name[:2]))
            

class FlapAtGearDownSelection(KeyPointValueNode):
    def derive(self, flap=P('Flap'), gear_sel_down=KTI('Gear Down Selection')):
        self.create_kpvs_at_ktis(flap.array, gear_sel_down)


class FlapWithGearUpMax(KeyPointValueNode):
    def derive(self, flap=P('Flap'), gear=M('Gear Down')):
        state = gear.array.state['Down']
        gear_up = np.ma.masked_equal(gear.array.raw, state)
        gear_up_slices = np.ma.clump_unmasked(gear_up)
        self.create_kpvs_within_slices(flap.array, gear_up_slices, max_value)


class FlapAtTouchdown(KeyPointValueNode):
    def derive(self, flap=P('Flap'), touchdowns=KTI('Touchdown')):
        self.create_kpvs_at_ktis(flap.array, touchdowns)

   
class FlapAtLiftoff(KeyPointValueNode):
    def derive(self, flap=P('Flap'), liftoffs=KTI('Liftoff')):
        self.create_kpvs_at_ktis(flap.array, liftoffs)
  

# TODO: Write some unit tests!
class FlapWithSpeedbrakesDeployedMax(KeyPointValueNode):
    '''
    '''

    def derive(self, flap=P('Flap'), speedbrake=M('Speedbrake Selected'),
               airs=S('Airborne'), lands=S('Landing')):
        '''
        '''
        # Mask all values where speedbrake isn't deployed:
        deployed = speedbrake.array.state['Deployed/Cmd Up']
        array = np.ma.masked_where(speedbrake.array.raw != deployed, flap.array, copy=True)
        # Mask all values where the aircraft isn't airborne:
        array = mask_outside_slices(array, airs.get_slices())
        # Mask all values where the aircraft is landing (as we expect speedbrake to be deployed):
        array = mask_inside_slices(array, lands.get_slices())
        # Determine the maximum flap value when the speedbrake is deployed:
        index, value = max_value(array)
        # It is normal for flights to be flown without speedbrake and flap
        # together, so trap this case to avoid nuisance warnings:
        if index and value:
            self.create_kpv(index, value)


class FlareDuration20FtToTouchdown(KeyPointValueNode):
    #TODO: Tests
    def derive(self, alt_aal=P('Altitude AAL For Flight Phases'),
               tdowns=KTI('Touchdown'), lands=S('Landing')):
        for tdown in tdowns:
            this_landing = lands.get_surrounding(tdown.index)
            if this_landing:
                # Scan backwards from touchdown to the start of the landing
                # which is defined as 50ft, so will include passing through
                # 20ft AAL.
                idx_20 = index_at_value(alt_aal.array, 20.0,
                                        _slice=slice(tdown.index,
                                                     this_landing[0].start_edge,
                                                     -1))
                self.create_kpv(tdown.index,
                                (tdown.index - idx_20) / alt_aal.frequency)


class FlareDistance20FtToTouchdown(KeyPointValueNode):
    #TODO: Tests
    def derive(self, alt_aal=P('Altitude AAL For Flight Phases'),
               tdowns=KTI('Touchdown'), lands=S('Landing'),
               gspd=P('Groundspeed')):
        for tdown in tdowns:
            this_landing = lands.get_surrounding(tdown.index)
            if this_landing:
                idx_20 = index_at_value(
                    alt_aal.array, 20.0,
                    _slice=slice(tdown.index, this_landing[0].slice.start - 1, -1))
                # Integrate returns an array, so we need to take the max
                # value to yield the KTP value.
                if idx_20:
                    dist = max(integrate(gspd.array[idx_20:tdown.index],
                                         gspd.hz))
                    self.create_kpv(tdown.index, dist)


class AltitudeAtSuspectedLevelBust(KeyPointValueNode):
    def derive(self, alt_std=P('Altitude STD Smoothed')):
        bust = 300 # ft
        bust_time = 3 * 60 # 3 mins
        bust_length = bust_time * alt_std.frequency
        
        idxs, peaks = cycle_finder(alt_std.array, min_step=bust)

        if idxs is None:
            return
        for num, idx in enumerate(idxs[1:-1]):
            begin = index_at_value(np.ma.abs(alt_std.array - peaks[num + 1]),
                                   bust, _slice=slice(idx, None, -1))
            end = index_at_value(np.ma.abs(alt_std.array-peaks[num + 1]), bust,
                                 _slice=slice(idx, None))
            if begin and end:
                duration = (end - begin) / alt_std.frequency
                if duration < bust_time:
                    a=alt_std.array[idxs[num]] # One before the peak of interest
                    b=alt_std.array[idxs[num + 1]] # The peak of interest
                    # The next one (index reduced to avoid running beyond end of
                    # data)
                    c=alt_std.array[idxs[num + 2] - 1] 
                    idx_from = max(0, idxs[num + 1]-bust_length)
                    idx_to = min(len(alt_std.array), idxs[num + 1]+bust_length)
                    if b>(a+c)/2:
                        # Include a scan over the preceding and following
                        # bust_time in case the preceding or following peaks
                        # were outside this timespan.
                        alt_a = np.ma.min(alt_std.array[idx_from:idxs[num + 1]])
                        alt_c = np.ma.min(alt_std.array[idxs[num + 1]:idx_to])
                        overshoot = min(b-a, b-alt_a, b-alt_c, b-c)
                        if overshoot > 5000:
                            # This happens normally on short sectors
                            continue
                        self.create_kpv(idx, overshoot)
                    else:
                        alt_a = np.ma.max(alt_std.array[idx_from:idxs[num + 1]])
                        alt_c = np.ma.max(alt_std.array[idxs[num + 1]:idx_to])
                        undershoot = max(b-a, b-alt_a, b-alt_c, b-c)
                        self.create_kpv(idx, undershoot)


class FuelQtyAtLiftoff(KeyPointValueNode):
    def derive(self, fuel_qty=P('Fuel Qty'), liftoffs=KTI('Liftoff')):
        self.create_kpvs_at_ktis(fuel_qty.array, liftoffs)


class FuelQtyAtTouchdown(KeyPointValueNode):
    def derive(self, fuel_qty=P('Fuel Qty'), touchdowns=KTI('Touchdown')):
        self.create_kpvs_at_ktis(fuel_qty.array, touchdowns)


class GrossWeightAtLiftoff(KeyPointValueNode):
    def derive(self, gross_weight=P('Gross Weight Smoothed'), 
               liftoffs=KTI('Liftoff')):
        self.create_kpvs_at_ktis(gross_weight.array, liftoffs)


class GrossWeightAtTouchdown(KeyPointValueNode):
    def derive(self, gross_weight=P('Gross Weight Smoothed'),
               touchdowns=KTI('Touchdown')):
        self.create_kpvs_at_ktis(gross_weight.array, touchdowns)


class GroundspeedTaxiingStraightMax(KeyPointValueNode):
    '''
    Groundspeed while not turning is rarely an issue, so we compute only one
    KPV for taxi out and one for taxi in. The straight sections are
    identified by masking the turning phases and then testing the resulting
    data.
    '''
    def derive(self, gspeed=P('Groundspeed'), taxis=S('Taxiing'), 
            turns=S('Turning On Ground')):
        gspd = np.ma.copy(gspeed.array)  # Prepare to change mask.
        for turn in turns:
            gspd[turn.slice]=np.ma.masked
        self.create_kpv_from_slices(gspd, taxis, max_value)


class GroundspeedTaxiingTurnsMax(KeyPointValueNode):
    '''
    '''

    def derive(self, gspeed=P('Groundspeed'), taxis=S('Taxiing'),
            turns=S('Turning On Ground')):
        '''
        '''
        gspd = np.ma.copy(gspeed.array)  # Prepare to change mask.
        gspd = mask_outside_slices(gspd, turns.get_slices())
        self.create_kpvs_within_slices(gspd, taxis, max_value)

    
class GroundspeedRTOMax(KeyPointValueNode):
    name = 'Groundspeed RTO Max'
    def derive(self, gndspd=P('Groundspeed'),
               rejected_takeoffs=S('Rejected Takeoff')):
        for rejected_takeoff in rejected_takeoffs:
            self.create_kpvs_within_slices(gndspd.array, 
                                           rejected_takeoff.slice, max_value)


class GroundspeedAtTouchdown(KeyPointValueNode):
    def derive(self, gspd=P('Groundspeed'), touchdowns=KTI('Touchdown')):
        self.create_kpvs_at_ktis(gspd.array, touchdowns)


class GroundspeedOnGroundMax(KeyPointValueNode):
    def derive(self, gspd=P('Groundspeed'), grounds=S('Grounded')):
        self.create_kpv_from_slices(gspd.array, grounds, max_value)


class GroundspeedVacatingRunway(KeyPointValueNode):
    def derive(self, gspd=P('Groundspeed'),
               off_rwys=KTI('Landing Turn Off Runway')):
        self.create_kpvs_at_ktis(gspd.array, off_rwys)
        

################################################################################
# Pitch


class PitchAtLiftoff(KeyPointValueNode):
    '''
    '''

    def derive(self, pitch=P('Pitch'), liftoffs=KTI('Liftoff')):
        '''
        '''
        self.create_kpvs_at_ktis(pitch.array, liftoffs)


class PitchAtTouchdown(KeyPointValueNode):
    '''
    '''

    def derive(self, pitch=P('Pitch'), touchdowns=KTI('Touchdown')):
        '''
        '''
        self.create_kpvs_at_ktis(pitch.array, touchdowns)


class PitchAt35FtInClimb(KeyPointValueNode):
    '''
    '''

    def derive(self, pitch=P('Pitch'),
               alt_aal=P('Altitude AAL For Flight Phases'), climbs=S('Climb')):
        '''
        '''
        for climb in climbs:
            index = index_at_value(alt_aal.array, 35.0, climb.slice)
            if index:
                value = value_at_index(pitch.array, index)
                self.create_kpv(index, value)


class PitchTakeoffTo35FtMax(KeyPointValueNode):
    '''
    '''

    ##### TODO: Decide on this version or the one below...
    ####def derive(self, pitch=P('Pitch'), takeoffs=S('Takeoff')):
    ####    '''
    ####    '''
    ####    self.create_kpvs_within_slices(
    ####        pitch.array,
    ####        takeoffs,
    ####        max_value,
    ####    )

    def derive(self, pitch=P('Pitch'),
               alt_aal=P('Altitude AAL For Flight Phases')):
        '''
        '''
        self.create_kpvs_within_slices(
            pitch.array,
            alt_aal.slices_from_to(1, 35),  # TODO: Implement .slices_from_takeoff_to(35)
            max_value,
        )


class Pitch35To400FtMax(KeyPointValueNode):
    '''
    '''

    def derive(self, pitch=P('Pitch'),
               alt_aal=P('Altitude AAL For Flight Phases')):
        '''
        '''
        self.create_kpvs_within_slices(
            pitch.array,
            alt_aal.slices_from_to(35, 400),
            max_value,
        )


class Pitch35To400FtMin(KeyPointValueNode):
    '''
    '''

    def derive(self, pitch=P('Pitch'),
               alt_aal=P('Altitude AAL For Flight Phases')):
        '''
        '''
        self.create_kpvs_within_slices(
            pitch.array,
            alt_aal.slices_from_to(35, 400),
            min_value,
        )


class Pitch400To1000FtMax(KeyPointValueNode):
    '''
    '''

    def derive(self, pitch=P('Pitch'),
               alt_aal=P('Altitude AAL For Flight Phases')):
        '''
        '''
        self.create_kpvs_within_slices(
            pitch.array,
            alt_aal.slices_from_to(400, 1000),
            max_value,
        )


class Pitch400To1000FtMin(KeyPointValueNode):
    '''
    '''

    def derive(self, pitch=P('Pitch'),
               alt_aal=P('Altitude AAL For Flight Phases')):
        '''
        '''
        self.create_kpvs_within_slices(
            pitch.array,
            alt_aal.slices_from_to(400, 1000),
            min_value,
        )


class Pitch1000To500FtMax(KeyPointValueNode):
    '''
    '''

    def derive(self, pitch=P('Pitch'),
               alt_aal=P('Altitude AAL For Flight Phases')):
        '''
        '''
        self.create_kpvs_within_slices(
            pitch.array,
            alt_aal.slices_from_to(1000, 500),
            max_value,
        )


class Pitch1000To500FtMin(KeyPointValueNode):
    '''
    '''

    def derive(self, pitch=P('Pitch'),
               alt_aal=P('Altitude AAL For Flight Phases')):
        '''
        '''
        self.create_kpvs_within_slices(
            pitch.array,
            alt_aal.slices_from_to(1000, 500),
            min_value,
        )


class Pitch500To50FtMax(KeyPointValueNode):
    '''
    '''

    def derive(self, pitch=P('Pitch'),
               alt_aal=P('Altitude AAL For Flight Phases')):
        '''
        '''
        self.create_kpvs_within_slices(
            pitch.array,
            alt_aal.slices_from_to(500, 50),
            max_value,
        )


class Pitch500To20FtMin(KeyPointValueNode):
    '''
    '''

    def derive(self, pitch=P('Pitch'),
               alt_aal=P('Altitude AAL For Flight Phases')):
        '''
        '''
        self.create_kpvs_within_slices(
            pitch.array,
            alt_aal.slices_from_to(500, 20),
            min_value,
        )


class Pitch50FtToLandingMax(KeyPointValueNode):
    '''
    '''

    def derive(self, pitch=P('Pitch'),
               alt_aal=P('Altitude AAL For Flight Phases')):
        '''
        '''
        self.create_kpvs_within_slices(
            pitch.array,
            alt_aal.slices_from_to(50, 1),  # TODO: Implement .slices_to_landing_from(50)
            max_value,
        )


class Pitch20FtToLandingMin(KeyPointValueNode):
    '''
    '''

    def derive(self, pitch=P('Pitch'),
               alt_aal=P('Altitude AAL For Flight Phases')):
        '''
        '''
        self.create_kpvs_within_slices(
            pitch.array,
            alt_aal.slices_from_to(20, 1),  # TODO: Implement .slices_to_landing_from(20)
            min_value,
        )


class Pitch7FtToLandingMin(KeyPointValueNode):
    '''
    '''

    def derive(self, pitch=P('Pitch'), tdwns=KTI('Touchdown'),
               alt_aal=P('Altitude AAL For Flight Phases')):
        '''
        '''
        self.create_kpvs_within_slices(
            pitch.array,
            alt_aal.slices_to_kti(7, tdwns),  # TODO: Implement .slices_to_landing_from(5)
            min_value,
        )


class PitchCyclesInFinalApproach(KeyPointValueNode):
    '''
    Counts the number of half-cycles of pitch attitude that exceed 3 deg in
    pitch from peak to peak and with a maximum cycle period of 10 seconds
    during the final approach phase.
    '''

    def derive(self, pitch=P('Pitch'), fapps=S('Final Approach')):
        '''
        '''
        for fapp in fapps:
            self.create_kpv(*cycle_counter(pitch.array[fapp.slice], 3.0, 10.0,
                                           pitch.hz, fapp.slice.start))


################################################################################
# Pitch Rate


class PitchRate35To1000FtMax(KeyPointValueNode):
    '''
    '''

    def derive(self, pitch_rate=P('Pitch Rate'),
               alt_aal=P('Altitude AAL For Flight Phases')):
        '''
        '''
        self.create_kpvs_within_slices(
            pitch_rate.array,
            alt_aal.slices_from_to(35, 1000),
            max_value,
        )


class PitchRate20FtToTouchdownMax(KeyPointValueNode):
    '''
    '''

    def derive(self, pitch_rate=P('Pitch Rate'),
               alt_aal=P('Altitude AAL For Flight Phases')):
        '''
        '''
        self.create_kpvs_within_slices(
            pitch_rate.array,
            alt_aal.slices_from_to(20, 0),
            max_value,
        )


class PitchRate20FtToTouchdownMin(KeyPointValueNode):
    '''
    '''

    def derive(self, pitch_rate=P('Pitch Rate'),
               alt_aal=P('Altitude AAL For Flight Phases')):
        '''
        '''
        self.create_kpvs_within_slices(
            pitch_rate.array,
            alt_aal.slices_from_to(20, 0),
            min_value,
        )


# TODO: Write some unit tests!
class PitchRate2DegPitchTo35FtMax(KeyPointValueNode):
    '''
    '''
    def derive(self, pitch_rate=P('Pitch Rate'),
               lifts=S('2 Deg Pitch To 35 Ft')):
        '''
        '''
        self.create_kpvs_within_slices(pitch_rate.array, lifts, max_value)


# TODO: Write some unit tests!
class PitchRate2DegPitchTo35FtMin(KeyPointValueNode):
    '''
    '''
    def derive(self, pitch_rate=P('Pitch Rate'),
               lifts=S('2 Deg Pitch To 35 Ft')):
        '''
        '''
        self.create_kpvs_within_slices(pitch_rate.array, lifts, min_value)


# TODO: Write some unit tests!
# TODO: Remove this KPV?  Not a dependency, not used in event definitions.
class PitchRate2DegPitchTo35FtAverage(KeyPointValueNode):
    '''
    '''
    def derive(self, pitch=P('Pitch'), lifts=S('2 Deg Pitch To 35 Ft')):
        '''
        '''
        for lift in lifts:
            pitch_max = value_at_index(pitch.array, lift.stop_edge)
            pitch_rate_avg = (pitch_max - 2.0)/ \
                ((lift.stop_edge - lift.start_edge) / pitch.frequency)
            mid_index = (lift.stop_edge + lift.start_edge) / 2.0
            self.create_kpv(mid_index, pitch_rate_avg)


# TODO: Write some unit tests!
# TODO: Remove this KPV?  Not a dependency, not used in event definitions.
# NOTE: Python class name restriction: '2 Deg Pitch To 35 Ft Duration'
class TwoDegPitchTo35FtDuration(KeyPointValueNode):
    '''
    '''
    name = '2 Deg Pitch To 35 Ft Duration'

    def derive(self, pitch=P('Pitch'), lifts=S('2 Deg Pitch To 35 Ft')):
        '''
        '''
        for lift in lifts:
            begin = lift.start_edge
            end = lift.stop_edge
            value = (end - begin) / pitch.frequency
            index = (begin + end) / 2.0
            self.create_kpv(index, value)


################################################################################
# Vertical Speed (Rate of Climb/Descent) Helpers


def vert_spd_phase_max_or_min(obj, vert_spd, phases, function):
    '''
    '''
    for phase in phases:
        duration = phase.slice.stop - phase.slice.start
        if duration > CLIMB_OR_DESCENT_MIN_DURATION:
            index, value = function(vert_spd.array, phase.slice)
            obj.create_kpv(index, value)


################################################################################
# Rate of Climb


# TODO: Write some unit tests!
class RateOfClimbMax(KeyPointValueNode):
    '''
    '''

    def derive(self, vert_spd=P('Vertical Speed'), climbing=S('Climbing')):
        '''
        In cases where the aircraft does not leave the ground, we get a
        descending phase that equates to an empty list, which is not
        iterable.

        '''
        vert_spd_phase_max_or_min(self, vert_spd, climbing, max_value)


class RateOfClimb35To1000FtMin(KeyPointValueNode):
    '''
    '''

    def derive(self, vert_spd=P('Vertical Speed'),
               alt_aal=P('Altitude AAL For Flight Phases')):
        '''
        '''
        self.create_kpvs_within_slices(
            vert_spd.array,
            alt_aal.slices_from_to(35, 1000),
            min_value,
        )


################################################################################
# Rate of Descent


# FIXME: Should rate of descent KPVs should occur for 3+ seconds?


# TODO: Write some unit tests!
class RateOfDescentMax(KeyPointValueNode):
    '''
    '''

    def derive(self, vert_spd=P('Vertical Speed'), descending=S('Descending')):
        '''
        In cases where the aircraft does not leave the ground, we get a
        descending phase that equates to an empty list, which is not
        iterable.
        '''
        vert_spd_phase_max_or_min(self, vert_spd, descending, min_value)


class RateOfDescentTopOfDescentTo10000FtMax(KeyPointValueNode):
    '''
    '''

    def derive(self, alt_aal=P('Altitude AAL For Flight Phases'),
            vert_spd=P('Vertical Speed'), descents=S('Descent')):
        '''
        '''
        for descent in descents:
            above_10k = np.ma.masked_less(alt_aal.array, 10000)
            drops = np.ma.clump_unmasked(above_10k)
            self.create_kpvs_within_slices(vert_spd.array, drops, min_value)


class RateOfDescent10000To5000FtMax(KeyPointValueNode):
    '''
    '''

    def derive(self, vert_spd=P('Vertical Speed'),
               alt_aal=P('Altitude AAL For Flight Phases')):
        '''
        '''
        self.create_kpvs_within_slices(
            vert_spd.array,
            alt_aal.slices_from_to(10000, 5000),
            min_value,
        )

class RateOfDescent5000To3000FtMax(KeyPointValueNode):
    '''
    '''

    def derive(self, vert_spd=P('Vertical Speed'),
               alt_aal=P('Altitude AAL For Flight Phases')):
        '''
        '''
        self.create_kpvs_within_slices(
            vert_spd.array,
            alt_aal.slices_from_to(5000, 3000),
            min_value,
        )

class RateOfDescent3000To2000FtMax(KeyPointValueNode):
    '''
    '''

    def derive(self, vert_spd=P('Vertical Speed'),
               alt_aal=P('Altitude AAL For Flight Phases')):
        '''
        '''
        self.create_kpvs_within_slices(
            vert_spd.array,
            alt_aal.slices_from_to(3000, 2000),
            min_value,
        )


class RateOfDescent2000To1000FtMax(KeyPointValueNode):
    '''
    '''

    def derive(self, vert_spd=P('Vertical Speed'),
               alt_aal=P('Altitude AAL For Flight Phases')):
        '''
        '''
        self.create_kpvs_within_slices(
            vert_spd.array,
            alt_aal.slices_from_to(2000, 1000),
            min_value,
        )


class RateOfDescent1000To500FtMax(KeyPointValueNode):
    '''
    '''

    def derive(self, vert_spd=P('Vertical Speed'),
               alt_aal=P('Altitude AAL For Flight Phases')):
        '''
        '''
        self.create_kpvs_within_slices(
            vert_spd.array,
            alt_aal.slices_from_to(1000, 500),
            min_value,
        )


class RateOfDescent500To20FtMax(KeyPointValueNode):
    '''
    '''

    def derive(self, vert_spd=P('Vertical Speed'),
               alt_aal=P('Altitude AAL For Flight Phases')):
        '''
        '''
        self.create_kpvs_within_slices(
            vert_spd.array,
            alt_aal.slices_from_to(500, 20),
            min_value,
        )


class RateOfDescent500FtToTouchdownMax(KeyPointValueNode):
    '''
    '''

    def derive(self, vert_spd=P('Vertical Speed'),
               alt_aal=P('Altitude AAL For Flight Phases'),
               tdwns=KTI('Touchdown')):
        '''
        '''
        self.create_kpvs_within_slices(
            vert_spd.array,
            alt_aal.slices_to_kti(500, tdwns),
            min_value,
        )


class RateOfDescent20ToTouchdownMax(KeyPointValueNode):
    '''
    We use the inertial vertical speed to avoid ground effects this low to the
    runway.
    '''

    def derive(self, alt_aal=P('Altitude AAL For Flight Phases'),
               vert_spd=P('Vertical Speed Inertial'), tdwns=KTI('Touchdown')):
        '''
        '''
        self.create_kpvs_within_slices(
            vert_spd.array,
            alt_aal.slices_to_kti(20, tdwns),
            min_value,
        )


class RateOfDescentAtTouchdown(KeyPointValueNode):
    '''
    We use the inertial vertical speed to avoid ground effects and give an
    accurate value at the point of touchdown.
    '''

    def derive(self, vert_spd=P('Vertical Speed Inertial'),
               lands = S('Landing'), alt = P('Altitude AAL')):
        '''
        '''
        for land in lands:
            index, rod = touchdown_inertial(land, vert_spd, alt)
            self.create_kpv(index, rod)


##### TODO: Implement!
####class RateOfDescentOverGrossWeightLimitAtTouchdown(KeyPointValueNode):
####    '''
####    '''
####
####    def derive(self, x=P('Not Yet')):
####        '''
####        '''
####        return NotImplemented


################################################################################
# Roll


class RollTakeoffTo20FtMax(KeyPointValueNode):
    '''
    '''

    def derive(self, roll=P('Roll'),
               alt_aal=P('Altitude AAL For Flight Phases')):
        '''
        '''
        self.create_kpvs_within_slices(
            roll.array,
            alt_aal.slices_from_to(1, 20),  # TODO: Implement .slices_from_takeoff_to(20)
            max_abs_value,
        )


class Roll20To400FtMax(KeyPointValueNode):
    '''
    '''

    def derive(self, roll=P('Roll'),
               alt_aal=P('Altitude AAL For Flight Phases')):
        '''
        '''
        self.create_kpvs_within_slices(
            roll.array,
            alt_aal.slices_from_to(20, 400),
            max_abs_value,
        )


class Roll400To1000FtMax(KeyPointValueNode):
    '''
    '''

    def derive(self, roll=P('Roll'),
               alt_aal=P('Altitude AAL For Flight Phases')):
        '''
        '''
        self.create_kpvs_within_slices(
            roll.array,
            alt_aal.slices_from_to(400, 1000),
            max_abs_value,
        )


class RollAbove1000FtMax(KeyPointValueNode):
    '''
    '''

    def derive(self, roll=P('Roll'),
               alt_aal=P('Altitude AAL For Flight Phases')):
        '''
        '''
        self.create_kpvs_within_slices(
            roll.array,
            alt_aal.slices_above(1000),
            max_abs_value,
        )


class Roll1000To300FtMax(KeyPointValueNode):
    '''
    '''

    def derive(self, roll=P('Roll'),
               alt_aal=P('Altitude AAL For Flight Phases')):
        '''
        '''
        self.create_kpvs_within_slices(
            roll.array,
            alt_aal.slices_from_to(1000, 300),
            max_abs_value,
        )


class Roll300To20FtMax(KeyPointValueNode):
    '''
    '''

    def derive(self, roll=P('Roll'),
               alt_aal=P('Altitude AAL For Flight Phases')):
        '''
        '''
        self.create_kpvs_within_slices(
            roll.array,
            alt_aal.slices_from_to(300, 20),
            max_abs_value,
        )


class Roll20FtToLandingMax(KeyPointValueNode):
    '''
    '''

    def derive(self, roll=P('Roll'),
               alt_aal=P('Altitude AAL For Flight Phases')):
        '''
        '''
        self.create_kpvs_within_slices(
            roll.array,
            alt_aal.slices_from_to(20, 1),  # TODO: Implement .slices_to_landing_from(20)
            max_abs_value,
        )


class RollCyclesInFinalApproach(KeyPointValueNode):
    '''
    Counts the number of half-cycles of roll attitude that exceed 5 deg from
    peak to peak and with a maximum cycle period of 10 seconds during the
    final approach phase.
    '''

    def derive(self, roll=P('Roll'), fapps=S('Final Approach')):
        '''
        '''
        for fapp in fapps:
            self.create_kpv(*cycle_counter(roll.array[fapp.slice], 5.0, 10.0,
                                           roll.hz, fapp.slice.start))


################################################################################
# Rudder


class RudderReversalAbove50Ft(KeyPointValueNode):
    '''
    Looks for sharp rudder reversal. Excludes operation below 50ft as this is
    normal use of the rudder to kick off drift. Uses the standard cycle
    counting process but looking for only one pair of half-cycles.
    '''

    def derive(self, rudder=P('Rudder'),
               alt_aal=P('Altitude AAL For Flight Phases')):
        '''
        '''
        ####above_50s = np.ma.clump_unmasked(np.ma.masked_less(alt_aal.array, 50.0))
        for above_50 in alt_aal.slices_above(50.0):
            self.create_kpv(*cycle_counter(rudder.array[above_50], 6.25, 2.0,
                                           rudder.hz, above_50.start))


################################################################################
# Speedbrake


# TODO: Write some unit tests!
class SpeedbrakesDeployed1000To20FtDuration(KeyPointValueNode):
    '''
    '''

    def derive(self, speedbrake=M('Speedbrake Selected'),
            alt_aal=P('Altitude AAL For Flight Phases')):
        '''
        '''
        deployed = speedbrake.array.state['Deployed/Cmd Up']
        for descent in alt_aal.slices_from_to(1000, 20):
            event = np.ma.masked_not_equal(speedbrake.array.raw[descent],
                                           deployed)
            value = np.ma.count(event) / speedbrake.frequency
            if value:
                index = descent.stop
                self.create_kpv(index, value)


# TODO: Write some unit tests!
class SpeedbrakesDeployedInGoAroundDuration(KeyPointValueNode):
    '''
    '''

    def derive(self, speedbrake=M('Speedbrake Selected'),
            gas=S('Go Around And Climbout')):
        '''
        '''
        deployed = speedbrake.array.state['Deployed/Cmd Up']
        for ga in gas:
            event = np.ma.masked_not_equal(speedbrake.array.raw[ga.slice],
                                           deployed)
            value = np.ma.count(event) / speedbrake.frequency
            if value:
                # Probably open at the start of the go-around, so when were they closed?
                when = np.ma.clump_unmasked(event)
                index = when[-1].stop
                self.create_kpv(index, value)


# TODO: Write some unit tests!
class SpeedbrakesDeployedWithPowerOnDuration(KeyPointValueNode):
    '''
    Each time the aircraft is flown with high power and the speedbrakes open,
    something unusual is happening. We record the duration this happened for,
    and allow the analyst to find out the cause.

    The threshold for high power is 50% N1 for most aircraft, but 60% for
    Airbus types, to align with the Airbus AFPS.
    '''

    def derive(self, speedbrake=M('Speedbrake Selected'),
            power=P('Eng (*) N1 Avg'), airs=S('Airborne'),
            manufacturer=A('Manufacturer')):
        '''
        '''
        deployed = speedbrake.array.state['Deployed/Cmd Up']
        speedbrake_in_flight = mask_outside_slices(speedbrake.array.raw,
                                                   airs.get_slices())
        speedbrakes_applied_in_flight = \
            np.ma.clump_unmasked(np.ma.masked_not_equal(speedbrake_in_flight,
                                                        deployed))
        percent = 60.0 if manufacturer == 'Airbus' else 50.0
        high_power = np.ma.clump_unmasked(np.ma.masked_less(power.array,
                                                            percent))
        # Speedbrake and Power => s_and_p
        s_and_ps = slices_and(speedbrakes_applied_in_flight, high_power)
        for s_and_p in s_and_ps:
            index = s_and_p.start + np.ma.argmax(power.array[s_and_p])
            value = (s_and_p.stop - s_and_p.start - 1) / speedbrake.hz
            if value:
                self.create_kpv(index, value)


# TODO: Write some unit tests!
class SpeedbrakesDeployedWithFlapDuration(KeyPointValueNode):
    '''
    '''

    def derive(self, speedbrake=M('Speedbrake Selected'), flap=P('Flap'),
            airs=S('Airborne')):
        '''
        '''
        deployed = speedbrake.array.state['Deployed/Cmd Up']
        for air in airs:
            brakes = np.ma.clump_unmasked(np.ma.masked_not_equal(
                speedbrake.array.raw[air.slice], deployed))
            with_flap = np.ma.clump_unmasked(np.ma.masked_less(
                flap.array[air.slice], 0.5))
            # Speedbrake and Flap => s_and_f
            s_and_fs = slices_and(brakes, with_flap)
            for s_and_f in s_and_fs:
                index = s_and_f.start + (airs.get_first().slice.start or 0)
                value = (s_and_f.stop - s_and_f.start) / speedbrake.hz
                if value:
                    self.create_kpv(index, value)


# TODO: Write some unit tests!
class SpeedbrakesDeployedWithConfDuration(KeyPointValueNode):
    '''
    Conf used here, but not tried or tested. Presuming conf 2 / conf 3 should
    not be used with speedbrakes.
    '''

    def derive(self, speedbrake=M('Speedbrake Selected'),
               conf=P('Configuration')):
        '''
        '''
        deployed = speedbrake.array.state['Deployed/Cmd Up']
        pos = np.ma.masked_where(speedbrake.array != deployed, conf.array,
                                 copy=True)
        pos = np.ma.masked_where(conf.array >= 2.0, pos)
        clumps = np.ma.clump_unmasked(pos)
        for clump in clumps:
            index = clump.start
            value = (clump.stop - clump.start) / speedbrake.hz
            if value:
                self.create_kpv(index, value)


# TODO: Write some unit tests!
class SpeedbrakesDeployedWithPowerOnInHeightBandsDuration(KeyPointValueNode):
    '''
    Specific to certain operators.
    '''

    NAME_FORMAT = 'Speedbrake Deployed With N1>%(eng_n1)d Between %(upper)d And %(lower)d Ft Duration'
    NAME_VALUES = {
        'eng_n1': [50, 60],
        'upper': [35000, 20000, 6000],
        'lower': [20000, 6000, 0],
    }

    def derive(self, speedbrake=M('Speedbrake Selected'),
               power=P('Eng (*) N1 Avg'),
               alt_aal=P('Altitude AAL For Flight Phases'), airs=S('Airborne')):
        '''
        '''
        deployed = speedbrake.array.state['Deployed/Cmd Up']
        for eng_speed in self.NAME_VALUES['eng_n1']:
            for up in self.NAME_VALUES['upper']:
                for low in self.NAME_VALUES['lower']:
                    if up <= low:
                        break
                    speedbrake_in_band = \
                        mask_outside_slices(speedbrake.array.raw,
                                            alt_aal.slices_between(up, low))
                    speedbrakes_applied_in_flight = \
                        np.ma.clump_unmasked(
                            np.ma.masked_not_equal(speedbrake_in_band,
                                                   deployed))
                    high_power = \
                        np.ma.clump_unmasked(np.ma.masked_less(power.array,
                                                               eng_speed))
                    # Speedbrake and Power => s_and_p
                    s_and_ps = slices_and(speedbrakes_applied_in_flight,
                                          high_power)
                    for s_and_p in s_and_ps:
                        # Mark the point at highest power applied
                        index = s_and_p.start + \
                            np.ma.argmax(power.array[s_and_p])
                        value = \
                            (s_and_p.stop - s_and_p.start - 1) / speedbrake.hz
                        if value:
                            self.create_kpv(index, value, eng_n1=eng_speed,
                                            upper=up, lower=low)


################################################################################
# Warnings: Stick Pusher/Shaker


# TODO: Check that this triggers correctly as stick push events are probably
#       single samples.
class StickPusherActivatedDuration(KeyPointValueNode):
    '''
    We annotate the stick pusher event with the duration of the event.
    '''

    def derive(self, stick_pusher=M('Stick Pusher'), airs=S('Airborne')):
        '''
        '''
        self.create_kpvs_where_state(
            'Push',
            stick_pusher.array,
            stick_pusher.hz,
            airs
        )

        ##### TODO: Remove this old code?
        ####pushes = np.ma.clump_unmasked(
        ####    np.ma.masked_equal(stick_pusher.array, 0.0))
        ####for push in pushes:
        ####    index = push.start
        ####    value = (push.stop - push.start) / stick_pusher.hz
        ####    self.create_kpv(index, value)


class StickShakerActivatedDuration(KeyPointValueNode):
    '''
    We annotate the stick shaker event with the duration of the event.
    '''

    def derive(self, stick_shaker=M('Stick Shaker'), airs=S('Airborne')):
        '''
        '''
        self.create_kpvs_where_state(
            'Shake',
            stick_shaker.array,
            stick_shaker.hz,
            airs
        )


################################################################################
# Tail Clearance


class TailClearanceOnTakeoffMin(KeyPointValueNode):
    '''
    '''

    def derive(self, alt_tail=P('Altitude Tail'), toffs=S('Takeoff')):
        '''
        '''
        self.create_kpvs_within_slices(alt_tail.array, toffs, min_value)


class TailClearanceOnLandingMin(KeyPointValueNode):
    '''
    '''

    def derive(self, alt_tail=P('Altitude Tail'), lands=S('Landing')):
        '''
        '''
        self.create_kpvs_within_slices(alt_tail.array, lands, min_value)


class TailClearanceOnApproach(KeyPointValueNode):
    '''
    This finds abnormally low tail clearance during the approach down to 100ft.
    It searches for the minimum angular separation between the flightpath and
    the terrain, so a 500ft clearance at 2500ft AAL is considered more
    significant than 500ft at 1500ft AAL. The value stored is the tail
    clearance. A matching KTI will allow these to be located on the approach
    chart.
    '''

    def derive(self,
            alt_aal=P('Altitude AAL'),
            alt_tail=P('Altitude Tail'),
            dtl=P('Distance To Landing')):
        '''
        '''
        for desc_slice in alt_aal.slices_from_to(3000, 100):
            angle_array = alt_tail.array[desc_slice] \
                / (dtl.array[desc_slice] * FEET_PER_NM)
            index, value = min_value(angle_array)
            if index:
                sample = index + desc_slice.start
                self.create_kpv(sample, alt_tail.array[sample])


################################################################################
# Tailwind


class Tailwind100FtToTouchdownMax(KeyPointValueNode):
    '''
    This event uses a masked tailwind array to that headwind conditions do
    not raise any KPV.
    '''

    def derive(self, tailwind=P('Tailwind'),
            alt_aal=P('Altitude AAL For Flight Phases')):
        '''
        '''
        self.create_kpvs_within_slices(np.ma.masked_less(tailwind.array, 0.0),
                                       alt_aal.slices_from_to(100, 0),
                                       max_value)


################################################################################
# Warnings: Terrain Awareness & Warning System (TAWS)


class TAWSGeneralDuration(KeyPointValueNode):
    '''
    '''

    name = 'TAWS General Duration'

    def derive(self, taws_general=M('TAWS General'), airborne=S('Airborne')):
        '''
        '''
        self.create_kpvs_where_state(
            'Warning',
            taws_general.array,
            taws_general.hz,
            phase=airborne
        )


class TAWSAlertDuration(KeyPointValueNode):
    '''
    '''

    name = 'TAWS Alert Duration'

    def derive(self, taws_alert=M('TAWS Alert'), airborne=S('Airborne')):
        '''
        '''
        self.create_kpvs_where_state(
            'Alert',
            taws_alert.array,
            taws_alert.hz,
            phase=airborne
        )


class TAWSSinkRateWarningDuration(KeyPointValueNode):
    '''
    '''

    name = 'TAWS Sink Rate Warning Duration'

    def derive(self, taws_sink_rate=M('TAWS Sink Rate'),
            airborne=S('Airborne')):
        '''
        '''
        self.create_kpvs_where_state(
            'Warning',
            taws_sink_rate.array,
            taws_sink_rate.hz,
            phase=airborne
        )


class TAWSTooLowFlapWarningDuration(KeyPointValueNode):
    '''
    '''

    name = 'TAWS Too Low Flap Warning Duration'

    def derive(self, taws_too_low_flap=M('TAWS Too Low Flap'),
            airborne=S('Airborne')):
        '''
        '''
        self.create_kpvs_where_state(
            'Warning',
            taws_too_low_flap.array,
            taws_too_low_flap.hz,
            phase=airborne,
        )


class TAWSTerrainWarningDuration(KeyPointValueNode):
    '''
    '''

    name = 'TAWS Terrain Warning Duration'

    def derive(self, taws_terrain=M('TAWS Terrain'), airborne=S('Airborne')):
        '''
        '''
        self.create_kpvs_where_state(
            'Warning',
            taws_terrain.array,
            taws_terrain.hz,
            phase=airborne
        )


class TAWSTerrainPullUpWarningDuration(KeyPointValueNode):
    '''
    '''

    name = 'TAWS Terrain Pull Up Warning Duration'

    def derive(self, taws_terrain_pull_up=M('TAWS Terrain Ahead Pull Up'),
            airborne=S('Airborne')):
        '''
        '''
        self.create_kpvs_where_state(
            'Warning',
            taws_terrain_pull_up.array,
            taws_terrain_pull_up.hz,
            phase=airborne,
        )


class TAWSGlideslopeWarningDuration(KeyPointValueNode):
    '''
    '''

    name = 'TAWS Glideslope Warning Duration'

    def derive(self, taws_glideslope=M('TAWS Glideslope'),
            airborne=S('Airborne')):
        '''
        '''
        self.create_kpvs_where_state(
            'Warning',
            taws_glideslope.array,
            taws_glideslope.hz,
            phase=airborne,
        )


class TAWSTooLowTerrainWarningDuration(KeyPointValueNode):
    '''
    '''

    name = 'TAWS Too Low Terrain Warning Duration'

    def derive(self, taws_too_low_terrain=M('TAWS Too Low Terrain'),
            airborne=S('Airborne')):
        '''
        '''
        self.create_kpvs_where_state(
            'Warning',
            taws_too_low_terrain.array,
            taws_too_low_terrain.hz,
            phase=airborne,
        )


class TAWSTooLowGearWarningDuration(KeyPointValueNode):
    '''
    '''

    name = 'TAWS Too Low Gear Warning Duration'

    def derive(self, taws_too_low_gear=M('TAWS Too Low Gear'),
            airborne=S('Airborne')):
        '''
        '''
        self.create_kpvs_where_state(
            'Warning',
            taws_too_low_gear.array,
            taws_too_low_gear.hz,
            phase=airborne,
        )


class TAWSPullUpWarningDuration(KeyPointValueNode):
    '''
    '''

    name = 'TAWS Pull Up Warning Duration'

    def derive(self, taws_pull_up=M('TAWS Pull Up'), airborne=S('Airborne')):
        '''
        '''
        self.create_kpvs_where_state(
            'Warning',
            taws_pull_up.array,
            taws_pull_up.hz,
            phase=airborne,
        )


class TAWSDontSinkWarningDuration(KeyPointValueNode):
    '''
    '''

    name = 'TAWS Dont Sink Warning Duration'

    def derive(self, taws_dont_sink=M('TAWS Dont Sink'),
            airborne=S('Airborne')):
        '''
        '''
        self.create_kpvs_where_state(
            'Warning',
            taws_dont_sink.array,
            taws_dont_sink.hz,
            phase=airborne,
        )


class TAWSWindshearWarningBelow1500FtDuration(KeyPointValueNode):
    '''
    '''

    name = 'TAWS Windshear Warning Below 1500 Ft Duration'

    def derive(self, taws_windshear=M('TAWS Windshear Warning'),
            alt_aal=P('Altitude AAL For Flight Phases')):
        '''
        '''
        for descent in alt_aal.slices_from_to(1500, 0):
            self.create_kpvs_where_state(
                'Warning',
                taws_windshear.array[descent],
                taws_windshear.hz,
            )


################################################################################
# Warnings: Traffic Collision Avoidance System (TCAS)


class TCASRAWarningDuration(KeyPointValueNode):
    '''
    This is simply the number of seconds during which the TCAS RA was set.
    '''

    name = 'TCAS RA Warning Duration'

    def derive(self, tcas=M('TCAS Combined Control'), airs=S('Airborne')):
        '''
        **Note:** We would like to do this but numpy can't handle text strings::

            ups = np.ma.masked_not_equal(tcas.array, 'Up Advisory Corrective')
            ups = np.ma.clump_unmasked(ups)
        '''
        for air in airs:
            ras = np.ma.clump_unmasked(np.ma.masked_outside(tcas.array, 4, 5))
            self.create_kpvs_from_slice_durations(ras)


class TCASRAReactionDelay(KeyPointValueNode):
    '''
    '''

    name = 'TCAS RA Reaction Delay'

    def derive(self, acc=P('Acceleration Normal Offset Removed'),
            tcas=M('TCAS Combined Control'), airs=S('Airborne')):
        '''
        '''
        for air in airs:
            ras_local = np.ma.masked_outside(tcas.array[air.slice], 4, 5)
            ras_local = np.ma.clump_unmasked(ras_local)
            ras = shift_slices(ras_local, air.slice.start)
            # Assume that the reaction takes place during the TCAS RA period:
            for ra in ras:
                if np.ma.count(acc.array[ra]) == 0:
                    continue
                i, p = cycle_finder(acc.array[ra] - 1.0, 0.15)
                # i, p will be None if the data is too short or invalid and so
                # no cycles can be found.
                if i is None:
                    continue
                indexes = np.array(i)
                peaks = np.array(p)
                # Look beyond 2 seconds to find slope from point of initiation.
                slopes = np.ma.where(indexes > 17, abs(peaks / indexes), 0.0)
                start_to_peak = slice(ra.start, ra.start + i[np.argmax(slopes)])
                react_index = peak_curvature(acc.array, _slice=start_to_peak,
                                             curve_sense='Bipolar') - ra.start
                self.create_kpv(ra.start + react_index,
                                react_index / acc.frequency)


class TCASRAInitialReaction(KeyPointValueNode):
    '''
    Here we calculate the strength of initial reaction, in terms of the rate of
    onset of g. When this is in the correct sense, it is positive while an
    initial movement in the wrong sense will be negative.
    '''

    name = 'TCAS RA Initial Reaction'

    def derive(self, acc=P('Acceleration Normal Offset Removed'),
            tcas=M('TCAS Combined Control'), airs=S('Airborne')):
        '''
        '''
        for air in airs:
            ras_local = np.ma.masked_outside(tcas.array[air.slice], 4, 5)
            ras_local = np.ma.clump_unmasked(ras_local)
            ras = shift_slices(ras_local, air.slice.start)
            # We assume that the reaction takes place during the TCAS RA
            # period.
            for ra in ras:
                if np.ma.count(acc.array[ra]) == 0:
                    continue
                i, p = cycle_finder(acc.array[ra] - 1.0, 0.1)
                if i is None:
                    continue
                # Convert to Numpy arrays for ease of arithmetic
                indexes = np.array(i)
                peaks = np.array(p)
                slopes = np.ma.where(indexes > 17, abs(peaks / indexes), 0.0)
                s_max = np.argmax(slopes)

                # So we look for the steepest slope to the peak, which
                # ignores little early peaks or slightly high later peaks.
                # From inspection of many traces, this is the best way to
                # distinguish the peak of interest.
                if s_max == 0:
                    slope = peaks[0] / indexes[0]
                else:
                    slope = (peaks[s_max] - peaks[s_max - 1]) / \
                        (indexes[s_max] - indexes[s_max - 1])
                # Units of g/sec:
                slope *= acc.frequency

                if tcas.array[ra.start] == 5:
                    # Down advisory, so negative is good.
                    slope = -slope
                self.create_kpv(ra.start, slope)


class TCASRAToAPDisengageDuration(KeyPointValueNode):
    '''
    Here we calculate the time between the onset of the RA and disconnection of
    the autopilot.
    '''

    name = 'TCAS RA To AP Disengaged Duration'

    def derive(self, ap_offs=KTI('AP Disengaged Selection'),
            tcas=M('TCAS Combined Control'), airs=S('Airborne')):
        '''
        '''
        for air in airs:
            ras_local = np.ma.masked_outside(tcas.array[air.slice], 4, 5)
            ras_local = np.ma.clump_unmasked(ras_local)
            ras = shift_slices(ras_local, air.slice.start)
            # Assume that the reaction takes place during the TCAS RA period:
            for ra in ras:
                for ap_off in ap_offs:
                    if is_index_within_slice(ap_off.index, ra):
                        index = ap_off.index
                        onset = ra.slice.start
                        duration = (index - onset) / ap_offs.frequency
                        self.create_kpv(index, duration)


################################################################################
# Warnings: Alpha Floor, Alternate Law, Direct Law


##### TODO: Implement!
####class AlphaFloorWarningDuration(KeyPointValueNode):
####    '''
####    '''
####
####    def derive(self, alpha_floor=M('Alpha Floor Warning'),
####            airborne=S('Airborne')):
####        '''
####        '''
####        self.create_kpvs_where_state(
####            'Warning',
####            alpha_floor.array,
####            alpha_floor.hz,
####            phase=airborne,
####        )


##### TODO: Implement!
####class AlternateLawActivatedDuration(KeyPointValueNode):
####    '''
####    '''
####
####    def derive(self, alternate_law=M('Alternate Law Warning')):
####            airborne=S('Airborne')):
####        '''
####        '''
####        self.create_kpvs_where_state(
####            'Warning',
####            alternate_law.array,
####            alternate_law.hz,
####            phase=airborne,
####        )


##### TODO: Implement!
####class DirectLawActivatedDuration(KeyPointValueNode):
####    '''
####    '''
####
####    def derive(self, direct_law=M('Direct Law Warning')):
####            airborne=S('Airborne')):
####        '''
####        '''
####        self.create_kpvs_where_state(
####            'Warning',
####            direct_law.array,
####            direct_law.hz,
####            phase=airborne,
####        )


################################################################################


class ThrottleCyclesInFinalApproach(KeyPointValueNode):
    '''
    Counts the number of half-cycles of throttle lever movement that exceed
    10 deg peak to peak and with a maximum cycle period of 14 seconds during
    the final approach phase.
    '''
    def derive(self, lever=P('Throttle Levers'), fapps = S('Final Approach')):
        for fapp in fapps:
            self.create_kpv(*cycle_counter(lever.array[fapp.slice], 10.0, 10.0, 
                                           lever.hz, fapp.slice.start))


class ThrustAsymmeteryN1WithReverseThrust(KeyPointValueNode):
    '''
    Thrust asymmetry may be based on N1 or EPR hence the name construction.
    '''
    
    name = 'Thrust Asymmetery N1 With Reverse Thrust'
    
    def derive(self, max_n1=P('Eng N1 Max'),
               min_n1=P('Eng N1 Min'),
               rev_th=M('Reverse Thrust')):
        split = max_n1 - min_n1
        revs = np.ma.clump_unmasked(np.ma.masked_where(rev_th == 'Deployed', split))
        for rev in revs:
            idx = np.ma.argmax(split[rev]) + tofrevf.start
            self.create_kpv(idx, split[idx])


class ThrustAsymmeteryN1OnApproach(KeyPointValueNode):
    '''
    Thrust asymmetry may be based on N1 or EPR hence the name construction.
    '''
    
    name = 'Thrust Asymmetery N1 On Approach'
    
    def derive(self, max_n1=P('Eng N1 Max'),
               min_n1=P('Eng N1 Min'),
               apps=S('Approach')):
        split = max_n1 - min_n1
        for app in apps:
            idx = np.ma.argmax(split[app]) + app.start
            self.create_kpv(idx, split[idx])



class TouchdownToThrustReversersDeployedDuration(KeyPointValueNode):
    '''
    '''
    def derive(self, tr=M('Thrust Reversers'),
               lands = S('Landing'), tdwns=KTI('Touchdown')):
        '''
        '''
        deploys = find_edges_on_state_change('Deployed', tr.array, phase=lands)
        for land in lands:
            for deploy in deploys:
                if not is_index_within_slice(deploy, land.slice):
                    continue
                for tdwn in tdwns:
                    if not is_index_within_slice(tdwn.index, land.slice):
                        continue
                    self.create_kpv(deploy, (deploy-tdwn.index)/tr.hz)
                        
 
class TouchdownToSpoilersDeployedDuration(KeyPointValueNode):
    '''
    '''
    def derive(self, brake=M('SpeedbrakeSelected'),
               lands = S('Landing'), tdwns=KTI('Touchdown')):
        '''
        '''
        deploys = find_edges_on_state_change('Deployed/Cmd Up', brake.array, phase=lands)
        for land in lands:
            for deploy in deploys:
                if not is_index_within_slice(deploy, land.slice):
                    continue
                for tdwn in tdwns:
                    if not is_index_within_slice(tdwn.index, land.slice):
                        continue
                    self.create_kpv(deploy, (deploy-tdwn.index)/tr.hz)
                        
 
class TouchdownToElevatorDownDuration(KeyPointValueNode):
    def derive(self, airspeed=P('Airspeed'), elevator=P('Elevator'),
               tdwns=KTI('Touchdown')):
        for tdwn in tdwns:
            index_elev = index_at_value(elevator.array, -14.0,
                                        slice(tdwn.index,None))
            if index_elev:
                e_14 = (index_elev - tdwn.index) / elevator.frequency
                self.create_kpv(index_elev, e_14)


class TouchdownTo60KtsDuration(KeyPointValueNode):
    """
    Ideally compute using groundspeed, otherwise use airspeed.
    """
    @classmethod
    def can_operate(cls, available):
        return 'Airspeed' in available and 'Touchdown' in available
    
    def derive(self, airspeed=P('Airspeed'), groundspeed=P('Groundspeed'), 
               tdwns=KTI('Touchdown')):
        
        if groundspeed:
            speed=groundspeed.array
            freq=groundspeed.frequency
        else:
            speed=airspeed.array
            freq=airspeed.frequency
            
        for tdwn in tdwns:
            index_60kt = index_at_value(speed, 60.0, slice(tdwn.index,None))
            if index_60kt:
                t__60kt = (index_60kt - tdwn.index) / freq
                self.create_kpv(index_60kt, t__60kt)


################################################################################
# Turbulence


class TurbulenceInApproachMax(KeyPointValueNode):
    '''
    '''

    def derive(self, turb=P('Turbulence RMS g'), apps=S('Approach')):
        '''
        '''
        for app in apps:
            index = np.ma.argmax(turb.array[app.slice]) + app.slice.start
            value = turb.array[index]
            self.create_kpv(index, value)


class TurbulenceInCruiseMax(KeyPointValueNode):
    '''
    '''

    def derive(self, turb=P('Turbulence RMS g'), cruises=S('Cruise')):
        '''
        '''
        for cruise in cruises:
            index = np.ma.argmax(turb.array[cruise.slice]) + cruise.slice.start
            value = turb.array[index]
            self.create_kpv(index, value)


class TurbulenceInFlightMax(KeyPointValueNode):
    '''
    '''

    def derive(self, turb=P('Turbulence RMS g'), airs=S('Airborne')):
        '''
        '''
        for air in airs:
            index = np.ma.argmax(turb.array[air.slice]) + air.slice.start
            value = turb.array[index]
            self.create_kpv(index, value)


################################################################################


class WindSpeedInDescent(KeyPointValueNode):
    NAME_FORMAT = 'Wind Speed At %(altitude)d Ft AAL In Descent'
    NAME_VALUES = {'altitude': [2000, 1500, 1000, 500, 100, 50]}

    def derive(self, wspd=P('Wind Speed'),
               alt_aal=P('Altitude AAL For Flight Phases')):
        for this_descent_slice in alt_aal.slices_from_to(2100, 0):
            for alt in self.NAME_VALUES['altitude']:
                index = index_at_value(alt_aal.array, alt, this_descent_slice)
                if index:
                    speed = value_at_index(wspd.array, index)
                    if speed:
                        self.create_kpv(index, speed, altitude=alt)
                    

class WindDirectionInDescent(KeyPointValueNode):
    NAME_FORMAT = 'Wind Direction At %(altitude)d Ft AAL In Descent'
    NAME_VALUES = {'altitude': [2000, 1500, 1000, 500, 100, 50]}

    def derive(self, wdir=P('Wind Direction Continuous'),
               alt_aal=P('Altitude AAL For Flight Phases')):
        for this_descent_slice in alt_aal.slices_from_to(2100, 0):
            for alt in self.NAME_VALUES['altitude']:
                index = index_at_value(alt_aal.array, alt, this_descent_slice)
                if index:
                    # We check that the direction is not masked at this point
                    # before 'risking' the %360 function.
                    direction = value_at_index(wdir.array, index)
                    if direction:
                        self.create_kpv(index, direction % 360.0, altitude=alt)


class WindAcrossLandingRunwayAt50Ft(KeyPointValueNode):
    def derive(self, walr = P('Wind Across Landing Runway'),
               lands = S('Landing')):
        for land in lands:
            index = land.slice.start # Because by definition landings start at 50ft
            value = walr.array[index]
            if value: # Trap None condition as this is common for this parameter
                self.create_kpv(index, value)
    
    
class ZeroFuelWeight(KeyPointValueNode):
    """
    The aircraft zero fuel weight is computed from the recorded gross weight
    and fuel data.
    
    See also the GrossWeightSmoothed calculation which uses fuel flow data to
    obtain a higher sample rate solution to the aircraft weight calculation,
    with a best fit to the available weight data.
    """
    def derive(self, fuel=P('Fuel Qty'), gw=P('Gross Weight')):
        zfw=np.ma.median(gw.array-fuel.array)
        self.create_kpv(0,zfw)


class HoldingDuration(KeyPointValueNode):
    """
    Identify time spent in the hold.
    """
    def derive(self, holds=S('Holding')):
        self.create_kpvs_from_slice_durations(holds, mark='end')


##### TODO: Implement!
####class DualStickInput(KeyPointValueNode):
####    def derive(self, x=P('Not Yet')):
####        return NotImplemented
####
####
##### TODO: Implement!
####class ControlForcesTimesThree(KeyPointValueNode):
####    def derive(self, x=P('Not Yet')):
####        return NotImplemented
<|MERGE_RESOLUTION|>--- conflicted
+++ resolved
@@ -1746,11 +1746,7 @@
                tdwns=KTI('Touchdown'),
                rwy=A('FDR Landing Runway')):
         
-<<<<<<< HEAD
-        if ambiguous_runway(rwy) or not lat_tdn or not lon_tdn:
-=======
         if ambiguous_runway(rwy) or not lat_tdn or not tdwns:
->>>>>>> 3ff88b1d
             return
 
         distance_to_tdn = runway_distance_from_end(rwy.value, 
