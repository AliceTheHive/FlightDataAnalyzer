import numpy as np

from analysis_engine.library import (coreg,
                                     find_edges_on_state_change,
                                     hysteresis,
                                     index_at_value,
                                     is_index_within_slice,
                                     max_value,
                                     minimum_unmasked,
                                     peak_curvature,
                                     slices_and,
                                     slices_not,
                                     touchdown_inertial)

from analysis_engine.node import (A, M, P, S, KTI, KeyTimeInstanceNode)

from settings import (CLIMB_THRESHOLD,
                      NAME_VALUES_CLIMB,
                      NAME_VALUES_DESCENT,
                      NAME_VALUES_ENGINE,
                      NAME_VALUES_FLAP,
                      SLOPE_FOR_TOC_TOD,
                      TAKEOFF_ACCELERATION_THRESHOLD,
                      VERTICAL_SPEED_FOR_LIFTOFF,)

def find_toc_tod(alt_data, ccd_slice, mode):
    '''
    :alt_data : numpy masked array of pressure altitude data
    : ccd_slice : slice of a climb/cruise/descent phase above FL100
    : mode : Either 'Climb' or 'Descent' to define which to select.
    '''

    # Find the maximum altitude in this slice to reduce the effort later
    peak_index = np.ma.argmax(alt_data[ccd_slice])

    if mode == 'Climb':
        section = slice(ccd_slice.start, ccd_slice.start + peak_index + 1,
                        None)
        slope = SLOPE_FOR_TOC_TOD
    else:
        section = slice((ccd_slice.start or 0) + peak_index, ccd_slice.stop,
                        None)
        slope = -SLOPE_FOR_TOC_TOD

    # Quit if there is nothing to do here.
    if section.start == section.stop:
        raise ValueError('No range of data for top of climb or descent check')

    # Establish a simple monotonic timebase
    timebase = np.arange(len(alt_data[section]))
    # Then scale this to the required altitude data slope
    ramp = timebase * slope
    # For airborne data only, subtract the slope from the climb, then
    # the peak is at the top of climb or descent.
    return np.ma.argmax(alt_data[section] - ramp) + section.start


class BottomOfDescent(KeyTimeInstanceNode):
    def derive(self, alt_std=P('Altitude AAL For Flight Phases'),
               dlc=S('Descent Low Climb'),
               airs=S('Airborne')):
        # In the case of descents without landing, this finds the minimum
        # point of the dip.
        for this_dlc in dlc:
            kti = np.ma.argmin(alt_std.array[this_dlc.slice])
            self.create_kti(kti + this_dlc.start_edge)
        # For descents to landing, end where the aircraft is no longer airborne.
        for air in airs:
            if air.slice.stop:
                self.create_kti(air.stop_edge)


# TODO: Determine an altitude peak per climb.
class AltitudePeak(KeyTimeInstanceNode):
    '''
    Determines the peak value of altitude above airfield level which is used to
    correctly determine the splitting point when deriving the Altitude QNH
    parameter.
    '''

    def derive(self, alt_aal=P('Altitude AAL')):
        '''
        '''
        self.create_kti(np.ma.argmax(np.ma.abs(np.ma.diff(alt_aal.array))))


'''
Redundant, as either a go-around, or landing

class ApproachLowestPoint(KeyTimeInstanceNode):
    def derive(self, apps=S('Approach'), alt_aal=P('Altitude AAL')):
        # In the case of descents without landing, this finds the minimum
        # point of the dip.
        for app in apps:
            index = np.ma.argmin(alt_aal.array[app.slice]) + app.slice.start
            value = alt_aal.array[index]
            if value:
                self.create_kti(index)
                '''


##############################################################################
# Automated Systems


class APEngagedSelection(KeyTimeInstanceNode):
    '''
    '''

    name = 'AP Engaged Selection'

    def derive(self, ap=M('AP Engaged'), phase=S('Airborne')):

        self.create_ktis_on_state_change(
            'Engaged',
            ap.array,
            change='entering',
            phase=phase
        )


class APDisengagedSelection(KeyTimeInstanceNode):
    '''
    '''

    name = 'AP Disengaged Selection'

    def derive(self, ap=M('AP Engaged'), phase=S('Airborne')):

        self.create_ktis_on_state_change(
            'Engaged',
            ap.array,
            change='leaving',
            phase=phase
        )


class ATEngagedSelection(KeyTimeInstanceNode):
    '''
    '''

    name = 'AT Engaged Selection'

    def derive(self, at=M('AT Engaged'), phase=S('Airborne')):

        self.create_ktis_on_state_change(
            'Engaged',
            at.array,
            change='entering',
            phase=phase
        )


class ATDisengagedSelection(KeyTimeInstanceNode):
    '''
    '''

    name = 'AT Disengaged Selection'

    def derive(self, at=P('AT Engaged'), phase=S('Airborne')):

        self.create_ktis_on_state_change(
            'Engaged',
            at.array,
            change='leaving',
            phase=phase
        )


##############################################################################


class Transmit(KeyTimeInstanceNode):

    @classmethod
    def can_operate(cls, available):
        return any(d in available for d in cls.get_dependency_names())

    def derive(self,
            hf=M('Key HF'),
            hf1=M('Key HF (1)'),
            hf2=M('Key HF (2)'),
            hf3=M('Key HF (3)'),
            sc=M('Key Satcom'),
            sc1=M('Key Satcom (1)'),
            sc2=M('Key Satcom (2)'),
            vhf=M('Key VHF'),
            vhf1=M('Key VHF (1)'),
            vhf2=M('Key VHF (2)'),
            vhf3=M('Key VHF (3)')):
        for p in [hf, hf1, hf2, hf3, sc, sc1, sc2, vhf, vhf1, vhf2, vhf3]:
            if p:
                self.create_ktis_on_state_change(
                    'Keyed',
                    p.array,
                    change='entering'
                )


class ClimbStart(KeyTimeInstanceNode):
    def derive(self, alt_aal=P('Altitude AAL'), climbing=S('Climbing')):
        for climb in climbing:
            initial_climb_index = index_at_value(alt_aal.array,
                                                 CLIMB_THRESHOLD, climb.slice)
            # The aircraft may be climbing, but starting from an altitude
            # above CLIMB_THRESHOLD. In this case no kti is created.
            if initial_climb_index:
                self.create_kti(initial_climb_index)


class Eng_Stop(KeyTimeInstanceNode):
    '''
    '''

    NAME_FORMAT = 'Eng (%(number)d) Stop'
    NAME_VALUES = NAME_VALUES_ENGINE
<<<<<<< HEAD
    name = 'Eng (*) Stop'  # FIXME: Name conflict!?

    @classmethod
    def can_operate(cls, available):
        return any_of(('Eng (%d) N2' % n for n in range(1, 5)), available)

=======

    @classmethod
    def can_operate(cls, available):
        return any(x in available for x in ('Eng (1) N2',
                                            'Eng (2) N2',
                                            'Eng (3) N2',
                                            'Eng (4) N2',))

    name = 'Eng (*) Stop'
>>>>>>> d39bf376
    def derive(self,
               eng_1_n2=P('Eng (1) N2'),
               eng_2_n2=P('Eng (2) N2'),
               eng_3_n2=P('Eng (3) N2'),
               eng_4_n2=P('Eng (4) N2')):

        eng_n2_list = (eng_1_n2, eng_2_n2, eng_3_n2, eng_4_n2)
        for number, eng_n2 in enumerate(eng_n2_list, start=1):
            if not eng_n2:
                continue
            self.create_ktis_at_edges(
                np.ma.where(eng_n2.array > 30.0, 1, 0),
                direction='falling_edges',
                replace_values={'number': number},
            )


class EnterHold(KeyTimeInstanceNode):
    def derive(self, holds=S('Holding')):
        for hold in holds:
            self.create_kti(hold.slice.start)


class ExitHold(KeyTimeInstanceNode):
    def derive(self, holds=S('Holding')):
        for hold in holds:
            self.create_kti(hold.slice.stop)


class GoAround(KeyTimeInstanceNode):
    """
    In POLARIS we define a Go-Around as any descent below 3000ft followed by
    an increase of 500ft. This wide definition will identify more events than
    a tighter definition, however experience tells us that it is worth
    checking all these cases. For example, we have identified attemnpts to
    land on roads or at the wrong airport, EGPWS database errors etc from
    checking these cases.
    """
    # List the minimum acceptable parameters here
    @classmethod
    def can_operate(cls, available):
        # List the minimum required parameters. If 'Altitude Radio For Flight
        # Phases' is available, that's a bonus and we will use it, but it is
        # not required.
        return ('Descent Low Climb' in available and
                'Altitude AAL For Flight Phases' in available)

    # List the optimal parameter set here

    def derive(self, dlcs=S('Descent Low Climb'),
               alt_aal=P('Altitude AAL For Flight Phases'),
               alt_rad=P('Altitude Radio')):
        for dlc in dlcs:
            # The try:except structure is used to cater for both cases where
            # a radio altimeter is not fitted, and where the altimeter data
            # is out of range, hence masked, at the lowest point of the
            # go-around.
            try:
                pit = np.ma.argmin(alt_rad.array[dlc.slice])
            except:
                pit = np.ma.argmin(alt_aal.array[dlc.slice])
            self.create_kti(pit + dlc.start_edge)


class GoAroundFlapRetracted(KeyTimeInstanceNode):
    def derive(self, flap=P('Flap'), gas=S('Go Around And Climbout')):
        self.create_ktis_at_edges(flap.array, direction='falling_edges',
                                  phase=gas)


class GoAroundGearSelectedUp(KeyTimeInstanceNode):
    def derive(self, gear=M('Gear Down'), gas=S('Go Around And Climbout')):
        self.create_ktis_on_state_change('Up', gear.array, change='entering',
                                         phase=gas)


class TopOfClimb(KeyTimeInstanceNode):
    def derive(self, alt_std=P('Altitude STD Smoothed'),
               ccd=S('Climb Cruise Descent')):
        # This checks for the top of climb in each
        # Climb/Cruise/Descent period of the flight.
        for ccd_phase in ccd:
            ccd_slice = ccd_phase.slice
            try:
                n_toc = find_toc_tod(alt_std.array, ccd_slice, 'Climb')
            except:
                # altitude data does not have an increasing section, so quit.
                break
            # If the data started in mid-flight the ccd slice will start with None
            if ccd_slice.start is None:
                break
            # if this is the first point in the slice, it's come from
            # data that is already in the cruise, so we'll ignore this as well
            if n_toc==0:
                break
            # Record the moment (with respect to this section of data)
            self.create_kti(n_toc)


class TopOfDescent(KeyTimeInstanceNode):
    def derive(self, alt_std=P('Altitude STD Smoothed'),
               ccd=S('Climb Cruise Descent')):
        # This checks for the top of descent in each
        # Climb/Cruise/Descent period of the flight.
        for ccd_phase in ccd:
            ccd_slice = ccd_phase.slice
            try:
                n_tod = find_toc_tod(alt_std.array, ccd_slice, 'Descent')
            except:
                # altitude data does not have a decreasing section, so quit.
                break
            # If this slice ended in mid-cruise, the ccd slice will end in None.
            if ccd_slice.stop is None:
                break
            # if this is the last point in the slice, it's come from
            # data that ends in the cruise, so we'll ignore this too.
            if n_tod==ccd_slice.stop - 1:
                break
            # Record the moment (with respect to this section of data)
            self.create_kti(n_tod)


class FlapStateChanges(KeyTimeInstanceNode):
    NAME_FORMAT = 'Flap %(flap)d Set'
    NAME_VALUES = NAME_VALUES_FLAP

    def derive(self, flap=P('Flap')):
        # Mark all flap changes, and annotate with the new flap position.
        # Could include "phase=airborne" if we want to eliminate ground flap
        # changes.
        self.create_ktis_at_edges(flap.array, direction='all_edges',
                                  name='flap')


class GearDownSelection(KeyTimeInstanceNode):
    def derive(self, gear_sel_down=M('Gear Down Selected'),
               phase=S('Airborne')):
        self.create_ktis_on_state_change('Down', gear_sel_down.array,
                                         change='entering', phase=phase)


class GearUpSelection(KeyTimeInstanceNode):
    '''
    This covers normal gear up selections, not during a go-around.
    See "Go Around Gear Retracted" for Go-Around case.
    '''
    def derive(self, gear_sel_up=M('Gear Up Selected'), airs=S('Airborne'),
               gas=S('Go Around And Climbout')):
        air_slices = airs.get_slices()
        ga_slices = gas.get_slices()
        if not air_slices:
            return
        air_not_ga = slices_and(air_slices, slices_not(ga_slices,
            begin_at=air_slices[0].start,
            end_at=air_slices[-1].stop,
        ))
        good_phases = S(name='Airborne but not in Go Arounds',
                        frequency=gear_sel_up.frequency,
                        offset=gear_sel_up.offset)
        good_phases.create_sections(air_not_ga)
        self.create_ktis_on_state_change('Up', gear_sel_up.array,
                                         change='entering', phase=good_phases)


class TakeoffTurnOntoRunway(KeyTimeInstanceNode):
    '''
    The Takeoff flight phase is computed to start when the aircraft turns
    onto the runway, so at worst this KTI is just the start of that phase.
    Where possible we compute the sharp point of the turn onto the runway.
    '''
    def derive(self, head=P('Heading Continuous'),
               toffs=S('Takeoff'),
               fast=S('Fast')):
        for toff in toffs:
            # Ideally we'd like to work from the start of the Fast phase
            # backwards, but in case there is a problem with the phases,
            # use the midpoint. This avoids identifying the heading
            # change immediately after liftoff as a turn onto the runway.
            start_search = fast.get_next(toff.slice.start).slice.start
            if (start_search is None) or (start_search > toff.slice.stop):
                start_search = (toff.slice.start + toff.slice.stop) / 2
            peak_bend = peak_curvature(head.array,slice(
                start_search, toff.slice.start, -1), curve_sense='Bipolar')
            if peak_bend:
                takeoff_turn = peak_bend
            else:
                takeoff_turn = toff.slice.start
            self.create_kti(takeoff_turn)


class TakeoffAccelerationStart(KeyTimeInstanceNode):
    '''
    The start of the takeoff roll is ideally computed from the forwards
    acceleration down the runway, but a quite respectable "backstop" is
    available from the point where the airspeed starts to increase (providing
    this is from an analogue source). This allows for aircraft either with a
    faulty sensor, or no longitudinal accelerometer.
    '''
    # List the minimum acceptable parameters here
    @classmethod
    def can_operate(cls, available):
        # List the minimum required parameters. If 'Altitude Radio For Flight
        # Phases' is available, that's a bonus and we will use it, but it is
        # not required.
        return 'Airspeed' in available and 'Takeoff' in available

    # List the optimal parameter set here
    def derive(self, speed=P('Airspeed'), takeoffs=S('Takeoff'),
               accel=P('Acceleration Longitudinal')):
        for takeoff in takeoffs:
            start_accel = None
            if accel:
                # Ideally compute this from the forwards acceleration.
                # If they turn onto the runway already accelerating, take that as the start point.
                first_accel = accel.array[takeoff.slice.start]
                if first_accel > TAKEOFF_ACCELERATION_THRESHOLD:
                    start_accel = takeoff.slice.start
                else:
                    start_accel=index_at_value(accel.array,
                                               TAKEOFF_ACCELERATION_THRESHOLD,
                                               takeoff.slice)

            if start_accel is None:
                '''
                A quite respectable "backstop" is from the rate of change of
                airspeed. We use this if the acceleration is not available or
                if, for any reason, the previous computation failed.
                Originally we used the peak_curvature algorithm to identify
                where the airspeed started to increase, but when values lower
                than a threshold were masked this ceased to work (the "knee"
                is masked out) and so the extrapolated airspeed was adopted.
                '''
                #pc = peak_curvature(speed.array[takeoff.slice])
                p,m,c = coreg(speed.array[takeoff.slice])
                start_accel = max(takeoff.slice.start-c/m, 0.0)

            if start_accel is not None:
                self.create_kti(start_accel)


class TakeoffPeakAcceleration(KeyTimeInstanceNode):
    """
    As for landing, the point of maximum acceleration, is used to identify the
    location and heading of the takeoff.
    """
    def derive(self, toffs=S('Takeoff'),
               accel=P('Acceleration Longitudinal')):
        for toff in toffs:
            index, value = max_value(accel.array, _slice=toff.slice)
            if index: # In case all the Ay data is invalid.
                self.create_kti(index)


class TakeoffRotation(KeyTimeInstanceNode):
    '''
    '''
    def derive(self, pitch=P('Pitch'), takeoffs=S('Takeoff')):
        for takeoff in takeoffs:
            index = index_at_value(pitch.array, 2.0, _slice=takeoff.slice)
            if index:
                self.create_kti(index)


class Liftoff(KeyTimeInstanceNode):
    '''
    This checks for the moment when the inertial rate of climb increases
    through 200fpm, within 2 seconds of the nominal liftoff point.
    '''
    @classmethod
    def can_operate(cls, available):
        return 'Airborne' in available

    def derive(self, vert_spd=P('Vertical Speed Inertial'), airs=S('Airborne')):
        for air in airs:
            t0 = air.slice.start
            if t0 == None:
                continue

            if vert_spd:
                back_2 = (t0 - 2.0*vert_spd.frequency)
                on_2 = (t0 + 2.0*vert_spd.frequency) + 1 # For indexing
                index = index_at_value(vert_spd.array,
                                       VERTICAL_SPEED_FOR_LIFTOFF,
                                       slice(back_2,on_2))
                if index:
                    self.create_kti(index)
                else:
                    # An improved index was not identified.
                    self.create_kti(t0)
            else:
                # No vertical speed parameter available
                self.create_kti(t0)


class LowestPointOnApproach(KeyTimeInstanceNode):
    '''
    For any approach phase that did not result in a landing, the lowest point
    is taken as key, from which the position, heading and height will be
    taken as KPVs.

    This KTI is essential to collect the related KPVs which inform the
    approach attribute, and thereafter compute the smoothed track.
    '''
    def derive(self, alt_aal=P('Altitude AAL'), alt_rad=P('Altitude Radio'),
               apps=S('Approach And Landing')):
        height = minimum_unmasked(alt_aal.array, alt_rad.array)
        for app in apps:
            index = np.ma.argmin(height[app.slice])
            self.create_kti(index + app.start_edge)


class InitialClimbStart(KeyTimeInstanceNode):
    # The Takeoff flight phase is computed to run up to the start of the
    # initial climb, so this KTI is just at the end of that phase.
    def derive(self, toffs=S('Takeoff')):
        for toff in toffs:
            if toff.stop_edge:
                self.create_kti(toff.stop_edge)


class LandingStart(KeyTimeInstanceNode):
    # The Landing flight phase is computed to start passing through 50ft
    # (nominally), so this KTI is just at the end of that phase.
    def derive(self, landings=S('Landing')):
        for landing in landings:
            if landing.start_edge:
                self.create_kti(landing.start_edge)


class TouchAndGo(KeyTimeInstanceNode):
    #TODO: TESTS
    """
    In POLARIS we define a Touch and Go as a Go-Around that contacted the ground.
    """
    def derive(self, alt_AAL=P('Altitude AAL'), go_arounds=KTI('Go Around')):
        for ga in go_arounds:
            if alt_AAL.array[ga.index] == 0.0:
                # wheels on ground
                self.create_kti(ga.index)


class Touchdown(KeyTimeInstanceNode):
    '''
    Touchdown is notoriously difficult to identify precisely, and a
    suggestion from a Boeing engineer was to add a longitudinal acceleration
    term as there is always an instantaneous drag when the mainwheels touch.
    Just more development still to do!
    '''
    # List the minimum acceptable parameters here
    @classmethod
    def can_operate(cls, available):
        # List the minimum required parameters.
        return 'Gear On Ground' in available or \
               all(x in available for x in ('Altitude AAL',
                                            'Airborne',
                                            'Landing',))

    def derive(self, wow=M('Gear On Ground'), roc=P('Vertical Speed Inertial'),
               alt=P('Altitude AAL'), airs=S('Airborne'), lands=S('Landing'),
               frame=A('Frame')):
        # The preamble here checks that the landing we are looking at is
        # genuine, it's not just because the data stopped in mid-flight. We
        # reduce the scope of the search for touchdown to avoid triggering in
        # mid-cruise, and it avoids problems for aircraft where the gear
        # signal changes state on raising the gear (OK, if they do a gear-up
        # landing it won't work, but this will be the least of the problems).
        for air in airs:
            t0 = air.slice.stop
            for land in (lands or []):
                if t0 and is_index_within_slice(t0, land.slice):
                    if frame and frame.value == 'Q-200':
                        self.create_kti(index_at_value(alt.array, 0.0,
                                                       land.slice))
                        continue
                    # If we have a wheel sensor, use this. It is often a derived
                    # parameter created by ORing the left and right main gear
                    # signals.
                    if wow:
                        edges = find_edges_on_state_change(
                            'Ground', wow.array[land.slice])
                        if edges != []:
                            self.create_kti(edges[0] + (land.slice.start or 0))
                            return

                    if not wow or edges == []:
                        if roc:
                            index, _ = touchdown_inertial(land, roc, alt)
                            if index:
                                self.create_kti(index)
                        else:
                            self.create_kti(index_at_value(alt.array, 0.0,
                                                           land.slice))


class LandingTurnOffRunway(KeyTimeInstanceNode):
    # See Takeoff Turn Onto Runway for description.
    def derive(self, head=P('Heading Continuous'),
               landings=S('Landing'),
               fast=S('Fast')):
        for landing in landings:
            # Check the landing slice is robust.
            if landing.slice.start and landing.slice.stop:
                start_search = fast.get_previous(landing.slice.stop)
                if start_search:
                    start_search = start_search.slice.stop

                if (start_search is None) or (start_search < landing.slice.start):
                    start_search = (landing.slice.start + landing.slice.stop) / 2

                head_landing = head.array[start_search:landing.slice.stop]

                peak_bend = peak_curvature(head_landing, curve_sense='Bipolar')

                fifteen_deg = index_at_value(
                    np.ma.abs(head_landing - head_landing[0]), 15.0)

                if peak_bend:
                    landing_turn = start_search + peak_bend
                else:
                    if fifteen_deg and fifteen_deg < peak_bend:
                        landing_turn = start_search + landing_turn
                    else:
                        # No turn, so just use end of landing run.
                        landing_turn = landing.slice.stop

                self.create_kti(landing_turn)


class LandingDecelerationEnd(KeyTimeInstanceNode):
    '''
    Whereas peak acceleration at takeoff is a good measure of the start of
    the takeoff roll, the peak deceleration on landing often occurs very late
    in the landing when the brakes are applied harshly for a moment, for
    example when stopping to make a particular turnoff. For this reason we
    prefer to use the end of the steep reduction in airspeed as a measure of
    the end of the landing roll.
    '''
    def derive(self, speed=P('Airspeed'), landings=S('Landing')):
        for landing in landings:
            end_decel = peak_curvature(speed.array, landing.slice, curve_sense='Concave')
            # Create the KTI if we have found one, otherwise point to the end
            # of the data, as sometimes recordings stop in mid-landing phase
            if end_decel:
                self.create_kti(end_decel)
            else:
                self.create_kti(landing.stop_edge)


class AltitudeWhenClimbing(KeyTimeInstanceNode):
    '''
    Creates KTIs at certain altitudes when the aircraft is climbing.
    '''
    NAME_FORMAT = '%(altitude)d Ft Climbing'
    NAME_VALUES = NAME_VALUES_CLIMB

    HYSTERESIS = 0 # Was 10 Q: Better as setting? A: Remove this as we want the true altitudes - DJ

    def derive(self, climbing=S('Climbing'), alt_aal=P('Altitude AAL')):
        alt_array = hysteresis(alt_aal.array, self.HYSTERESIS)
        for climb in climbing:
            for alt_threshold in self.NAME_VALUES['altitude']:
                # Will trigger a single KTI per height (if threshold is crossed)
                # per climbing phase.
                index = index_at_value(alt_array, alt_threshold, climb.slice)
                if index:
                    self.create_kti(index, altitude=alt_threshold)


class AltitudeWhenDescending(KeyTimeInstanceNode):
    '''
    Creates KTIs at certain heights when the aircraft is descending.
    '''
    NAME_FORMAT = '%(altitude)d Ft Descending'
    NAME_VALUES = NAME_VALUES_DESCENT

    HYSTERESIS = 0 # Was 10 Q: Better as setting?

    def derive(self, descending=S('Descending'), alt_aal=P('Altitude AAL')):
        alt_array = alt_aal.array
        for descend in descending:
            for alt_threshold in self.NAME_VALUES['altitude']:
                # Will trigger a single KTI per height (if threshold is
                # crossed) per descending phase. The altitude array is
                # scanned backwards to make sure we trap the last instance at
                # each height.
                index = index_at_value(alt_array, alt_threshold,
                                       slice(descend.slice.stop,
                                             descend.slice.start, -1))
                if index:
                    self.create_kti(index, altitude=alt_threshold)


class MinsToTouchdown(KeyTimeInstanceNode):
    #TODO: TESTS
    NAME_FORMAT = "%(time)d Mins To Touchdown"
    NAME_VALUES = {'time': [5, 4, 3, 2, 1]}

    def derive(self, touchdowns=KTI('Touchdown')):
        #Q: is it sensible to create KTIs that overlap with a previous touchdown?
        for touchdown in touchdowns:
            for t in self.NAME_VALUES['time']:
                index = touchdown.index - (t * 60 * self.frequency)
                if index > 0:
                    # May happen when data starts mid-flight.
                    self.create_kti(index, time=t)


class SecsToTouchdown(KeyTimeInstanceNode):
    #TODO: TESTS
    NAME_FORMAT = "%(time)d Secs To Touchdown"
    NAME_VALUES = {'time': [90, 30]}

    def derive(self, touchdowns=KTI('Touchdown')):
        #Q: is it sensible to create KTIs that overlap with a previous touchdown?
        for touchdown in touchdowns:
            for t in self.NAME_VALUES['time']:
                index = touchdown.index - (t * self.frequency)
                self.create_kti(index, time=t)


#################################################################
# ILS Established Markers (primarily for development)

class LocalizerEstablishedStart(KeyTimeInstanceNode):
    def derive(self, ilss=S('ILS Localizer Established')):
        for ils in ilss:
            self.create_kti(ils.slice.start)

class LocalizerEstablishedEnd(KeyTimeInstanceNode):
    def derive(self, ilss=S('ILS Localizer Established')):
        for ils in ilss:
            self.create_kti(ils.slice.stop)

class GlideslopeEstablishedStart(KeyTimeInstanceNode):
    def derive(self, ilss=S('ILS Glideslope Established')):
        for ils in ilss:
            self.create_kti(ils.slice.start)


class GlideslopeEstablishedEnd(KeyTimeInstanceNode):
    def derive(self, ilss=S('ILS Glideslope Established')):
        for ils in ilss:
            self.create_kti(ils.slice.stop)<|MERGE_RESOLUTION|>--- conflicted
+++ resolved
@@ -214,24 +214,12 @@
 
     NAME_FORMAT = 'Eng (%(number)d) Stop'
     NAME_VALUES = NAME_VALUES_ENGINE
-<<<<<<< HEAD
     name = 'Eng (*) Stop'  # FIXME: Name conflict!?
 
     @classmethod
     def can_operate(cls, available):
         return any_of(('Eng (%d) N2' % n for n in range(1, 5)), available)
 
-=======
-
-    @classmethod
-    def can_operate(cls, available):
-        return any(x in available for x in ('Eng (1) N2',
-                                            'Eng (2) N2',
-                                            'Eng (3) N2',
-                                            'Eng (4) N2',))
-
-    name = 'Eng (*) Stop'
->>>>>>> d39bf376
     def derive(self,
                eng_1_n2=P('Eng (1) N2'),
                eng_2_n2=P('Eng (2) N2'),
