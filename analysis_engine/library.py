import logging
import numpy as np

from collections import OrderedDict, namedtuple
from datetime import datetime, timedelta
from hashlib import sha256
from itertools import izip, izip_longest
from math import asin, atan2, ceil, cos, degrees, floor, radians, sin, sqrt
from scipy import interpolate as scipy_interpolate, optimize

from hdfaccess.parameter import MappedArray

from flightdatautilities.velocity_speed import get_vspeed_map

from settings import (CURRENT_YEAR,
                      KTS_TO_MPS,
                      METRES_TO_FEET,
                      REPAIR_DURATION,
                      SLOPE_FOR_TOC_TOD,
                      TRUCK_OR_TRAILER_INTERVAL,
                      TRUCK_OR_TRAILER_PERIOD)

# There is no numpy masked array function for radians, so we just multiply thus:
deg2rad = radians(1.0)

logger = logging.getLogger(name=__name__)

Value = namedtuple('Value', 'index value')


class InvalidDatetime(ValueError):
    pass


def actuator_mismatch(ap, ap_l, ap_r, act_l, act_r, surf, scaling, frequency):
    '''
    Computes the mismatch between a control surface and the driving actuator
    during autopilot engaged phases of flight.
    
    :param ap: autopilot engaged status, 1=engaged, 0=not engaged
    :type ap: numpy masked array
    :param ap_l: autopilot left channel engaged, 1=engaged, 0=not engaged
    :type ap_l: numpy masked array 
    :param ap_r: autopilot right channel engaged, 1=engaged, 0=not engaged
    :type ap_r: numpy masked array
    :param act_l: left channel actuator position, degrees actuator
    :type act_l: numpy masked array
    :param act_r: right channel actuator position, degrees actuator
    :type act_r: numpy masked array
    :param surf: control surface position, degrees surface movement
    :type param: numpy masked array
    :param scaling: ratio of surface movement to actuator movement
    :type scaling: float
    :param frequency: Frequency of parameters.
    :type frequency: float
    
    :returns mismatch: degrees of mismatch between recorded actuator and surface positions
    :type mismatch: numpy masked array.
    
    :Note: mismatch is zero for autopilot not engaged, and is computed for
    the engaged channel only.
    '''
    mismatch = np_ma_zeros_like(ap)
    act = np.ma.where(ap_l == 1, act_l, act_r) * scaling
    
    ap_engs = np.ma.clump_unmasked(np.ma.masked_equal(ap, 0))
    for ap_eng in filter_slices_duration(ap_engs, 4, frequency):
        # Allow the actuator two seconds to settle after engagement.
        check = slice(ap_eng.start + (3 * frequency), ap_eng.stop)

        # We compute a transient mismatch to avoid long term scaling errors.
        mismatch[check] = first_order_washout(surf[check] - act[check], 30.0,
                                              1.0)

    # Square to ensure always positive, and take moving average to smooth.
    mismatch = moving_average(mismatch ** 2.0)
    
    '''
    # This plot shows how the fitted straight sections match the recorded data.
    import matplotlib.pyplot as plt
    plt.plot(surf)
    plt.plot(act)
    plt.plot(mismatch)
    plt.show()
    '''
    
    return mismatch    


def all_of(names, available):
    '''
    Returns True if all of the names are within the available list.
    i.e. names is a subset of available
    '''
    return all(name in available for name in names)


def any_of(names, available):
    '''
    Returns True if any of the names are within the available list.

    NB: Was called "one_of" but that implies ONLY one name is available.
    '''
    return any(name in available for name in names)


def air_track(lat_start, lon_start, lat_end, lon_end, spd, hdg, frequency):
    """
    Computation of the air track for cases where recorded latitude and longitude
    are not available but the origin and destination airport locations are known.

    Note that as the data will be "stretched" to match the origin and
    destination coordinates, either groundspeed or airspeed may be used, as
    the stretching function effectively determines the average wind.

    :param lat_start: Fixed latitude point at the origin.
    :type lat_start: float, latitude degrees.
    :param lon_start: Fixed longitude point at the origin.
    :type lon_start: float, longitude degrees.
    :param lat_end: Fixed latitude point at the destination.
    :type lat_end: float, latitude degrees.
    :param lon_end: Fixed longitude point at the destination.
    :type lon_end: float, longitude degrees.
    :param spd: Speed (air or ground) in knots
    :type gspd: Numpy masked array.
    :param hdg: Heading (ideally true) in degrees.
    :type hdg: Numpy masked array.
    :param frequency: Frequency of the groundspeed and heading data
    :type frequency: Float (units = Hz)

    :returns
    :param lat_track: Latitude of computed ground track
    :type lat_track: Numpy masked array
    :param lon_track: Longitude of computed ground track
    :type lon_track: Numpy masked array.

    :error conditions
    :Fewer than 5 valid data points, returns None, None
    :Invalid mode fails with ValueError
    :Mismatched array lengths fails with ValueError
    """
    # First check that the gspd/hdg arrays are sensible.
    if len(spd) != len(hdg):
        raise ValueError('Ground_track requires equi-length speed and '
                         'heading arrays')

    # It's not worth doing anything if there is too little data
    if np.ma.count(spd) < 5:
        return None, None

    # Prepare arrays for the outputs
    lat = np_ma_masked_zeros_like(spd)
    lon = np_ma_masked_zeros_like(spd)

    repair_mask(spd, repair_duration=None)
    repair_mask(hdg, repair_duration=None)

    valid_slice = np.ma.clump_unmasked(spd)[0]

    hdg_rad = hdg[valid_slice] * deg2rad
    spd_north = spd[valid_slice] * np.ma.cos(hdg_rad)
    spd_east = spd[valid_slice] * np.ma.sin(hdg_rad)

    # Compute displacements in metres north and east of the starting point.
    north = integrate(spd_north, frequency, scale=KTS_TO_MPS)
    east = integrate(spd_east, frequency, scale=KTS_TO_MPS)

    brg, dist = bearing_and_distance(lat_start, lon_start, lat_end, lon_end)
    north_final = dist * np.cos(brg * deg2rad)
    east_final = dist * np.sin(brg * deg2rad)

    # The delta U north and east (dun & due) correct for the integration over
    # (N-1) sample intervals.
    closest_north = closest_unmasked_value(north, -1)
    closest_east = closest_unmasked_value(east, -1)
    
    dun = (north_final - closest_north.value) / ((closest_north.index-1) * KTS_TO_MPS)
    due = (east_final - closest_east.value) / ((closest_east.index-1) * KTS_TO_MPS)

    north = integrate(spd_north+dun, frequency, scale=KTS_TO_MPS)
    east = integrate(spd_east+due, frequency, scale=KTS_TO_MPS)

    bearings = np.ma.array(np.rad2deg(np.arctan2(east, north)))
    distances = np.ma.array(np.ma.sqrt(north**2 + east**2))

    lat[valid_slice],lon[valid_slice] = latitudes_and_longitudes(
        bearings, distances, {'latitude':lat_start, 'longitude':lon_start})

    repair_mask(lat, repair_duration=None, extrapolate=True)
    repair_mask(lon, repair_duration=None, extrapolate=True)
    return lat, lon


def is_power2(number):
    """
    States if a number is a power of two. Forces floats to Int.
    Ref: http://code.activestate.com/recipes/577514-chek-if-a-number-is-a-power-of-two/
    """
    if number % 1:
        return False
    num = int(number)
    return num > 0 and ((num & (num - 1)) == 0)

def is_5_10_20(number):
    """
    Check for extension to include ARINC 647A frequency ratios.
    """
    return number in [5, 10, 20]

def align(slave, master, interpolate=True):
    """
    This function takes two parameters which will have been sampled at
    different rates and with different measurement offsets in time, and
    aligns the slave parameter's samples to match the master parameter. In
    this way the master and aligned slave data may be processed without
    timing errors.

    The values of the returned array will be those of the slave parameter,
    aligned to the master and adjusted by linear interpolation. The initial
    or final values will be masked zeros if they lie outside the timebase of
    the slave parameter (i.e. we do not extrapolate). The offset and hz for
    the returned masked array will be those of the master parameter.

    MappedArray slave parameters (discrete/multi-state) will not be
    interpolated, even if interpolate=True.

    Anything other than discrete or multi-state will result in interpolation
    of the data across each sample period.

    WARNING! Not tested with ASCII arrays.

    :param slave: The parameter to be aligned to the master
    :type slave: Parameter objects
    :param master: The master parameter
    :type master: Parameter objects
    :param interpolate: Whether to interpolate parameters (multistates exempt)
    :type interpolate: Bool

    :raises AssertionError: If the arrays and sample rates do not equate to the same overall data duration.

    :returns: Slave array aligned to master.
    :rtype: np.ma.array
    """
    slave_array = slave.array # Optimised access to attribute.
    if isinstance(slave_array, MappedArray):  # Multi-state array.
        # force disable interpolate!
        slave_array = slave_array.raw
        interpolate = False
        _dtype = int
    elif isinstance(slave_array, np.ma.MaskedArray):
        _dtype = float
    else:
        raise ValueError('Cannot align slave array of unknown type: '
            'Slave: %s, Master: %s.', slave.name, master.name)

    if len(slave_array) == 0:
        # No elements to align, avoids exception being raised in the loop below.
        return slave_array
    if slave.frequency == master.frequency and slave.offset == master.offset:
        # No alignment is required, return the slave's array unchanged.
        return slave_array

    # Get the sample rates for the two parameters
    wm = master.frequency
    ws = slave.frequency
    slowest = min(wm, ws)

    # The timing offsets comprise of word location and possible latency.
    # Express the timing disparity in terms of the slave parameter sample interval
    delta = (master.offset - slave.offset) * slave.frequency

    # If the slowest sample rate is less than 1 Hz, we extend the period and
    # so achieve a lowest rate of one per period.
    if slowest < 1:
        wm /= slowest
        ws /= slowest

    # Check the values are in ranges we have tested
    assert is_power2(wm) or is_5_10_20(wm), \
           "master = '%s' @ %sHz; wm=%s" % (master.name, master.hz, wm)
    assert is_power2(ws) or is_5_10_20(ws), \
           "slave = '%s' @ %sHz; ws=%s" % (slave.name, slave.hz, ws)

    # Trap 5, 10 or 20Hz parameters that have non-zero offsets (this case is not currently covered)
    if is_5_10_20(wm) and master.offset:
        raise ValueError('Align: Master offset non-zero at sample rate %sHz' %master.frequency)
    if is_5_10_20(ws) and slave.offset:
        raise ValueError('Align: Slave offset non-zero at sample rate %sHz' %slave.frequency)
    
    # Compute the sample rate ratio:
    r = wm / float(ws)

    # Here we create a masked array to hold the returned values that will have
    # the same sample rate and timing offset as the master
    len_aligned = int(len(slave_array) * r)
    if len_aligned != (len(slave_array) * r):
        raise ValueError("Array length problem in align. Probable cause is flight cutting not at superframe boundary")

    slave_aligned = np.ma.zeros(len(slave_array) * r, dtype=_dtype)

    # Where offsets are equal, the slave_array recorded values remain
    # unchanged and interpolation is performed between these values.
    # - and we do not interpolate mapped arrays!
    if not delta and interpolate and (is_power2(slave.frequency) and
                                      is_power2(master.frequency)):
        slave_aligned.mask = True
        if master.frequency > slave.frequency:
            # populate values and interpolate
            slave_aligned[0::r] = slave_array[0::1]
            # Interpolate and do not extrapolate masked ends or gaps
            # bigger than the duration between slave samples (i.e. where
            # original slave data is masked).
            # If array is fully masked, return array of masked zeros
            dur_between_slave_samples = 1.0 / slave.frequency
            return repair_mask(slave_aligned, frequency=master.frequency,
                               repair_duration=dur_between_slave_samples,
                               zero_if_masked=True)

        else:
            # step through slave taking the required samples
            return slave_array[0::1/r]

    # Each sample in the master parameter may need different combination parameters
    for i in range(int(wm)):
        bracket = (i / r) + delta
        # Interpolate between the hth and (h+1)th samples of the slave array
        h = int(floor(bracket))
        h1 = h + 1

        # Compute the linear interpolation coefficients, b & a
        b = bracket - h

        # Cunningly, if we are interpolating (working with mapped arrays e.g.
        # discrete or multi-state parameters), by reverting to 1,0 or 0,1
        # coefficients we gather the closest value in time to the master
        # parameter.
        if not interpolate:
            b = round(b)

        # Either way, a is the residual part.
        a = 1 - b

        if h < 0:
            if h<-ws:
                raise ValueError('Align called with excessive timing mismatch')
            # slave_array values do not exist in aligned array
            if ws==1:
                slave_aligned[i+wm::wm] = a*slave_array[h+ws:-ws:ws] + b*slave_array[h1+ws::ws]
            else:
                slave_aligned[i+wm::wm] = a*slave_array[h+ws:-ws:ws] + b*slave_array[h1+ws:1-ws:ws]
            # We can't interpolate the inital values as we are outside the
            # range of the slave parameters.
            # Treat ends as "padding"; Value of 0 and Masked.
            slave_aligned[i] = 0
            slave_aligned[i] = np.ma.masked
        elif h1 >= ws:
            slave_aligned[i:-wm:wm] = a*slave_array[h:-ws:ws] + b*slave_array[h1::ws]
            # At the other end, we run out of slave parameter values so need to
            # pad to the end of the array.
            # Treat ends as "padding"; Value of 0 and Masked.
            slave_aligned[i-wm] = 0
            slave_aligned[i-wm] = np.ma.masked
        else:
            # Sheer bliss. We can compute slave_aligned across the whole
            # range of the data without having to take special care at the
            # ends of the array.
            slave_aligned[i::wm] = a*slave_array[h::ws] + b*slave_array[h1::ws]

    return slave_aligned


def align_slices(slave, master, slices):
    '''
    :param slave: The node to align the slices to.
    :type slave: Node
    :param master: The node which the slices are currently aligned to.
    :type master: Node
    :param slices: Slices to align or None values to skip.
    :type slices: [slice or None]
    :returns: Slices aligned to slave.
    :rtype: [slice or None]
    '''
    if slave.frequency == master.frequency and slave.offset == master.offset:
        return slices
    multiplier = slave.frequency / master.frequency
    offset = (master.offset - slave.offset) * slave.frequency
    aligned_slices = []
    for s in slices:
        if s is None:
            aligned_slices.append(s)
            continue
        aligned_slices.append(slice(
            int(ceil((s.start * multiplier) + offset)) if s.start else None,
            int(ceil((s.stop * multiplier) + offset)) if s.stop else None,
            s.step))
    return aligned_slices


def align_slice(slave, master, _slice):
    '''
    :param slave: The node to align the slice to.
    :type slave: Node
    :param master: The node which the slice is currently aligned to.
    :type master: Node
    :param _slice: Slice to align.
    :type _slice: slice or None
    :returns: Slice aligned to slave.
    :rtype: slice or None
    '''
    return align_slices(slave, master, [_slice])[0]


def ambiguous_runway(rwy):
    # There are a number of runway related KPVs that we only create if we
    # know the actual runway we landed on. Where there is ambiguity the
    # runway attribute may be truncated, or the identifier, if present, will
    # end in a "*" character.
    return (rwy is None or rwy.value is None or not 'identifier' in rwy.value or
            rwy.value['identifier'].endswith('*'))


def bearing_and_distance(lat1, lon1, lat2, lon2):
    """
    Simplified version of bearings and distances for a single pair of
    locations. Gives bearing and distance of point 2 from point 1.
    """
    brg, dist = bearings_and_distances(np.ma.array(lat2), np.ma.array(lon2),
                                       {'latitude':lat1, 'longitude':lon1})
    return np.asscalar(brg), np.asscalar(dist)


def bearings_and_distances(latitudes, longitudes, reference):
    """
    Returns the bearings and distances of a track with respect to a fixed point.

    Usage:
    brg[], dist[] = bearings_and_distances(lat[], lon[], {'latitude':lat_ref, 'longitude':lon_ref})

    :param latitudes: The latitudes of the track.
    :type latitudes: Numpy masked array.
    :param longitudes: The latitudes of the track.
    :type longitudes: Numpy masked array.
    :param reference: The location of the second point.
    :type reference: dict with {'latitude': lat, 'longitude': lon} in degrees.

    :returns bearings, distances: Bearings in degrees, Distances in metres.
    :type distances: Two Numpy masked arrays

    Navigation formulae have been derived from the scripts at
    http://www.movable-type.co.uk/scripts/latlong.html
    Copyright 2002-2011 Chris Veness, and altered by Flight Data Services to
    suit the POLARIS project.
    """

    lat_array = latitudes*deg2rad
    lon_array = longitudes*deg2rad
    lat_ref = radians(reference['latitude'])
    lon_ref = radians(reference['longitude'])

    dlat = lat_ref - lat_array
    dlon = lon_ref - lon_array

    a = np.ma.sin(dlat/2) * np.ma.sin(dlat/2) + \
        np.ma.cos(lat_array) * np.ma.cos(lat_ref) * \
        np.ma.sin(dlon/2) * np.ma.sin(dlon/2)
    dists = 2 * np.ma.arctan2(np.ma.sqrt(a), np.ma.sqrt(1.0 - a))
    dists *= 6371000 # Earth radius in metres


    y = np.ma.sin(dlon) * np.ma.cos(lat_ref)
    x = np.ma.cos(lat_array) * np.ma.sin(lat_ref) \
        - np.ma.sin(lat_array) * np.ma.cos(lat_ref) * np.ma.cos(dlon)
    brgs = np.ma.arctan2(-y,-x)

    joined_mask = np.logical_or(latitudes.mask, longitudes.mask)
    brg_array = np.ma.array(data=np.rad2deg(brgs) % 360,
                            mask=joined_mask)
    dist_array = np.ma.array(data=dists,
                             mask=joined_mask)

    return brg_array, dist_array

"""
Landing stopping distances.

def braking_action(gspd, landing, mu):
    dist = integrate(gspd.array[landing.slice], gspd.hz, scale=KTS_TO_MPS)
    #decelerate = np.power(gspd.array[landing.slice]*KTS_TO_MPS,2.0)\
        #/(2.0*GRAVITY_METRIC*mu)
    mu = np.power(gspd.array[landing.slice]*KTS_TO_MPS,2.0)\
        /(2.0*GRAVITY_METRIC*dist)
    limit_point = np.ma.argmax(mu)
    ##limit_point = np.ma.argmax(dist+decelerate)
    ##braking_distance = dist[limit_point] + decelerate[limit_point]
    return limit_point, mu[limit_point]
"""

def bump(acc, kti):
    """
    This scans an acceleration array for a short period either side of the
    moment of interest. Too wide and we risk monitoring flares and
    post-liftoff motion. Too short and we may miss a local peak.

    :param acc: An acceleration parameter
    :type acc: A Parameter object
    :param kti: A Key Time Instance
    :type kti: A KTI object

    :returns: The peak acceleration within +/- 3 seconds of the KTI
    :type: Acceleration, from the acc.array.
    """
    dt = 3.0 # Half width of range to scan across for peak acceleration.
    from_index = max(ceil(kti.index - dt * acc.hz), 0)
    to_index = min(int(kti.index + dt * acc.hz)+1, len(acc.array))
    bump_accel = acc.array[from_index:to_index]

    # Taking the absoulte value makes no difference for normal acceleration
    # tests, but seeks the peak left or right for lateral tests.
    bump_index = np.ma.argmax(np.ma.abs(bump_accel))

    peak = bump_accel[bump_index]
    return from_index + bump_index, peak


def calculate_timebase(years, months, days, hours, mins, secs):
    """
    Calculates the timestamp most common in the array of timestamps. Returns
    timestamp calculated for start of array by applying the offset of the
    most common timestamp.

    Accepts arrays and numpy arrays at 1Hz.

    WARNING: If at all times, one or more of the parameters are masked, you
    willnot get a valid timestamp and an exception will be raised.

    Note: if uneven arrays are passed in, they are assumed by izip that the
    start is valid and the uneven ends are invalid and skipped over.

    Supports years as a 2 digits - e.g. "11" is "2011"

    :param years, months, days, hours, mins, secs: Appropriate 1Hz time elements
    :type years, months, days, hours, mins, secs: iterable of numeric type
    :returns: best calculated datetime at start of array
    :rtype: datetime
    :raises: InvalidDatetime if no valid timestamps provided
    """
    base_dt = None
    # OrderedDict so if all values are the same, max will consistently take the
    # first val on repeated runs
    clock_variation = OrderedDict()

    if not len(years) == len(months) == len(days) == \
       len(hours) == len(mins) == len(secs):
        raise ValueError("Arrays must be of same length")

    for step, (yr, mth, day, hr, mn, sc) in enumerate(izip(years, months, days, hours, mins, secs)):
        #TODO: Try using numpy datetime functions for speedup?
        #try:
            #date = np.datetime64('%d-%d-%d' % (yr, mth, day), 'D')
        #except np.core._mx_datetime_parser.RangeError  :
            #continue
        # same for time?

        if yr is not None and yr is not np.ma.masked and yr < 100:
            yr = convert_two_digit_to_four_digit_year(yr)

        try:
            dt = datetime(int(yr), int(mth), int(day), int(hr), int(mn), int(sc))
        except (ValueError, TypeError, np.ma.core.MaskError):
            # ValueError is raised if values are out of range, e.g. 0..59.
            # Q: Should we validate these parameters and switch to fallback_dt
            #    if it fails?
            continue
        if not base_dt:
            base_dt = dt # store reference datetime
        # calc diff from base
        diff = dt - base_dt - timedelta(seconds=step)
        ##print "%02d - %s %s" % (step, dt, diff)
        try:
            clock_variation[diff] += 1
        except KeyError:
            # new difference
            clock_variation[diff] = 1
    if base_dt:
        # return most regular difference
        clock_delta = max(clock_variation, key=clock_variation.get)
        return base_dt + clock_delta
    else:
        # No valid datestamps found
        raise InvalidDatetime("No valid datestamps found")


def convert_two_digit_to_four_digit_year(yr):
    """
    Everything below the current year is assume to be in the current
    century, everything above is assumed to be in the previous
    century.
    if current year is 2012

    13 = 1913
    12 = 2012
    11 = 2011
    01 = 2001
    """
    # convert to 4 digit year
    century = int(CURRENT_YEAR[:2]) * 100
    yy = int(CURRENT_YEAR[2:])
    if yr > yy:
        return century - 100 + yr
    else:
        return century + yr


def coreg(y, indep_var=None, force_zero=False):
    """
    Combined correlation and regression line calculation.

    correlate, slope, offset = coreg(y, indep_var=x, force_zero=True)

    :param y: dependent variable
    :type y: numpy float array - NB: MUST be float
    :param indep_var: independent variable
    :type indep_var: numpy float array. Where not supplied, a linear scale is created.
    :param force_zero: switch to force the regression offset to zero
    :type force_zero: logic, default=False

    :returns:
    :param correlate: The modulus of Pearson's correlation coefficient

    Note that we use only the modulus of the correlation coefficient, so that
    we only have to test for positive values when checking the strength of
    correlation. Thereafter the slope is used to identify the sign of the
    correlation.

    :type correlate: float, in range 0 to +1,
    :param slope: The slope (m) in the equation y=mx+c for the regression line
    :type slope: float
    :param offset: The offset (c) in the equation y=mx+c
    :type offset: float

    Example usage:

    corr,m,c = coreg(air_temp.array, indep_var=alt_std.array)

    corr > 0.5 shows weak correlation between temperature and altitude
    corr > 0.8 shows good correlation between temperature and altitude
    m is the lapse rate
    c is the temperature at 0ft
    """
    n = len(y)
    if n < 2:
        raise ValueError('Function coreg called with data of length %s' % n)
    if indep_var is None:
        x = np.ma.arange(n, dtype=float)
    else:
        x = indep_var
        if len(x) != n:
            raise ValueError('Function coreg called with arrays of differing '
                             'length')

    # Need to propagate masks into both arrays equally.
    mask = np.ma.logical_or(x.mask, y.mask)
    x_ = np.ma.array(data=x.data,mask=mask)
    y_ = np.ma.array(data=y.data,mask=mask)

    if x_.ptp() == 0.0 or y_.ptp() == 0.0:
        # raise ValueError, 'Function coreg called with invariant independent variable'
        return None, None, None

    # n_ is the number of useful data pairs for analysis.
    n_ = np.ma.count(x_)
    sx = np.ma.sum(x_)
    sxy = np.ma.sum(x_*y_)
    sy = np.ma.sum(y_)
    sx2 = np.ma.sum(x_*x_)
    sy2 = np.ma.sum(y_*y_)

    # Correlation
    try: # in case sqrt of a negative number is attempted
        p = abs((n_*sxy - sx*sy)/(sqrt(n_*sx2-sx*sx)*sqrt(n_*sy2-sy*sy)))
    except ValueError:
        return None, None, None

    # Regression
    if force_zero:
        m = sxy/sx2
        c = 0.0
    else:
        m = (sxy-sx*sy/n_)/(sx2-sx*sx/n_)
        c = sy/n_ - m*sx/n_

    return p, m, c


def create_phase_inside(array, hz, offset, phase_start, phase_end):
    '''
    This function masks all values of the reference array outside of the phase
    range phase_start to phase_end, leaving the valid phase inside these times.

    :param array: input data
    :type array: masked array
    :param a: sample rate for the input data (sec-1)
    :type hz: float
    :param offset: fdr offset for the array (sec)
    :type offset: float
    :param phase_start: time into the array where we want to start seeking the threshold transit.
    :type phase_start: float
    :param phase_end: time into the array where we want to stop seeking the threshold transit.
    :type phase_end: float
    :returns: input array with samples outside phase_start and phase_end masked.
    '''
    return _create_phase_mask(array,  hz, offset, phase_start, phase_end, 'inside')


def create_phase_outside(array, hz, offset, phase_start, phase_end):
    '''
    This function masks all values of the reference array inside of the phase
    range phase_start to phase_end, leaving the valid phase outside these times.

    :param array: input data
    :type array: masked array
    :param a: sample rate for the input data (sec-1)
    :type hz: float
    :param offset: fdr offset for the array (sec)
    :type offset: float
    :param phase_start: time into the array where we want to start seeking the threshold transit.
    :type phase_start: float
    :param phase_end: time into the array where we want to stop seeking the threshold transit.
    :type phase_end: float
    :returns: input array with samples outside phase_start and phase_end masked.
    '''
    return _create_phase_mask(array, hz, offset, phase_start, phase_end, 'outside')


def _create_phase_mask(array, hz, offset, a, b, which_side):
    # Create Numpy array of same size as array data
    length = len(array)
    m = np.arange(length)

    if a > b:
        a, b = b, a # Swap them over to make sure a is the smaller.

    # Convert times a,b to indices ia, ib and check they are within the array.
    ia = int((a-offset)*hz)
    if ia < (a-offset)*hz:
        ia += 1
    if ia < 0 or ia > length:
        raise ValueError('Phase mask index out of range')

    ib = int((b-offset)*hz) + 1
    if ib < 0 or ib > length:
        raise ValueError('Phase mask index out of range')

    # Populate the arrays to be False where the flight phase is valid.
    # Adjustments ensure phase is intact and not overwritten by True data.
    if which_side == 'inside':
        m[:ia]  = True
        m[ia:ib] = False
        m[ib:]  = True
    else:
        m[:ia]  = False
        m[ia:ib] = True
        m[ib:]  = False

    # Return the masked array containing reference data and the created mask.
    return np.ma.MaskedArray(array, mask = m)


def cycle_counter(array, min_step, max_time, hz, offset=0):
    '''
    Counts the number of consecutive cycles.

    Each cycle must have a period of not more than ``cycle_time`` seconds, and
    have a variation greater than ``min_step``.

    Note: Where two events with the same cycle count arise in the same array,
    the latter is recorded as it is normally the later in the flight that will
    be most hazardous.

    :param array: Array of data to count cycles within.
    :type array: numpy.ma.core.MaskedArray
    :param min_step: Minimum step, below which fluctuations will be removed.
    :type min_step: float
    :param max_time: Maximum time for a complete valid cycle in seconds.
    :type max_time: float
    :param hz: The sample rate of the array.
    :type hz: float
    :param offset: Index offset to start of the provided array.
    :type offset: int
    :returns: A tuple containing the index of the array element at the end of
        the highest number of cycles and the highest number of cycles in the
        array. Note that the value can be a float as we count a half cycle for
        each change over the minimum step.
    :rtype: (int, float)
    '''
    idxs, vals = cycle_finder(array, min_step=min_step)

    if idxs is None:
        return Value(None, None)

    index, half_cycles = None, 0
    max_index, max_half_cycles = None, 0

    # Determine the half cycle times and look for the most cycling:
    half_cycle_times = np.ediff1d(idxs) / hz
    for n, half_cycle_time in enumerate(half_cycle_times):
        # If we are within the max time, keep track of the half cycle:
        if half_cycle_time < max_time:
            half_cycles += 1
            index = idxs[n + 1]
        # Otherwise check if this is the most cycling and reset:
        elif 0 < half_cycles >= max_half_cycles:
            max_index, max_half_cycles = index, half_cycles
            half_cycles = 0
    else:
        # Finally check whether the last loop had most cycling:
        if 0 < half_cycles >= max_half_cycles:
            max_index, max_half_cycles = index, half_cycles

    # Ignore single direction movements (we only want full cycles):
    if max_half_cycles < 2:
        return Value(None, None)

    return Value(offset + max_index, max_half_cycles / 2.0)


def cycle_select(array, min_step, max_time, hz, offset=0):
    '''
    Selects the value difference in the array when cycling.

    Each cycle must have a period of not more than ``cycle_time`` seconds, and
    have a variation greater than ``min_step``.  The selected value is the
    largest peak-to-peak value of a returning cycle.

    :param array: Array of data to count cycles within.
    :type array: numpy.ma.core.MaskedArray
    :param min_step: Minimum step, below which fluctuations will be removed.
    :type min_step: float
    :param cycle_time: Maximum time for a complete valid cycle in seconds.
    :type cycle_time: float
    :param hz: The sample rate of the array.
    :type hz: float
    :param offset: Index offset to start of the provided array.
    :type offset: int
    :returns: A tuple containing the index of the array element at the peak of
        the highest difference and the highest difference between a peak and the 
        troughs either side.
    :rtype: (int, float)
    '''
    idxs, vals = cycle_finder(array, min_step=min_step)

    if idxs is None:
        return Value(None, None)

    max_index, max_value = None, 0

    # Determine the half cycle times and ptp values for the half cycles:
    half_cycle_times = np.ediff1d(idxs) / hz
    half_cycle_diffs = abs(np.ediff1d(vals))
    if len(half_cycle_diffs)<2:
        return Value(None, None)
    full_cycle_pairs = zip(half_cycle_times[1:]+half_cycle_times[:-1],
                           [min(half_cycle_diffs[n],half_cycle_diffs[n+1]) \
                            for n in range(len(half_cycle_diffs)-1)])
    for n, (cycle_time, value) in enumerate(full_cycle_pairs):
        # If we are within the max time and have max difference, keep it:
        if cycle_time < max_time and value >= max_value:
            max_index, max_value = idxs[n + 1], value

    if max_index is None:
        return Value(None, None)

    return Value(offset + max_index, max_value)


def cycle_finder(array, min_step=0.0, include_ends=True):
    '''
    Simple implementation of a peak detection algorithm with small cycle
    remover.

    :param array: time series data
    :type array: Numpy masked array
    :param min_step: Optional minimum step, below which fluctuations will be removed.
    :type min_step: float
    :param include_ends: Decides whether the first and last points of the array are to be included as possible turning points
    :type include_ends: logical

    :returns: A tuple containing the list of peak indexes, and the list of peak values.
    '''

    if len(array) == 0:
        # Nothing to do, so return None.
        return None, None

    # Find the peaks and troughs by difference products which change sign.
    x = np.ma.ediff1d(array, to_begin=0.0)
    # Stripping out only the nonzero values ensures we don't get confused with
    # invariant data.
    y = np.ma.nonzero(x)[0]
    z = x[y] # np.ma.nonzero returns a tuple of indices
    peak = -z[:-1] * z[1:] # Here we compute the change in direction.
    # And these are the indeces where the direction changed.
    idxs = y[np.nonzero(np.ma.maximum(peak, 0.0))]
    vals = array.data[idxs] # So these are the local peak and trough values.

    # Optional inclusion of end points.
    if include_ends and np.ma.count(array):
        # We can only extend over the range of valid data, so find the first
        # and last valid samples.
        first, last = np.ma.flatnotmasked_edges(array)
        idxs = np.insert(idxs, 0, first)
        vals = np.insert(vals, 0, array.data[first])
        # If the end two are in line, scrub the middle one.
        try:
            if (vals[2] - vals[1]) * (vals[1] - vals[0]) >= 0.0:
                idxs = np.delete(idxs, 1)
                vals = np.delete(vals, 1)
        except:
            # If there are few vals in the array, there's nothing to tidy up.
            pass
        idxs = np.append(idxs, last)
        vals = np.append(vals, array.data[last])
        try:
            if (vals[-3] - vals[-2]) * (vals[-2] - vals[-1]) >= 0.0:
                idxs = np.delete(idxs, -2)
                vals = np.delete(vals, -2)
        except:
            pass # as before.

    # This section progressively removes reversals smaller than the step size of
    # interest, hence the arrays shrink until just the desired answer is left.
    dvals = np.ediff1d(vals)
    while len(dvals) > 0 and np.min(abs(dvals)) < min_step:
        sort_idx = np.argmin(abs(dvals))
        last = len(dvals)
        if sort_idx == 0:
            idxs = np.delete(idxs, 0)
            vals = np.delete(vals, 0)
            dvals = np.delete(dvals, 0)
        elif sort_idx == last-1:
            idxs = np.delete(idxs, last)
            vals = np.delete(vals, last)
            dvals = np.delete(dvals, last-1) # One fewer dval than val.
        else:
            idxs = np.delete(idxs, slice(sort_idx, sort_idx + 2))
            vals = np.delete(vals, slice(sort_idx, sort_idx + 2))
            dvals[sort_idx - 1] += dvals[sort_idx] + dvals[sort_idx + 1]
            dvals = np.delete(dvals, slice(sort_idx, sort_idx + 2))
    if len(dvals) == 0:
        # All the changes have disappeared, so return the
        # single array peak index and value.
        return idxs, vals
    else:
        return idxs, vals


def cycle_match(idx, cycle_idxs, dist=None):
    '''
    Finds the previous and next cycle indexes either side of idx plus
    an allowable distance. For use after "cycle_finder".
    
    cycle_idxs are generally a "down up down up down" afair where you are
    searching for the indexes either side of an "up" for instance. If no
    index is available before or after a match, a None is returned in its
    place. If no matching index found within cycle_idxs, ValueError is raised.

    :param idx: Index to find cycle around
    :type idx: Float
    :param cycle_idxs: Indexes from cycle finder
    :type cycle_idxs: List of indexes
    :param dist: If None, uses a quarter of the minimum dist between cycles
    :type dist: Float or None
    :returns: previous and next cycle indexes
    :rtype: float, float
    '''
    if dist is None:
        dist = np.min(np.diff(cycle_idxs)) / 4.0
    
    min_idx = np.argmin(np.abs(np.array(cycle_idxs) - idx))
    if min_idx < dist:
        # index is close to this position
        prev = cycle_idxs[min_idx-1] if min_idx > 0 else None
        post = cycle_idxs[min_idx+1] if min_idx < len(cycle_idxs)-1 else None
        return prev, post
    raise ValueError("Did not find a match for index '%d' within cycles %s" % (
        idx, cycle_idxs))


def datetime_of_index(start_datetime, index, frequency=1):
    '''
    Returns the datetime of an index within the flight at a particular
    frequency.

    :param start_datetime: Start datetime of the flight available as the 'Start Datetime' attribute.
    :type start_datetime: datetime
    :param index: Index within the flight.
    :type index: int
    :param frequency: Frequency of the index.
    :type frequency: int or float
    :returns: Datetime at index.
    :rtype: datetime
    '''
    index_in_seconds = index / frequency
    offset = timedelta(seconds=index_in_seconds)
    return start_datetime + offset


def delay(array, period, hz=1.0):
    '''
    This function introduces a time delay. Used in validation testing where
    correlation is improved by allowing for the delayed response of one
    parameter when compared to another.

    :param array: Masked array of floats
    :type array: Numpy masked array
    :param period: Time delay(sec)
    :type period: int/float
    :param hz: Frequency of the data_array
    :type hz: float

    :returns: array with data shifted back in time, and initial values masked.
    '''
    n = int(period * hz)
    result = np_ma_masked_zeros_like(array)
    if len(result[n:])==len(array[:-n]):
        result[n:] = array[:-n]
        return result
    else:
        if n==0:
            return array
        else:
            return result


def clip(array, period, hz=1.0, remove='peaks_and_troughs'):
    '''
    This function clips the data array such that the
    values are present (or exceeded) in the original data for the period
    defined. After processing with this function, the resulting array can be
    used to detect maxima or minima (in exactly the same way as a non-clipped
    parameter), however the values will have been met or exceeded in the
    original data for the given duration.

    :param array: Masked array of floats
    :type array: Numpy masked array
    :param period: Time for the output values to be sustained(sec)
    :type period: int/float
    :param hz: Frequency of the data_array
    :type hz: float
    :param remove: form of clipping required.
    :type remove: string default is 'peaks_and_troughs', 'peaks' or 'troughs' alternatives.
    '''
    # Make a copy of the data to avoid corrupting the input array. This is
    # especially important for "Eng Oil Temp For X Min Max" where this
    # function is called repeatedly.
    array_copy = np.ma.copy(array)
    
    if remove not in ['peaks_and_troughs', 'peaks', 'troughs']:
        raise ValueError('Clip called with unrecognised remove argument')
        
    if hz <= 0.01:
        raise ValueError('Clip called with sample rate outside permitted range')

    half_width = int(period*hz)/2
    # Trap low values. This can occur, for an example, where a parameter has
    # a lower sample rate than expected.
    if half_width < 1:
        logger.warning('Clip called with period too short to have an effect')
        return array_copy
    
    if np.ma.count(array_copy) == 0:
        raise ValueError('Clip called with entirely masked data')
        return array_copy
        
    # OK - normal operation here. We repair the mask to avoid propogating
    # invalid samples unreasonably.
    source = np.ma.array(repair_mask(array_copy, frequency=hz, repair_duration=period-(1/hz)))

    if source is None or np.ma.count(source)==0:
        return np_ma_masked_zeros_like(source)
    
    # We are going to compute maximum and minimum values with the required
    # duration, so allocate working spaces...
    local_max = np_ma_zeros_like(source)
    local_min = np_ma_zeros_like(source)
    end = len(source)-half_width
    
    #...and work out these graphs.
    for point in range(half_width,end):  # SLOW!
        local_max[point]=np.ma.max(source[point-half_width:point+half_width+1])
        local_min[point]=np.ma.min(source[point-half_width:point+half_width+1])
    
    # For the maxima, find them using the cycle finder and remove the higher
    # maxima (we are interested in using the lower cycle peaks to replace
    # trough values).
    max_index_cycles, max_value_cycles = cycle_finder(local_max, include_ends=False)
    if len(max_value_cycles)<2:
        max_indexes = max_index_cycles
        max_values = max_value_cycles
    else:
        if max_value_cycles[1]>max_value_cycles[0]:
            # Rising initally
            max_indexes = [i for i in max_index_cycles[0::2]]
            max_values = [v for v in max_value_cycles[0::2]]
        else:
            # Falling initally
            max_indexes = [m for m in max_index_cycles[1::2]]    
            max_values = [v for v in max_value_cycles[1::2]]
    
    # Same for minima, which will be used to substitute for peaks.
    min_index_cycles, min_value_cycles = cycle_finder(local_min, include_ends=False)
    if len(min_value_cycles)<2:
        min_indexes = min_index_cycles
        min_values = min_value_cycles
    else:
        if min_value_cycles[1]>min_value_cycles[0]:
            # Rising initally
            min_indexes = [i for i in min_index_cycles[1::2]]
            min_values = [v for v in min_value_cycles[1::2]]
        else:
            # Falling initally
            min_indexes = [i for i in min_index_cycles[0::2]]
            min_values = [v for v in min_value_cycles[0::2]]
        
    
    # Now build the final result.
    result = source
    # There is a fairly crude technique to find where maxima and minima overlap...
    overlap_finder = np_ma_zeros_like(source)
    
    if remove in ['peaks_and_troughs', 'troughs']:
        for i, index in enumerate(max_indexes):
            for j in range(index-half_width, index+half_width+1):
                # Overwrite the local values with the clipped maximum value
                result[j]=max_values[i]
                # Record which indexes were overwritten.
                overlap_finder[j]+=1

    if remove in ['peaks_and_troughs', 'peaks']:
        for i, index in enumerate(min_indexes):
            for j in range(index-half_width, index+half_width+1):
                # Overwrite the local values with the clipped minimum value
                result[j]=min_values[i]
                # Record which indexes were overwritten.
                overlap_finder[j]+=1

    # This is not an ideal solution of how to deal with minima and maxima
    # that sit close to each other. This may need improving at a later date.
    overlaps = np.ma.clump_masked(np.ma.masked_greater(overlap_finder,1))
    for overlap in overlaps:
        for p in range(max(overlap.start, half_width), 
                       min(overlap.stop, len(source)-half_width)):
            to_average = source[p-half_width:p+half_width+1]
            if len(to_average)==0:
                raise ValueError('Trying to average no data in clip')
            result[p]=np.ma.average(to_average )

    # Mask the ends as we cannot have long periods at the end of the data.
    result[:half_width+1] = np.ma.masked
    result[-half_width-1:] = np.ma.masked

    return result


def closest_unmasked_value(array, index, _slice=None):
    '''
    Find the closest unmasked value in the array that's close to the index.
    The index is relative to the start of the array, NOT the _slice
    subsection. Supports negative index which is relative to the end of the
    array however _slice argument cannot be used at the same time.
    
    :param array: Array to find the closest unmasked value within.
    :type array: np.ma.array
    :param index: Find the closest unmasked value to this index.
    :type index: int
    :param _slice: Find closest unmasked value within this slice.
    :type _slice: slice
    :returns: The closest index and value of an unmasked value.
    :rtype: Value
    '''
    if _slice is not None and index < 0:
        # hard to understand what the programmer is expecting to be returned
        raise NotImplementedError("Negative indexing on slice not supported")
    if _slice is None:
        _slice = slice(None)
    if (_slice.step and _slice.step != 1):
        return NotImplementedError("Step '%s' not supported" % slice.step)
    
    slice_start = (_slice.start or 0)
    slice_stop = (_slice.stop or len(array))
    
    if index >= 0 and index > slice_stop:
        raise IndexError("index is beyond length of sliced data")
    elif index < 0 and abs(index) > len(array):
        raise IndexError("negative index goes beyond array length")
    
    if index < 0:
        index = abs(len(array) + index)
        
    sliced_array = array[_slice]
    # make index relative to the sliced section
    rel_index = index - slice_start  
    if not np.ma.count(sliced_array) or abs(rel_index) > len(sliced_array):
        # slice contains no valid data or index is outside of the length of
        # the array
        #return Value(None, None)
        raise IndexError("No valid data to find at index '%d' in sliced array "
                         "of length '%d'" % (index, len(sliced_array)))
    
    indices = np.ma.arange(len(sliced_array))
    indices.mask = array.mask
    relative_pos = np.ma.abs(indices - rel_index).argmin()
    pos = relative_pos + slice_start
    return Value(index=pos, value=array[pos])


def clump_multistate(array, state, _slices, condition=True):
    '''
    This tests a multistate array and returns a classic POLARIS list of slices.

    :param array: data to scan
    :type array: multistate numpy masked array
    :param state: state to be tested
    :type state: string
    :param _slices: slice or list of slices over which to scan the array.
    :type _slices: slice list
    :param condition: selection of true or false (i.e. inverse) test to apply.
    :type condition: boolean

    :returns: list of slices.
    '''
    def add_clump(clumps, _slice, start, stop):
        #Note that the resulting clumps are expanded by half an index so that
        #where significant the errors in timing are minimized. A clamp to avoid
        #-0.5 values is included, but as we don't know the length of the calling
        #array here, a limit on the maximum case is impractical.
        if _slice.start == 0 and start == 0:
            begin = 0
        else:
            begin = start-0.5
        new_slice = slice(begin, stop+0.5)
        clumps.append(shift_slice(new_slice,_slice.start))
        return

    if not state in array.state:
        return None

    try:
        iter_this = iter(_slices)
    except TypeError:
        iter_this = [_slices]

    clumps = []

    for _slice in iter_this:

        if condition==True:
            array_tuple = np.ma.nonzero(array[_slice]==state)
        else:
            array_tuple = np.ma.nonzero(np.ma.logical_not(array[_slice]==state))

        start = None
        stop = None

        for x in array_tuple[0]:
            if start==None:
                start = x
                stop = x + 1
            elif x==stop:
                stop+=1
            else:
                add_clump(clumps, _slice, start, stop)
                start=x
                stop=x+1
        if stop:
            add_clump(clumps, _slice, start, stop)

    return clumps


def unique_values(array):
    '''
    Count the number of unique values found within an array.
    
    :param array: Array to count occurrences of values within
    :type array: np.array
    :returns: [(val, count), (val2, count2)]
    :rtype: List of tuples
    '''
    counts = np.bincount(array)
    vals = np.nonzero(counts)[0]
    return zip(vals, counts[vals])


def compress_iter_repr(iterable, cast=None, join='+'):
    '''
    Groups list or tuple iterables and finds repeating values. Useful for
    building compressed lists of repeating values.
    
    Uses the objects repr if possible, otherwise it's cast to %s (__str__)
    
    'cast' keyword argument can force casting to another type, e.g. int
    
    >>> print compress_iter_repr([0,0,1,0,2,2,2])
    [0]*2 + [1] + [0] + [2]*3
    >>> print compress_iter_repr(['a', 'a'])
    ['a']*2
    
    :param iterable: iterable to compress
    :type iterable: list or tuple
    :param cast: function to apply to value before calling repr, e.g. str, int
    :type cast: function or None
    :param join: to adjust the space between + join symbols e.g. join=' + '
    :type join: str
    '''
    prev_v = None
    res = []
    for v in iterable:
        if cast:
            v = cast(v)
        if v != prev_v:
            if prev_v != None:
                res.append((prev_v, count))
            count = 1
        else:# v == prev_v:
            count += 1
        prev_v = v
    else:
        # end of loop, add last item to res
        if prev_v != None:
            res.append((prev_v, count))
    entries = []
    for val, cnt in res:
        v = val.__repr__() if hasattr(val, '__repr__') else val
        c = '*%d' % cnt if cnt > 1 else ''
        entries.append('[%s]%s' % (v, c))
    return join.join(entries)


def filter_vor_ils_frequencies(array, navaid):
    '''
    This function passes valid ils or vor frequency data and masks all other data.

    To quote from Flightgear ~(where the clearest explanation can be found)
    "The VOR uses frequencies in the the Very High Frequency (VHF) range, it
    uses channels between 108.0 MHz and 117.95 MHz. It is spaced with 0.05
    MHz intervals (so 115.00; 115.05; 115.10 etc). The range 108...112 is
    shared with ILS frequencies. To differentiate between them VOR has an
    even number on the 0.1 MHz frequency and the ILS has an uneven number on
    the 0,1 MHz frequency.

    So 108.0; 108.05; 108.20; 108.25; 108.40; 108.45 would be VOR stations.
    and 108.10; 108.15; 108.30; 108.35; 108.50; 108.55 would be ILS stations.

    :param array: Masked array of radio frequencies in MHz
    :type array: Floating point Numpy masked array
    :param navaid: Type of navigation aid
    :type period: string, 'ILS' or 'VOR' only accepted.

    :returns: Numpy masked array. The requested navaid type frequencies will be passed as valid. All other frequencies will be masked.
    '''
    vor_range = np.ma.masked_outside(array, 108.0, 117.95)
    ils_range = np.ma.masked_greater(vor_range, 111.95)

    # This finds the four sequential frequencies, so fours has values:
    #   0 = .Even0, 1 = .Even5, 2 = .Odd0, 3 = .Odd5
    # The round function is essential as using floating point values leads to inexact values.
    fours = np.ma.round(array * 20) % 4

    # Remove frequencies outside the operating range.
    if navaid == 'ILS':
        return np.ma.masked_where(fours < 2.0, ils_range)
    elif navaid == 'VOR':
        return np.ma.masked_where(fours > 1.0, vor_range)
    else:
        raise ValueError('Navaid of unrecognised type %s' % navaid)


def find_app_rwy(app_info, this_loc):
    """
    This function scans through the recorded approaches to find which matches
    the current localizer established phase. This is required because we
    cater for multiple ILS approaches on a single flight.
    """
    for approach in app_info:
        # line up an approach slice
        if slices_overlap(this_loc.slice, approach.slice):
            # we've found a matching approach where the localiser was established
            break
    else:
        logger.warning("No approach found within slice '%s'.",this_loc)
        return None, None

    runway = approach.runway
    if not runway:
        logger.warning("Approach runway information not available.")
        return approach, None

    return approach, runway


def index_of_first_start(bool_array, _slice=slice(0, None), min_dur=0.0,
                         frequency=1):
    '''
    Find the first starting index of a state change.

    Using bool_array allows one to select the filter before hand,
    e.g. index_of_first_start(state.array == 'state', this_slice)

    Similar to "find_edges_on_state_change" but allows a minumum
    duration (in samples)

    Note: applies -0.5 offset to interpolate state transition, so use
    value_at_index() for the returned index to ensure correct values
    are returned from arrays.
    '''
    if _slice.step and _slice.step < 0:
        raise ValueError("Reverse step not supported")
    runs = runs_of_ones(bool_array[_slice])
    if min_dur:
        runs = filter_slices_duration(runs, min_dur, frequency=frequency)
    if runs:
        return runs[0].start + (_slice.start or 0) - 0.5  # interpolate offset
    else:
        return None


def index_of_last_stop(bool_array, _slice=slice(0, None), min_dur=1,
                       frequency=1):
    '''
    Find the first stopping index of a state change.

    Using bool_array allows one to select the filter before hand,
    e.g. index_of_first_stop(state.array != 'state', this_slice)

    Similar to "find_edges_on_state_change" but allows a minumum
    duration (in samples)

    Note: applies +0.5 offset to interpolate state transition, so use
    value_at_index() for the returned index to ensure correct values
    are returned from arrays.
    '''
    if _slice.step and _slice.step < 0:
        raise ValueError("Reverse step not supported")
    runs = runs_of_ones(bool_array[_slice])
    if min_dur:
        runs = filter_slices_duration(runs, min_dur, frequency=frequency)
    if runs:
        return runs[-1].stop + (_slice.start or 0) - 0.5
    else:
        return None


def find_toc_tod(alt_data, ccd_slice, mode='Climb'):
    '''
    Find the Top Of Climb or Top Of Descent from an altitude trace.
    
    :param alt_data: Altitude array usually above FL100
    :type alt_data: np.ma.array
    :param ccd_slice: "cruise climb descent" slice of data, although similar will do
    :type ccd_slice: slice
    :param mode: Either 'Climb' or 'Descent' to define which to select.
    :type mode: String
    :returns: Index of location identified within slice, relative to start of alt_data
    :rtype: Int
    '''
    #NOTE: If this is changed to support slices with negative step, be sure to
    # update index_at_value_or_level_off() which currently reverses the slice.
    
    # Find the maximum altitude in this slice to reduce the effort later
    peak_index = np.ma.argmax(alt_data[ccd_slice])

    if mode == 'Climb':
        section = slice(ccd_slice.start, ccd_slice.start + peak_index + 1,
                        None)
        slope = SLOPE_FOR_TOC_TOD
    else:
        section = slice((ccd_slice.start or 0) + peak_index, ccd_slice.stop,
                        None)
        slope = -SLOPE_FOR_TOC_TOD

    # Quit if there is nothing to do here.
    if section.start == section.stop:
        raise ValueError('No range of data for top of climb or descent check')

    # Establish a simple monotonic timebase
    timebase = np.arange(len(alt_data[section]))
    # Then scale this to the required altitude data slope
    ramp = timebase * slope
    # For airborne data only, subtract the slope from the climb, then the
    # peak is at the top of climb or descent. 
    
    # We remove data within 500ft of the lowest level to avoid mising the
    # endpoint in some cases with extended level flight sections. The logic
    # here is that all climb and descent phases will have been generated with
    # at least 500ft changes in altitude.
    alt_min = np.ma.min(alt_data[section])
    return np.ma.argmax(np.ma.masked_less(alt_data[section], alt_min+500) - ramp) + section.start


def find_edges(array, _slice=slice(None), direction='rising_edges'):
    '''
    Edge finding low level routine, called by create_ktis_at_edges (and
    historically create_kpvs_at_edges). Also useful within algorithms
    directly.

    :param array: array of values to scan for edges
    :type array: Numpy masked array
    :param _slice: slice to be examined
    :type _slice: slice
    :param direction: Optional edge direction for sensing. Default 'rising_edges'
    :type direction: string, one of 'rising_edges', 'falling_edges' or 'all_edges'.

    :returns edge_list: Indexes for the appropriate edge transitions.
    :type edge_list: list of floats.

    Note: edge_list values are always integer+0.5 as it is assumed that the
    transition took place (with highest probability) midway between the two
    recorded states.
    '''
    # Find increments. Extrapolate at start to keep array sizes straight.
    deltas = np.ma.ediff1d(array[_slice], to_begin=array[_slice][0])
    deltas[0]=0 # Ignore the first value
    if direction == 'rising_edges':
        edges = np.ma.nonzero(np.ma.maximum(deltas, 0))
    elif direction == 'falling_edges':
        edges = np.ma.nonzero(np.ma.minimum(deltas, 0))
    elif direction == 'all_edges':
        edges = np.ma.nonzero(deltas)
    else:
        raise ValueError('Edge direction not recognised')

    # edges is a tuple catering for multi-dimensional arrays, but we
    # are only interested in 1-D arrays, hence selection of the first
    # element only.
    # The -0.5 shifts the value midway between the pre- and post-change
    # samples.
    edge_list = edges[0] + int(_slice.start or 0) - 0.5
    return list(edge_list)


def find_edges_on_state_change(state, array, change='entering', phase=None):
    '''
    Version of find_edges tailored to suit multi-state parameters.

    :param state: multistate parameter condition e.g. 'Ground'
    :type state: text, from the states for that parameter.
    :param array: the multistate parameter array
    :type array: numpy masked array with state attributes.

    :param change: condition for detecting edge. Default 'entering', 'leaving' and 'entering_and_leaving' alternatives
    :type change: text
    :param phase: flight phase or list of slices within which edges will be detected.
    :type phase: list of slices, default=None

    :returns: list of indexes

    :raises: ValueError if change not recognised
    :raises: KeyError if state not recognised
    '''
    def state_changes(state, array, change, _slice=slice(0, -1)):

        length = len(array[_slice])
        # The offset allows for phase slices and puts the transition midway
        # between the two conditions as this is the most probable time that
        # the change took place.
        offset = _slice.start - 0.5
        state_periods = np.ma.clump_unmasked(
            np.ma.masked_not_equal(array[_slice], array.state[state]))
        edge_list = []
        for period in state_periods:
            if change == 'entering':
                if period.start > 0:
                    edge_list.append(period.start + offset)

            elif change == 'leaving':
                if period.stop < length:
                    edge_list.append(period.stop + offset)

            elif change == 'entering_and_leaving':
                if period.start > 0:
                    edge_list.append(period.start + offset)
                if period.stop < length:
                    edge_list.append(period.stop + offset)
            else:
                raise  ValueError("Change '%s'in find_edges_on_state_change not recognised" % change)

        return edge_list

    if phase is None:
        return state_changes(state, array, change)

    edge_list = []
    for period in phase:
        if hasattr(period, 'slice'):
            _slice = period.slice
        else:
            _slice = period
        edges = state_changes(state, array, change, _slice)
        edge_list.extend(edges)
    return edge_list


def first_valid_sample(array, start_index=0):
    '''
    Returns the first valid sample of data from a point in an array.

    :param array: array of values to scan
    :type array: Numpy masked array
    :param start_index: optional initial point for the scan. Must be positive.
    :type start_index: integer

    :returns index: index for the first valid sample at or after start_index.
    :type index: Integer or None
    :returns value: the value of first valid sample.
    :type index: Float or None
    '''
    # Trap to ensure we don't stray into the far end of the array and that the
    # sliced array is not empty.
    if not 0 <= start_index < len(array):
        return Value(None, None)

    clumps = np.ma.clump_unmasked(array[start_index:])
    if clumps:
        index = clumps[0].start + start_index
        return Value(index, array[index])
    else:
        return Value(None, None)


def last_valid_sample(array, end_index=None):
    '''
    Returns the last valid sample of data before a point in an array.

    :param array: array of values to scan
    :type array: Numpy masked array
    :param end_index: optional initial point for the scan. May be negative.
    :type end_index: integer

    :returns index: index for the last valid sample at or before end_index.
    :type index: Integer or None
    :returns value: the value of last valid sample.
    :type index: Float or None
    '''
    if end_index is None:
        end_index = len(array)
    elif end_index > len(array):
        return Value(None, None)

    clumps = np.ma.clump_unmasked(array[:end_index+1])
    if clumps:
        index = clumps[-1].stop - 1
        return Value(index, array[index])
    else:
        return Value(None, None)


def first_order_lag(param, time_constant, hz, gain=1.0, initial_value=None):
    '''
    Computes the transfer function
            x.G
    y = -----------
         (1 + T.s)
    where:
    x is the input function
    G is the gain
    T is the timeconstant
    s is the Laplace operator
    y is the output

    Basic example:
    first_order_lag(param, time_constant=5) is equivalent to
    array[index] = array[index-1] * 0.8 + array[index] * 0.2.

    :param param: input data (x)
    :type param: masked array
    :param time_constant: time_constant for the lag function (T)(sec)
    :type time_constant: float
    :param hz: sample rate for the input data (sec-1)
    :type hz: float
    :param gain: gain of the transfer function (non-dimensional)
    :type gain: float
    :param initial_value: initial value of the transfer function at t=0
    :type initial_value: float
    :returns: masked array of values with first order lag applied
    '''
    #input_data = np.copy(array.data)

    # Scale the time constant to allow for different data sample rates.
    tc = time_constant * hz

    # Trap the condition for stability
    if tc < 0.5:
        raise ValueError('Lag timeconstant too small')

    x_term = []
    x_term.append (gain / (1.0 + 2.0*tc)) #b[0]
    x_term.append (gain / (1.0 + 2.0*tc)) #b[1]
    x_term = np.array(x_term)

    y_term = []
    y_term.append (1.0) #a[0]
    y_term.append ((1.0 - 2.0*tc)/(1.0 + 2.0*tc)) #a[1]
    y_term = np.array(y_term)

    return masked_first_order_filter(y_term, x_term, param, initial_value)


def masked_first_order_filter(y_term, x_term, param, initial_value):
    """
    This provides access to the scipy filter function processed across the
    unmasked data blocks, with masked data retained as masked zero values.
    This is a better option than masking all subsequent values which would be
    the mathematically correct thing to do with infinite response filters.

    :param y_term: Filter denominator terms.
    :type param: list
    :param x_term: Filter numerator terms.
    :type x_term: list
    :param param: input data array
    :type param: masked array
    :param initial_value: Value to be used at the start of the data
    :type initial_value: float (or may be None)
    """
    # import locally to speed up imports of library.py
    from scipy.signal import lfilter, lfilter_zi
    z_initial = lfilter_zi(x_term, y_term) # Prepare for non-zero initial state
    # The initial value may be set as a command line argument, mainly for testing
    # otherwise we set it to the first data value.

    result = np.ma.zeros(len(param))  # There is no zeros_like method.
    good_parts = np.ma.clump_unmasked(param)
    for good_part in good_parts:

        if initial_value is None:
            initial_value = param[good_part.start]
        # Tested version here...
        answer, z_final = lfilter(x_term, y_term, param[good_part], zi=z_initial*initial_value)
        result[good_part] = np.ma.array(answer)

    # The mask should last indefinitely following any single corrupt data point
    # but this is impractical for our use, so we just copy forward the original
    # mask.
    bad_parts = np.ma.clump_masked(param)
    for bad_part in bad_parts:
        # The mask should last indefinitely following any single corrupt data point
        # but this is impractical for our use, so we just copy forward the original
        # mask.
        result[bad_part] = np.ma.masked

    return result


def first_order_washout(param, time_constant, hz, gain=1.0, initial_value=None):
    '''
    Computes the transfer function
         x.G.(T.s)
    y = -----------
         (1 + T.s)
    where:
    x is the input function
    G is the gain
    T is the timeconstant
    s is the Laplace operator
    y is the output

    :param param: input data (x)
    :type param: masked array
    :param time_constant: time_constant for the lag function (T)(sec)
    :type time_constant: float
    :param hz: sample rate for the input data (sec-1)
    :type hz: float
    :param gain: gain of the transfer function (non-dimensional)
    :type gain: float
    :param initial_value: initial value of the transfer function at t=0
    :type initial_value: float
    :returns: masked array of values with first order lag applied
    '''
    #input_data = np.copy(param.data)

    # Scale the time constant to allow for different data sample rates.
    tc = time_constant * hz

    # Trap the condition for stability
    if tc < 0.5:
        raise ValueError('Lag timeconstant too small')

    x_term = []
    x_term.append (gain*2.0*tc  / (1.0 + 2.0*tc)) #b[0]
    x_term.append (-gain*2.0*tc / (1.0 + 2.0*tc)) #b[1]
    x_term = np.array(x_term)

    y_term = []
    y_term.append (1.0) #a[0]
    y_term.append ((1.0 - 2.0*tc)/(1.0 + 2.0*tc)) #a[1]
    y_term = np.array(y_term)

    return masked_first_order_filter(y_term, x_term, param, initial_value)


def _dist(lat1_d, lon1_d, lat2_d, lon2_d):
    """
    Haversine formula for calculating distances between coordinates.

    :param lat1_d: latitude of first point
    :type lat1_d: float, units = degrees latitude
    :param lon1_d: longitude of first point
    :type lon1_d: float, units = degrees longitude
    :param lat2_d: latitude of second point
    :type lat2_d: float, units = degrees latitude
    :param lon2_d: longitude of second point
    :type lon2_d: float, units = degrees longitude

    :return _dist: distance between the two points
    :type _dist: float (units=metres)

    """
    if (lat1_d == 0.0 and lon1_d == 0.0) or (lat2_d == 0.0 and lon2_d == 0.0):
        # Being asked for a distance from nowhere point on the Atlantic.
        # Decline to get sucked into this trap !
        return None

    lat1 = radians(lat1_d)
    lon1 = radians(lon1_d)
    lat2 = radians(lat2_d)
    lon2 = radians(lon2_d)

    dlat = lat2-lat1
    dlon = lon2-lon1

    a = sin(dlat/2) * sin(dlat/2) + \
        sin(dlon/2) * sin(dlon/2) * cos(lat1) * cos(lat2)
    return 2 * atan2(sqrt(a), sqrt(1-a)) * 6371000


def runway_distance_from_end(runway, *args, **kwds):
    """
    Distance from the end of the runway to any point. The point is first
    snapped onto the runway centreline and then the distance from the runway
    end is taken. This is a convenient startingpoint for measuring runway
    landing distances.

    Note: If high accuracy is required, compute the latitude and longitude
    using the value_at_index function rather than just indexing into the
    latitude and longitude array. Alternatively use KPVs 'Latitude Smoothed At
    Touchdown' and 'Longitude Smoothed At Touchdown' which are the most
    accurate locations we have available for touchdown.

    :param runway: Runway location details dictionary.
    :type runway: Dictionary containing:
    ['start']['latitude'] runway start position
    ['start']['longitude']
    ['end']['latitude'] runway end position
    ['end']['longitude']
    *args if supplied are the latitude and longitude of a point.
    :param lat: Latitude of the point of interest
    :type lat: float
    :param lon: Longitude of the point of interest
    :type lon: float

    **kwds if supplied are a point in the runway dictionary
    :param point: dictionary name of the point of reference, e.g. 'glideslope'
    :type point: String

    :return distance: Distance from runway end to the point of interest, along runway centreline.
    :type distance: float (units=metres)
    """
    if args:
        new_lat, new_lon = runway_snap(runway, args[0], args[1])
    else:
        try:
            # if kwds['point'] in ['localizer', 'glideslope', 'start']:
            new_lat, new_lon = runway_snap(runway, runway[kwds['point']]['latitude'], runway[kwds['point']]['longitude'])
        except (KeyError, ValueError):
            logger.warning ('Runway_distance_from_end: Unrecognised or missing'\
                            ' keyword %s for runway id %s',
                            kwds['point'], runway['id'])
            return None

    if new_lat and new_lon:
        return _dist(new_lat, new_lon,
                     runway['end']['latitude'], runway['end']['longitude'])
    else:
        return None

def runway_deviation(array, runway={}, heading=None):
    '''
    Computes an array of heading deviations from the selected runway
    centreline calculated from latitude/longitude coordinates. For use with
    True Heading.

    If you use heading, it allows one to use magnetic heading
    comparisons.

    NOTE: Uses heading supplied in preference to coordinates.

    :param array: array or Value of TRUE heading values
    :type array: Numpy masked array (usually already sliced to relate to the landing in question).
    :param runway: runway details.
    :type runway: dict (runway.value if this is taken from an attribute).
    :param heading: heading to use, in preference to runway.
    :type heading: Int/Float

    :returns dev: array of heading deviations
    :type dev: Numpy masked array.
    '''
    if heading is not None:
        rwy_hdg = heading
    else:
        rwy_hdg = runway_heading(runway)
    dev = (array - rwy_hdg) % 360
    return np.ma.where(dev>180.0, dev-360.0, dev)

def runway_distances(runway):
    '''
    Projection of the ILS antenna positions onto the runway
    :param runway: Runway location details dictionary.
    :type runway: Dictionary containing:
    ['start']['latitude'] runway start position
    ['start']['longitude']
    ['end']['latitude'] runway end position
    ['end']['longitude']
    ['localizer']['latitude'] ILS localizer antenna position
    ['localizer']['longitude']
    ['glideslope']['latitude'] ILS glideslope antenna position
    ['glideslope']['longitude']

    :return
    :param start_loc: distance from start of runway to localizer antenna
    :type start_loc: float, units = metres
    :param gs_loc: distance from projected position of glideslope antenna on runway centerline to the localizer antenna
    :type gs_loc: float, units = metres
    :param end_loc: distance from end of runway to localizer antenna
    :type end_loc: float, units = metres
    :param pgs_lat: projected position of glideslope antenna on runway centerline
    :type pgs_lat: float, units = degrees latitude
    :param pgs_lon: projected position of glideslope antenna on runway centerline
    :type pgs_lon: float, units = degrees longitude
    '''
    start_lat = runway['start']['latitude']
    start_lon = runway['start']['longitude']
    end_lat = runway['end']['latitude']
    end_lon = runway['end']['longitude']
    lzr_lat = runway['localizer']['latitude']
    lzr_lon = runway['localizer']['longitude']
    gs_lat = runway['glideslope']['latitude']
    gs_lon = runway['glideslope']['longitude']

    #a = _dist(gs_lat, gs_lon, lzr_lat, lzr_lon)
    #b = _dist(gs_lat, gs_lon, start_lat, start_lon)
    #c = _dist(end_lat, end_lon, lzr_lat, lzr_lon)
    #d = _dist(start_lat, start_lon, lzr_lat, lzr_lon)

    #r = (1.0+(a**2 - b**2)/d**2)/2.0
    #g = r*d

    start_2_loc = _dist(start_lat, start_lon, lzr_lat, lzr_lon)
    # The projected glideslope antenna position is given by this formula
    pgs_lat, pgs_lon = runway_snap(runway, gs_lat, gs_lon)
    gs_2_loc = _dist(pgs_lat, pgs_lon, lzr_lat, lzr_lon)
    end_2_loc = _dist(end_lat, end_lon, lzr_lat, lzr_lon)

    return start_2_loc, gs_2_loc, end_2_loc, pgs_lat, pgs_lon  # Runway distances to start, glideslope and end.


def runway_length(runway):
    '''
    Calculation of only the length for runways with no glideslope details
    and possibly no localizer information. In these cases we assume the
    glideslope is near end of runway and the beam is 700ft wide at the
    threshold.

    :param runway: Runway location details dictionary.
    :type runway: Dictionary containing:
    ['start']['latitude'] runway start position
    ['start']['longitude']
    ['end']['latitude'] runway end position
    ['end']['longitude']

    :return
    :param start_end: distance from start of runway to end
    :type start_loc: float, units = metres.

    :error conditions
    :runway without adequate information fails with ValueError
    '''

    try:
        start_lat = runway['start']['latitude']
        start_lon = runway['start']['longitude']
        end_lat = runway['end']['latitude']
        end_lon = runway['end']['longitude']

        return _dist(start_lat, start_lon, end_lat, end_lon)
    except:
        raise ValueError("runway_length unable to compute length of runway id='%s'" %runway['id'])


def runway_heading(runway):
    '''
    Computation of the runway heading from endpoints.
    :param runway: Runway location details dictionary.
    :type runway: Dictionary containing:
    ['start']['latitude'] runway start position
    ['start']['longitude']
    ['end']['latitude'] runway end position
    ['end']['longitude']

    :return
    :param rwy_hdg: true heading of runway centreline.
    :type rwy_hdg: float, units = degrees, facing from start to end.

    :error conditions
    :runway without adequate information fails with ValueError
    '''
    try:
        end_lat = runway['end']['latitude']
        end_lon = runway['end']['longitude']

        brg, dist = bearings_and_distances(np.ma.array(end_lat),
                                           np.ma.array(end_lon),
                                           runway['start'])
        return float(brg.data)
    except:
        if runway:
            raise ValueError("runway_heading unable to resolve heading for runway: %s" % runway)
        else:
            raise ValueError("runway_heading unable to resolve heading; no runway")


def runway_snap_dict(runway, lat, lon):
    """
    This function snaps any location onto the closest point on the runway centreline.

    :param runway: Dictionary containing the runway start and end points.
    :type dict
    :param lat: Latitude of the point to snap
    :type lat: float
    :param lon: Longitude of the point to snap
    :type lon: float

    :returns dictionary {['latitude'],['longitude']}
    :type dict.
    """
    lat, lon = runway_snap(runway, lat, lon)
    to_return = {}
    to_return['latitude'] = lat
    to_return['longitude'] = lon
    return to_return


def runway_snap(runway, lat, lon):
    """
    This function snaps any location onto the closest point on the runway centreline.

    :param runway: Dictionary containing the runway start and end points.
    :type dict
    :param lat: Latitude of the point to snap
    :type lat: float
    :param lon: Longitude of the point to snap
    :type lon: float

    :returns new_lat, new_lon: Amended position now on runway centreline.
    :type float, float.
    
    http://www.flightdatacommunity.com/breaking-runways/
    """
    try:
        start_lat = runway['start']['latitude']
        start_lon = runway['start']['longitude']
        end_lat = runway['end']['latitude']
        end_lon = runway['end']['longitude']
    except:
        # Can't do the sums without endpoints.
        return None, None

    a = _dist(lat, lon, end_lat, end_lon)
    b = _dist(lat, lon, start_lat, start_lon)
    d = _dist(start_lat, start_lon, end_lat, end_lon)

    if not a or not b:
        return lat, lon

    if d:
        r = (1.0+(a**2 - b**2)/d**2)/2.0

        # The projected glideslope antenna position is given by this formula
        new_lat = end_lat + r*(start_lat - end_lat)
        new_lon = end_lon + r*(start_lon - end_lon)

        return new_lat, new_lon

    else:
        return None, None


def ground_track(lat_fix, lon_fix, gspd, hdg, frequency, mode):
    """
    Computation of the ground track assuming no slipping.
    :param lat_fix: Fixed latitude point at one end of the data.
    :type lat_fix: float, latitude degrees.
    :param lon_fix: Fixed longitude point at the same time as lat_fix.
    :type lat_fix: float, longitude degrees.
    :param gspd: Groundspeed in knots
    :type gspd: Numpy masked array.
    :param hdg: True heading in degrees.
    :type hdg: Numpy masked array.
    :param frequency: Frequency of the groundspeed and heading data (used for integration scaling).
    :type frequency: Float (units = Hz)
    :param mode: type of calculation to be completed.
    :type mode: String, either 'takeoff' or 'landing' accepted.

    :returns
    :param lat_track: Latitude of computed ground track
    :type lat_track: Numpy masked array
    :param lon_track: Longitude of computed ground track
    :type lon_track: Numpy masked array.

    :error conditions
    :Fewer than 5 valid data points, returns None, None
    :Invalid mode fails with ValueError
    :Mismatched array lengths fails with ValueError
    """

    # We are going to extend the lat/lon_fix point by the length of the gspd/hdg arrays.
    # First check that the gspd/hdg arrays are sensible.
    if len(gspd) != len(hdg):
        raise ValueError('Ground_track requires equi-length groundspeed and '
                         'heading arrays')

    # Dummy masked array to join the invalid data arrays
    result=np.ma.array(np.zeros_like(gspd))
    result.mask = np.ma.logical_or(np.ma.getmaskarray(gspd),
                                   np.ma.getmaskarray(hdg))
    # It's not worth doing anything if there is too little data
    if np.ma.count(result) < 5:
        return None, None

    # Force a copy of the result array, as the repair_mask functions will
    # otherwise overwrite the result mask.
    result = np.ma.copy(result)

    repair_mask(gspd, repair_duration=None)
    repair_mask(hdg, repair_duration=None)

    if mode == 'takeoff':
        direction = 'backwards'
    elif mode == 'landing':
        direction = 'forwards'
    else:
        raise ValueError('Ground_track only recognises takeoff or landing '
                         'modes')

    hdg_rad = hdg * deg2rad
    delta_north = gspd * np.ma.cos(hdg_rad)
    delta_east = gspd * np.ma.sin(hdg_rad)

    north = integrate(delta_north, frequency, scale=KTS_TO_MPS,
                      direction=direction)
    east = integrate(delta_east, frequency, scale=KTS_TO_MPS,
                     direction=direction)

    bearing = np.ma.array(np.rad2deg(np.arctan2(east, north)))
    distance = np.ma.array(np.ma.sqrt(north**2 + east**2))
    distance.mask = result.mask

    lat, lon = latitudes_and_longitudes(bearing, distance,
                                        {'latitude':lat_fix,
                                         'longitude':lon_fix})
    return lat, lon

def gtp_weighting_vector(speed, straight_ends, weights):
    # Compute the speed weighted error
    speed_weighting = np_ma_masked_zeros_like(speed)

    for idx, point in enumerate(straight_ends):
        index = point
        if index == len(speed_weighting):
            index =- 1
        speed_weighting[index] = weights[idx]

    # We ensure the endpoint scaling is unchanged, to avoid a sudden jump in speed.
    speed_weighting[0] = 1.0
    speed_weighting[-1] = 1.0
    speed_weighting = interpolate(speed_weighting)

    return speed_weighting

def gtp_compute_error(weights, *args):
    straights = args[0]
    straight_ends = args[1]
    lat = args[2]
    lon = args[3]
    speed = args[4]
    hdg = args[5]
    frequency = args[6]
    mode = args[7]
    return_arg_set = args[8]
    
    if len(speed)==0:
        if return_arg_set == 'iterate':
            return 0.0
        else:
            return lat, lon, 0.0

    speed_weighting  = gtp_weighting_vector(speed, straight_ends, weights)
    if mode == 'takeoff':
        lat_est, lon_est = ground_track(lat[-1], lon[-1],
                                        speed * speed_weighting,
                                        hdg, frequency, mode)
    else:
        lat_est, lon_est = ground_track(lat[0], lon[0],
                                        speed * speed_weighting,
                                        hdg, frequency, mode)

    # Although we compute the whole track (it's easy) we only compute the
    # error over the track_slice range to ignore the static ends of the
    # data, which often contain spurious data.
    errors = np.arange(len(straights), dtype=float)
    for n, straight in enumerate(straights):
        x_track_errors = ((lon[straight]-lon_est[straight])*np.cos(np.radians(hdg[straight])) -
                          (lat[straight]-lat_est[straight])*np.sin(np.radians(hdg[straight])))
        errors[n] = np.nansum(x_track_errors**2.0) \
            * 1.0E09 # Just to make the numbers easy to read !

    error = np.nansum(errors) # Treats nan as zero, in case masked values present.

    # The optimization process expects a single error term in response, but
    # it is convenient to use this function to return the latitude and
    # longitude as well when asking for the final result, hence two
    # alternative endings to this story.
    if return_arg_set == 'iterate':
        return error
    else:
        return lat_est, lon_est, error


def ground_track_precise(lat, lon, speed, hdg, frequency, mode):
    """
    Computation of the ground track.
    :param lat: Latitude for the duration of the ground track.
    :type lat: Numpy masked array, latitude degrees.
    :param lon: Longitude for the duration of the ground track.
    :type lat: Numpy masked array, longitude degrees.

    :param gspd: Groundspeed for the duration of the ground track.
    :type gspd: Numpy masked array in knots.
    :param hdg: True heading for the duration of the ground track.
    :type hdg: Numpy masked array in degrees.

    :param frequency: Frequency of the array data (required for integration scaling).
    :type frequency: Float (units = Hz)
    :param mode: type of calculation to be completed.
    :type mode: String, either 'takeoff' or 'landing' accepted.

    :returns
    :param lat_track: Latitude of computed ground track
    :type lat_track: Numpy masked array
    :param lon_track: Longitude of computed ground track
    :type lon_track: Numpy masked array.

    :error conditions
    :Fewer than 5 valid data points, returns None, None
    :Invalid mode fails with ValueError
    :Mismatched array lengths fails with ValueError
    """
    # Build arrays to return the computed track.
    lat_return = np_ma_masked_zeros_like(lat)
    lon_return = np_ma_masked_zeros_like(lat)

    # We are going to extend the lat/lon_fix point by the length of the gspd/hdg arrays.
    # First check that the gspd/hdg arrays are sensible.
    if (len(speed) != len(hdg)) or (len(speed) != len(lat)) or (len(speed) != len(lon)):
        raise ValueError('Ground_track_precise requires equi-length arrays')

    # We are going to use the period from the runway to the last point where
    # the speed was over 1kn, to stop the aircraft appearing to wander about
    # on the stand.
    track_edges = np.ma.flatnotmasked_edges(np.ma.masked_less(speed, 1.0))

    # In cases where the data starts with no useful groundspeed data, throw in the towel now.
    if track_edges is None:
        raise ValueError("No useful speed data for '%s' section" % mode)

    # Increment to allow for Python indexing, but don't step over the edge.
    track_edges[1] = min(track_edges[1]+1, len(speed))

    if mode == 'landing':
        track_slice=slice(0, track_edges[1])
    elif mode == 'takeoff':
        track_slice=slice(track_edges[0], len(speed))
    else:
        raise NotImplementedError("Unrecognised mode '%s' in ground_track_precise" % mode)

    rot = np.ma.abs(rate_of_change_array(hdg[track_slice], frequency, width=8.0))
    straights = np.ma.clump_unmasked(np.ma.masked_greater(rot, 2.0)) # 2deg/sec

    straight_ends = []

    for straight in straights:
        straight_ends.append(straight.start)
        straight_ends.append(straight.stop)

    # unable to optimize track if we have too few curves
    if len(straight_ends) <= 4:
        logger.warning('Ground_track_precise needs at least two curved sections to operate.')
        # Substitute a unity weight vector.
        weights_opt = [np.array([1.0]*len(speed))]

    else:
        # We aren't interested in the first and last
        del straight_ends[0]
        del straight_ends[-1]

        # Initialize the weights for no change.
        weight_length = len(straight_ends)
        weights = np.ma.ones(weight_length)

        # Adjust the speed during each leg to reduce cross track errors.
        speed_bound = (0.5,1.5) # Restict the variation in speeds to 50%.
        boundaries = [speed_bound]*weight_length

        # Then iterate until optimised solution has been found. We use a dull
        # algorithm for reliability, rather than the more exciting forms which
        # can go astray and give less predictable results.
        weights_opt = optimize.fmin_l_bfgs_b(gtp_compute_error, weights,
                                             fprime=None,
                                             args = (straights,
                                                     straight_ends,
                                                     lat[track_slice],
                                                     lon[track_slice],
                                                     speed[track_slice],
                                                     hdg[track_slice],
                                                     frequency,
                                                     mode, 'iterate'),
                                             approx_grad=True, epsilon=1.0E-4,
                                             bounds=boundaries, maxfun=10)
        """
        fmin_l_bfgs_b license: This software is freely available, but we expect that all publications describing work using this software, or all commercial products using it, quote at least one of the references given below. This software is released under the BSD License.
        R. H. Byrd, P. Lu and J. Nocedal. A Limited Memory Algorithm for Bound Constrained Optimization, (1995), SIAM Journal on Scientific and Statistical Computing, 16, 5, pp. 1190-1208.
        C. Zhu, R. H. Byrd and J. Nocedal. L-BFGS-B: Algorithm 778: L-BFGS-B, FORTRAN routines for large scale bound constrained optimization (1997), ACM Transactions on Mathematical Software, 23, 4, pp. 550 - 560.
        J.L. Morales and J. Nocedal. L-BFGS-B: Remark on Algorithm 778: L-BFGS-B, FORTRAN routines for large scale bound constrained optimization (2011), ACM Transactions on Mathematical Software, 38, 1.
        """

    args = (straights, straight_ends, lat[track_slice], lon[track_slice],
            speed[track_slice], hdg[track_slice], frequency, mode, 'final_answer')
    lat_est, lon_est, wt = gtp_compute_error(weights_opt[0], *args)


    """
    # Outputs for debugging and inspecting operation of the optimization algorithm.
    print weights_opt[0]

    for num, weighting in enumerate(weights_opt[0]):
        if weighting == speed_bound[0] or weighting == speed_bound[1]:
            ref = straight_ends[num]
            print 'Mode=',mode, ' Wt[',num, ']=',weighting, 'Index',ref, 'Hdg',hdg[ref], 'Gs',speed[ref]

    # This plot shows how the fitted straight sections match the recorded data.
    import matplotlib.pyplot as plt
    for straight in straights:
        plt.plot(lon_est[straight], lat_est[straight])
    plt.plot(lon[track_slice], lat[track_slice])
    plt.show()
    """

    if mode == 'takeoff':
        lat_return[track_edges[0]:] = lat_est
        lon_return[track_edges[0]:] = lon_est
    else:
        lat_return[:track_edges[1]] = lat_est
        lon_return[:track_edges[1]] = lon_est
    return lat_return, lon_return, wt


def hash_array(array, sections, min_samples):
    '''
    Creates a sha256 hash from the array's tostring() method .
    '''
    checksum = sha256()
    for section in sections:
        if section.stop - section.start < min_samples:
            continue
        checksum.update(array[section].tostring())

    return checksum.hexdigest()


def hysteresis(array, hysteresis):
    """
    Applies hysteresis to an array of data. The function applies half the
    required level of hysteresis forwards and then backwards to provide a
    phase neutral result.

    :param array: Input data for processing
    :type array: Numpy masked array
    :param hysteresis: Level of hysteresis to apply.
    :type hysteresis: Float
    """
    if np.ma.count(array) == 0: # No unmasked elements.
        return array

    quarter_range = hysteresis / 4.0
    # Length is going to be used often, so prepare here:
    length = len(array)
    half_done = np.zeros(length)
    result = np.zeros(length)
    length = length-1 #  To be used for array indexing next

    # get a list of the unmasked data - allow for array.mask = False (not an array)
    if array.mask is np.False_:
        notmasked = np.arange(length+1)
    else:
        notmasked = np.ma.where(array.mask == False)[0]
    # The starting point for the computation is the first notmasked sample.
    old = array[notmasked[0]]
    for index in notmasked:
        new = array[index]

        if new - old > quarter_range:
            old = new  - quarter_range
        elif new - old < -quarter_range:
            old = new + quarter_range
        half_done[index] = old

    # Repeat the process in the "backwards" sense to remove phase effects.
    for index in notmasked[::-1]:
        new = half_done[index]
        if new - old > quarter_range:
            old = new  - quarter_range
        elif new - old < -quarter_range:
            old = new + quarter_range
        result[index] = old

    # At the end of the process we reinstate the mask, although the data
    # values may have affected the result.
    return np.ma.array(result, mask=array.mask)


def ils_glideslope_align(runway):
    '''
    Projection of the ILS glideslope antenna onto the runway centreline
    :param runway: Runway location details dictionary.
    :type runway: Dictionary containing:
    ['start']['latitude'] runway start position
    ['start']['longitude']
    ['end']['latitude'] runway end position
    ['end']['longitude']
    ['glideslope']['latitude'] ILS glideslope antenna position
    ['glideslope']['longitude']

    :returns dictionary containing:
    ['latitude'] ILS glideslope position aligned to start and end of runway
    ['longitude']

    :error: if there is no glideslope antenna in the database for this runway, returns None
    '''
    try:
        new_lat, new_lon = runway_snap(runway,
                                       runway['glideslope']['latitude'],
                                       runway['glideslope']['longitude'])
        return {'latitude':new_lat, 'longitude':new_lon}
    except KeyError:
        return None


def ils_localizer_align(runway):
    '''
    Projection of the ILS localizer antenna onto the runway centreline
    :param runway: Runway location details dictionary.
    :type runway: Dictionary containing:
    ['start']['latitude'] runway start position
    ['start']['longitude']
    ['end']['latitude'] runway end position
    ['end']['longitude']
    ['localizer']['latitude'] ILS localizer antenna position
    ['localizer']['longitude']

    :returns dictionary containing:
    ['latitude'] ILS localizer position aligned to start and end of runway
    ['longitude']
    '''
    try:
        new_lat, new_lon = runway_snap(runway,
                                   runway['localizer']['latitude'],
                                   runway['localizer']['longitude'])
    except KeyError:
        new_lat, new_lon = runway['end']['latitude'], runway['end']['longitude']
        logger.warning('Localizer not found for this runway, so endpoint substituted')

    return {'latitude':new_lat, 'longitude':new_lon}


def integrate(array, frequency, initial_value=0.0, scale=1.0,
              direction="forwards", contiguous=False, extend=False,
              repair=False):
    """
    Trapezoidal integration

    Usage example:
    feet_to_land = integrate(airspeed[:touchdown], scale=KTS_TO_FPS, direction='reverse')

    :param array: Integrand.
    :type array: Numpy masked array.
    :param frequency: Sample rate of the integrand.
    :type frequency: Float
    :param initial_value: Initial value for the integral
    :type initial_value: Float
    :param scale: Scaling factor, default = 1.0
    :type scale: float
    :param direction: Optional integration sense, default = 'forwards'
    :type direction: String - ['forwards', 'backwards', 'reverse']
    :param contiguous: Option to restrict the output to the single longest contiguous section of data
    :type contiguous: Logical
    :param extend: Option to extend by half intervals at either end of the array.
    :type extend: Logical
    :param repair: Option to repair mask before integration.
    :type repair: Logical

    Notes: Reverse integration does not include a change of sign, so positive
    values have a negative slope following integration using this function.
    Backwards integration DOES include a change of sign, so positive
    values have a positive slope following integration using this function.
    
    Normal integration over n points will result in n-1 trapezoidal intervals
    being summed. This can be extended to provide n intervals by extending
    the first and last values by half an integration step if required.

    :returns integral: Result of integration by time
    :type integral: Numpy masked array.
    """
    
    if np.ma.count(array)==0:
        return np_ma_masked_zeros_like(array)

    if repair:
        integrand = repair_mask(array, 
                                     repair_duration=None,
                                     zero_if_masked=True,
                                     extrapolate=True,
                                     copy=True)
    elif contiguous:
        blocks = np.ma.clump_unmasked(array)
        longest_index = None
        longest_slice = 0
        for n, block in enumerate(blocks):
            slice_length = block.stop-block.start
            if slice_length > longest_slice:
                longest_slice = slice_length
                longest_index = n
        integrand = np_ma_masked_zeros_like(array)
        integrand[blocks[longest_index]] = array[blocks[longest_index]]
    else:
        integrand = array
        
    if direction.lower() == 'forwards':
        d = +1
        s = +1
    elif direction.lower() == 'reverse':
        d = -1
        s = +1
    elif direction.lower() == 'backwards':
        d = -1
        s = -1
    else:
        raise ValueError("Invalid direction '%s'" % direction)

    k = (scale * 0.5)/frequency
    to_int = k * (integrand + np.roll(integrand, d))
    edges = np.ma.flatnotmasked_edges(to_int)
    if direction == 'forwards':
        if edges[0] == 1:
            to_int[0] = initial_value
        else:
            to_int[edges[0]] = initial_value
    else:
        if edges[1] == -1:
            to_int[-1] = initial_value * s
        else:
            to_int[edges[1]] = initial_value * s
            # Note: Sign of initial value will be reversed twice for backwards case.
    
    result=np.ma.zeros(len(integrand))
    
    result[::d] = np.ma.cumsum(to_int[::d] * s)

    if extend:
        result += integrand[0]*s*k
        result[-1] += integrand[-1]*s*k
        
    return result

def integ_value(array, 
                _slice=slice(None), 
                start_edge=None, 
                stop_edge=None,
                frequency=1.0,
                scale=1.0):
    """
    Get the integral value in the array and its index.

    :param array: masked array
    :type array: np.ma.array
    :param _slice: Slice to apply to the array and return min value relative to
    :type _slice: slice
    :param start_edge: Index for precise start timing
    :type start_edge: Float, between _slice.start-1 and slice_start
    :param stop_edge: Index for precise end timing
    :type stop_edge: Float, between _slice.stop and slice_stop+1

    :returns: Value named tuple of index and value.
    """
    index = stop_edge or _slice.stop or len(array)
    try:
        value = integrate(array[_slice],
                          frequency=frequency,
                          scale=scale,
                          repair=True,
                          extend=True)[-1]
    except IndexError:
        # Arises from _slice outside array boundary.
        index = None
        value = None
    return Value(index, value)

def interpolate(array, extrapolate=True):
    """
    This will replace all masked values in an array with linearly
    interpolated values between unmasked point pairs, and extrapolate first
    and last unmasked values to the ends of the array by default.

    See Derived Parameter Node 'Magnetic Deviation' for the prime example of
    use.

    In the special case where all source data is masked, the algorithm
    returns an unmasked array of zeros.

    :param array: Array of data with masked values to be interpolated over.
    :type array: numpy masked array
    :param extrapolate: Option to extrapolate the first and last masked values
    :type extrapolate: Bool

    :returns interpolated: array of all valid data
    :type interpolated: Numpy masked array, with all masks False.
    """
    # Where do we need to use the raw data?
    blocks = np.ma.clump_masked(array)
    last = len(array)
    if len(blocks)==1:
        if blocks[0].start == 0 and blocks[0].stop == last:
            logger.warn('No unmasked data to interpolate')
            return np_ma_zeros_like(array)

    for block in blocks:
        # Setup local variables
        a = block.start
        b = block.stop

        if a == 0:
            if extrapolate:
                array[:b] = array[b]
            else:
                # leave masked values at start untouched
                continue
        elif b == last:
            if extrapolate:
                array[a:] = array[a-1]
            else:
                # leave masked values at end untouched
                continue
        else:
            join = np.linspace(array[a - 1], array[b], num=b - a + 2)
            array[a:b] = join[1:-1]

    return array


def interleave(param_1, param_2):
    """
    Interleaves two parameters (usually from different sources) into one
    masked array. Maintains the mask of each parameter.

    :param param_1:
    :type param_1: Parameter object
    :param param_2:
    :type param_2: Parameter object

    """
    # Check the conditions for merging are met
    if param_1.frequency != param_2.frequency:
        raise ValueError('Attempt to interleave parameters at differing sample '
                         'rates')

    dt = param_2.offset - param_1.offset
    # Note that dt may suffer from rounding errors,
    # hence rounding the value before comparison.
    if 2 * abs(round(dt, 6)) != 1 / param_1.frequency:
                raise ValueError('Attempt to interleave parameters that are '
                                 'not correctly aligned')

    merged_array = np.ma.zeros((2, len(param_1.array)))
    if dt > 0:
        merged_array = np.ma.column_stack((param_1.array, param_2.array))
    else:
        merged_array = np.ma.column_stack((param_2.array, param_1.array))

    return np.ma.ravel(merged_array)

"""
Superceded by blend routines.

def interleave_uneven_spacing(param_1, param_2):
    '''
    This interleaves samples that are not quote equi-spaced.
       |--------dt---------|
       |   x             y |
       |          m        |
       |   |------a------| |
       |     o         o   |
       |   |b|         |b| |

    Over a period dt two samples x & y will be merged to an equi-spaced new
    parameter "o". x & y are a apart, while samples o are displaced by b from
    their original positions.

    There is a second case where the samples are close together and the
    interpolation takes place not between x > y, but across the y > x interval.
    Hence two sections of code. Also, we don't know at the start whether x is
    parameter 1 or 2, so there are two options for the basic interleaving stage.
    '''
    # Check the conditions for merging are met
    if param_1.frequency != param_2.frequency:
        raise ValueError('Attempt to interleave parameters at differing sample rates')

    mean_offset = (param_2.offset + param_1.offset) / 2.0
    #result_offset = mean_offset - 1.0/(2.0 * param_1.frequency)
    dt = 1.0/param_1.frequency

    merged_array = np.ma.zeros((2, len(param_1.array)))

    if mean_offset - dt > 0:
        # The larger gap is between the two first samples
        merged_array = np.ma.column_stack((param_1.array,param_2.array))
        offset_0 = param_1.offset
        offset_1 = param_2.offset
        a = offset_1 - offset_0
    else:
        # The larger gap is between the second and third samples
        merged_array = np.ma.column_stack((param_2.array,param_1.array))
        offset_0 = param_2.offset
        offset_1 = param_1.offset
        a = dt - (offset_1 - offset_0)
    b = (dt - a)/2.0

    straight_array = np.ma.ravel(merged_array)
    if a < dt:
        straight_array[0] = straight_array[1] # Extrapolate a little at start
        x = straight_array[1::2]
        y = straight_array[2::2]
    else:
        x = straight_array[0::2]
        y = straight_array[1::2]
    # THIS WON'T WORK !!!
    x = (y - x)*(b/a) + x
    y = (y-x) * (1.0 - b) / a + x

    #return straight_array
    return None # to force a test error until this is fixed to prevent extrapolation
"""
"""
def interpolate_params(*params):
    '''
    Q: Should we mask indices which are being interpolated in masked areas of
       the input arrays.
    '''
    param_frequencies = [param.frequency for param in params]
    max_frequency = max(param_frequencies)
    out_frequency = sum(param_frequencies)

    data_arrays = []
    index_arrays = []

    for param in sorted(params, key=attrgetter('frequency')):
        multiplier = out_frequency / param.frequency
        offset = (param.offset * multiplier)
        # Will not create interpolation points for masked indices.
        unmasked_indices = np.where(param.array.mask == False)[0]
        index_array = unmasked_indices.astype(np.float_) * multiplier + offset
        # Take only unmasked values to match size with index_array.
        data_arrays.append(param.array.data[unmasked_indices])
        index_arrays.append(index_array)
    # param assigned within loop has the maximum frequency.

    data_array = np.concatenate(data_arrays)
    index_array = np.concatenate(index_arrays)
    record = np.rec.fromarrays([index_array, data_array],
                               names='indices,values')
    record.sort()
    # Masked values will be NaN.
    interpolator = interp1d(record.indices, record.values, bounds_error=False,
                            fill_value=np.NaN)
    # Ensure first interpolated value is within range.
    out_offset = np.min(record.indices)
    out_indices = np.arange(out_offset, len(param.array) * multiplier,
                            param.frequency / out_frequency)
    interpolated_array = interpolator(out_indices)
    masked_array = np.ma.masked_array(interpolated_array,
                                      mask=np.isnan(interpolated_array))
    return masked_array, out_frequency, out_offset
"""


def index_of_datetime(start_datetime, index_datetime, frequency, offset=0):
    '''
    :param start_datetime: Start datetime of data file.
    :type start_datetime: datetime
    :param index_datetime: Datetime of which to calculate the index.
    :type index_datetime: datetime
    :param frequency: Frequency of index.
    :type frequency: float or int
    :param offset: Optional offset of the parameter in seconds.
    :type offset: float
    :returns: The index of index_datetime relative to start_datetime and frequency.
    :rtype: int or float
    '''
    difference = index_datetime - start_datetime
    return (difference.total_seconds() - offset) * frequency


def is_index_within_slice(index, _slice):
    '''
    :type index: int or float
    :type _slice: slice
    :returns: whether index is within the slice.
    :rtype: bool
    '''
    if _slice.start is None and _slice.stop is None:
        return True
    elif _slice.start is None:
        return index < _slice.stop
    elif _slice.stop is None:
        return index >= _slice.start
    return _slice.start <= index < _slice.stop


def is_index_within_slices(index, slices):
    '''
    :type index: int or float
    :type slices: slice
    :returns: whether index is within any of the slices.
    :rtype: bool
    '''
    for _slice in slices:
        if is_index_within_slice(index, _slice):
            return True
    return False


def filter_slices_duration(slices, duration, frequency=1):
    '''
    Q: Does this need to be updated to use Sections?
    :param slices: List of slices to filter.
    :type slices: [slice]
    :param duration: Minimum duration of slices in seconds.
    :type duration: int or float
    :param frequency: Frequency of slice start and stop.
    :type frequency: int or float
    :returns: List of slices greater than duration.
    :rtype: [slice]
    '''
    return [s for s in slices if (s.stop - s.start) >= (duration * frequency)]


def find_slices_containing_index(index, slices):
    '''
    :type index: int or float
    :type slices: a list of slices to search through

    :returns: the first slice which contains index or None
    :rtype: [slice]
    '''
    return [s for s in slices if is_index_within_slice(index, s)]


def is_slice_within_slice(inner_slice, outer_slice, within_use='slice'):
    '''
    inner_slice is considered to not be within outer slice if its start or
    stop is None.

    :type inner_slice: slice
    :type outer_slice: slice
    :returns: Whether inner_slice is within the outer_slice.
    :rtype: bool
    '''

    def entire_slice_within_slice():
        if outer_slice.start is None and outer_slice.stop is None:
            return True
        elif inner_slice.start is None and outer_slice.start is not None:
            return False
        elif inner_slice.stop is None and outer_slice.stop is not None:
            return False
        elif inner_slice.start is None and outer_slice.start is None:
            return inner_slice.stop < outer_slice.stop
        elif outer_slice.stop is None and outer_slice.stop is None:
            return inner_slice.start >= outer_slice.start
        else:
            start_within = outer_slice.start <= inner_slice.start <= outer_slice.stop
            stop_within = outer_slice.start <= inner_slice.stop <= outer_slice.stop
            return start_within and stop_within

    if within_use == 'slice':
        return entire_slice_within_slice()
    elif within_use == 'start':
        return is_index_within_slice(inner_slice.start, outer_slice)
    elif within_use == 'stop':
        return is_index_within_slice(inner_slice.stop, outer_slice)
    elif within_use == 'any':
        return slices_overlap(inner_slice, outer_slice)


def slices_overlap(first_slice, second_slice):
    '''
    Logical check for an overlap existing between two slices.
    Requires more than one value overlapping

    :param slice1: First slice
    :type slice1: Python slice
    :param slice2: Second slice
    :type slice2: Python slice

    :returns boolean
    '''
    if first_slice.step is not None and first_slice.step < 1 \
       or second_slice.step is not None and second_slice.step < 1:
        raise ValueError("Negative step not supported")
    return ((first_slice.start < second_slice.stop) or
            (second_slice.stop is None)) and \
           ((second_slice.start < first_slice.stop) or
            (first_slice.stop is None))

def slices_and(first_list, second_list):
    '''
    This is a simple AND function to allow two slice lists to be merged. This
    function accepts reverse sequence input slices, but the output is always
    forward ordered.

    :param first_list: First list of slices
    :type first_list: List of slices
    :param second_list: Second list of slices
    :type second_list: List of slices

    :returns: List of slices where first and second lists overlap.
    '''
    def fwd(_slice):
        if (_slice.step is not None and _slice.step < 0):
            return slice(_slice.stop+1, max(_slice.start+1,0), -_slice.step)
        else:  
            return _slice
        
    result_list = []
    for first_slice in first_list:
        for second_slice in second_list:
            slice_1 = fwd(first_slice)
            slice_2 = fwd(second_slice)
            
            if slices_overlap(slice_1, slice_2):
                slice_start = max(slice_1.start, slice_2.start)
                if slice_1.stop == None:
                    slice_stop = slice_2.stop
                elif slice_2.stop == None:
                    slice_stop = slice_1.stop
                else:
                    slice_stop = min(slice_1.stop, slice_2.stop)
                result_list.append(slice(slice_start,slice_stop))
    return result_list

def slices_and_not(first, second):
    '''
    It is surprisingly common to need one condition but not a second.
    Airborne but not Approach And Landing, for example. This little routine
    makes this simple.

    :param first: First Section - values to be included
    :type first: Section
    :param second: Second Section - values to be excluded
    :type second: Section

    :returns: List of slices in the first but outside the second lists.
    '''
    return slices_and([s.slice for s in first],
                      slices_not([s.slice for s in second],
                                 begin_at=min([s.slice.start for s in first]),
                                 end_at=max([s.slice.stop for s in first])))


def slices_not(slice_list, begin_at=None, end_at=None):
    '''
    Inversion of a list of slices. Currently does not cater for reverse slices.

    :param slice_list: list of slices to be inverted.
    :type slice_list: list of Python slices.
    :param begin_at: optional starting index value, slices before this will be ignored
    :param begin_at: integer
    :param end_at: optional ending index value, slices after this will be ignored
    :param end_at: integer

    :returns: list of slices. If begin or end is specified, the range will extend to these points. Otherwise the scope is within the end slices.
    '''
    if not slice_list:
        return [slice(begin_at, end_at)]

    a = min([s.start for s in slice_list])
    b = min([s.stop for s in slice_list])
    c = max([s.step for s in slice_list])
    if c>1:
        raise ValueError("slices_not does not cater for non-unity steps")

    startpoint = a if b is None else min(a,b)

    if begin_at is not None and begin_at < startpoint:
        startpoint = begin_at
    if startpoint is None:
        startpoint = 0

    c = max([s.start for s in slice_list])
    d = max([s.stop for s in slice_list])
    endpoint = max(c,d)
    if end_at is not None and end_at > endpoint:
        endpoint = end_at

    workspace = np.ma.zeros(endpoint)
    for each_slice in slice_list:
        workspace[each_slice] = 1
    workspace=np.ma.masked_equal(workspace, 1)
    return shift_slices(np.ma.clump_unmasked(workspace[startpoint:endpoint]), startpoint)


def slices_or(*slice_lists, **kwargs):
    '''
    "OR" function for a list of slices.

    :param slice_list: list of slices to be combined.
    :type slice_list: list of Python slices.
    :param begin_at: optional starting index value, slices before this will be ignored
    :type begin_at: integer
    :param end_at: optional ending index value, slices before this will be ignored
    :type end_at: integer

    :returns: list of slices. If begin or end is specified, the range will
    extend to these points. Otherwise the scope is within the end slices.
    
    :error: raises ValueError in the case where None has been passed in. This
    can arise with TAWS Alert derived parameter if a new LFL carries the
    wrong text string for a TAWS signal, so forms a "backstop" error trap.
    '''
    if len(slice_lists) == 0:
        return

    a = None
    b = None
    for slice_list in slice_lists:
        if slice_list==None:
            raise ValueError('slices_or called with slice list of None')
        for each_slice in slice_list:
            if not each_slice:
                break

            a = each_slice.start or 0 if a is None else min(a, each_slice.start)

            if each_slice.stop is None:
                break
            b = each_slice.stop if b is None else max(b, each_slice.stop)

    if kwargs.has_key('begin_at'):
        startpoint = kwargs['begin_at']
    else:
        startpoint = 0

    if kwargs.has_key('end_at'):
        endpoint = kwargs['end_at']
    else:
        endpoint = b

    if startpoint>=0 and endpoint>0:
        workspace = np.ma.zeros(b)
        for slice_list in slice_lists:
            for each_slice in slice_list:
                workspace[each_slice] = 1
        workspace=np.ma.masked_equal(workspace, 1)
        return shift_slices(np.ma.clump_masked(workspace[startpoint:endpoint]), startpoint)


def slices_remove_small_gaps(slice_list, time_limit=10, hz=1):
    '''
    Routine to remove small gaps in a list of slices. Typically when a list
    of flight phases have been computed and we don't want to drop out for
    trivial periods, this will create a single slice across what were two
    slices with a small gap.

    :param slice_list: list of slices to be processed
    :type slice_list: list of Python slices.
    :param time_limit: Tolerance below which slices will be joined.
    :type time_limit: integer (sec)
    :param hz: sample rate for the parameter
    :type hz: float

    :returns: slice list.
    '''
    sample_limit = time_limit * hz
    if slice_list is None or len(slice_list) < 2:
        return slice_list
    new_list = [slice_list[0]]
    for each_slice in slice_list[1:]:
        if each_slice.start - new_list[-1].stop < sample_limit:
            new_list[-1] = slice(new_list[-1].start, each_slice.stop)
        else:
            new_list.append(each_slice)
    return new_list
            

def slices_remove_small_slices(slice_list, time_limit=10, hz=1, count=None):
    '''
    Routine to remove small slices in a list of slices.

    :param slice_list: list of slices to be processed
    :type slice_list: list of Python slices.
    
    :param time_limit: Tolerance below which slice will be rejected.
    :type time_limit: integer (sec)
    :param hz: sample rate for the parameter
    :type hz: float

    :param count: Tolerance based on count, not time
    :type count: integer (default = None)
    
    :returns: slice list.
    '''
    if count:
        sample_limit = count
    else:
        sample_limit = time_limit * hz

    if slice_list is None :
        return slice_list
    new_list = []
    for each_slice in slice_list:
        if each_slice.stop - each_slice.start > sample_limit:
            new_list.append(each_slice)
    return new_list


def trim_slices(slices, seconds, frequency, hdf_duration):
    '''
    Trims slices by a number of seconds and excludes slices which are too small
    after trimming. Does not work with reverse slices.
    
    :param slices: Slices to trim.
    :type slices: [slice]
    :param seconds: Seconds to trim.
    :type seconds: int or float
    :param frequency: Frequency of slice indices.
    :type frequency: int or float
    :param hdf_duration: Duration of data within the HDF file in seconds
    :type hdf_duration: int
    :returns: Trimmed slices.
    :rtype: list
    '''
    trim_duration = seconds * frequency
    trimmed_slices = []
    for _slice in slices:
        trimmed_slice = slice((_slice.start or 0) + trim_duration,
                              (_slice.stop or hdf_duration) - trim_duration)
        if slice_duration(trimmed_slice, frequency) <= 0:
            continue
        trimmed_slices.append(trimmed_slice)
    return trimmed_slices


def valid_slices_within_array(array, sections=None):
    '''
    returns slices of unmasked data, optionally within section slices.
    '''
    array_band = mask_outside_slices(array, [x.slice for x in sections])
    return np.ma.clump_unmasked(array_band)


"""
def section_contains_kti(section, kti):
    '''
    Often want to check that a KTI value is inside a given slice.
    '''
    if len(kti)!=1 or len(section)!=2:
        return False
    return section.slice.start <= kti[0].index <= section.slice.stop
"""


def latitudes_and_longitudes(bearings, distances, reference):
    """
    Returns the latitudes and longitudes of a track given true bearing and
    distances with respect to a fixed point.

    Usage:
    lat[], lon[] = latitudes_and_longitudes(brg[], dist[],
                   {'latitude':lat_ref, 'longitude', lon_ref})

    :param bearings: The bearings of the track in degrees.
    :type bearings: Numpy masked array.
    :param distances: The distances of the track in metres.
    :type distances: Numpy masked array.
    :param reference: The location of the reference point in degrees.
    :type reference: dict with {'latitude': lat, 'longitude': lon} in degrees.

    :returns latitude, longitude: Latitudes and Longitudes in degrees.
    :type latitude, longitude: Two Numpy masked arrays

    Navigation formulae have been derived from the scripts at
    http://www.movable-type.co.uk/scripts/latlong.html
    Copyright 2002-2011 Chris Veness, and altered by Flight Data Services to
    suit the POLARIS project.
    """
    lat_ref = radians(reference['latitude'])
    lon_ref = radians(reference['longitude'])
    brg = bearings * deg2rad
    dist = distances.data / 6371000.0 # Scale to earth radius in metres

    lat = np.arcsin(sin(lat_ref)*np.ma.cos(dist) +
                   cos(lat_ref)*np.ma.sin(dist)*np.ma.cos(brg))
    lon = np.arctan2(np.ma.sin(brg)*np.ma.sin(dist)*np.ma.cos(lat_ref),
                      np.ma.cos(dist)-sin(lat_ref)*np.ma.sin(lat))
    lon += lon_ref

    joined_mask = np.logical_or(bearings.mask, distances.mask)
    lat_array = np.ma.array(data = np.rad2deg(lat),mask = joined_mask)
    lon_array = np.ma.array(data = np.rad2deg(lon),mask = joined_mask)
    return lat_array, lon_array

def localizer_scale(runway):
    """
    Compute the ILS localizer scaling factor from runway or nominal data.
    """
    try:
        # Compute the localizer scale factor (degrees per dot)
        # Half the beam width is 2.5 dots full scale
        scale = (runway['runway']['localizer']['beam_width']/2.0) / 2.5
    except:
        try:
            length = runway_length(runway)
        except:
            length = None

        if length == None:
            length = 8000 / METRES_TO_FEET # Typical length

        # Normal scaling of a localizer gives 700ft width at the threshold,
        # so half of this is 350ft=106.68m. This appears to be full 2-dots
        # scale.
        scale = np.degrees(np.arctan2(106.68, length)) / 2.0
    return scale

def mask_inside_slices(array, slices):
    '''
    Mask slices within array.

    :param array: Masked array to mask.
    :type array: np.ma.masked_array
    :param slices: Slices to mask.
    :type slices: list of slice
    :returns: Array with masks applied.
    :rtype: np.ma.masked_array
    '''
    mask = np.zeros(len(array), dtype=np.bool_) # Create a mask of False.
    for slice_ in slices:
        mask[slice_] = True
    return np.ma.array(array, mask=np.ma.mask_or(mask, array.mask))


def mask_outside_slices(array, slices):
    '''
    Mask areas outside of slices within array.

    :param array: Masked array to mask.
    :type array: np.ma.masked_array
    :param slices: The areas outside these slices will be masked..
    :type slices: list of slice
    :returns: Array with masks applied.
    :rtype: np.ma.masked_array
    '''
    mask = np.ones(len(array), dtype=np.bool_) # Create a mask of True.
    for slice_ in slices:
        mask[slice_] = False
    return np.ma.array(array, mask=np.ma.mask_or(mask, array.mask))


def max_continuous_unmasked(array, _slice=slice(None)):
    """
    Returns the max_slice
    """
    if _slice.step and _slice.step != 1:
        raise ValueError("Step not supported")
    clumps = np.ma.clump_unmasked(array[_slice])
    if not clumps or clumps == [slice(0,0,None)]:
        return None

    _max = None
    for clump in clumps:
        dur = clump.stop - clump.start
        if not _max or _max.stop-_max.start < dur:
            _max = clump
    offset = _slice.start or 0
    return slice(_max.start + offset, _max.stop + offset)


def max_abs_value(array, _slice=slice(None), start_edge=None, stop_edge=None):
    """
    Get the value of the maximum absolute value in the array.
    Return value is NOT the absolute value (i.e. may be negative)

    Note, if all values are masked, it will return the value at the first index
    (which will be masked!)

    :param array: masked array
    :type array: np.ma.array
    :param _slice: Slice to apply to the array and return max absolute value relative to
    :type _slice: slice
    :param start_edge: Index for precise start timing
    :type start_edge: Float, between _slice.start-1 and slice_start
    :param stop_edge: Index for precise end timing
    :type stop_edge: Float, between _slice.stop and slice_stop+1

    :returns: Value named tuple of index and value.
    """
    index, value = max_value(np.ma.abs(array), _slice)
    # If start or stop edges are given, check these extreme (interpolated) values.
    if start_edge:
        edge_value = abs(value_at_index(array, start_edge) or 0)
        if edge_value and edge_value > value:
            index = start_edge
            value = edge_value
    if stop_edge:
        edge_value = abs(value_at_index(array, stop_edge) or 0)
        if edge_value and edge_value > value:
            index = stop_edge
            value = edge_value
    return Value(index, array[index]) # Recover sign of the value.


def max_value(array, _slice=slice(None), start_edge=None, stop_edge=None):
    """
    Get the maximum value in the array and its index relative to the array and
    not the _slice argument.

    :param array: masked array
    :type array: np.ma.array
    :param _slice: Slice to apply to the array and return max value relative to
    :type _slice: slice
    :param start_edge: Index for precise start timing
    :type start_edge: Float, between _slice.start-1 and slice_start
    :param stop_edge: Index for precise end timing
    :type stop_edge: Float, between _slice.stop and slice_stop+1

    :returns: Value named tuple of index and value.
    """
    index, value = _value(array, _slice, np.ma.argmax)
    # If start or stop edges are given, check these extreme (interpolated) values.
    if start_edge:
        edge_value = value_at_index(array, start_edge)
        if edge_value and edge_value > value:
            index = start_edge
            value = edge_value
    if stop_edge:
        edge_value = value_at_index(array, stop_edge)
        if edge_value and edge_value > value:
            index = stop_edge
            value = edge_value
    return Value(index, value)


def merge_masks(masks, min_unmasked=1):
    '''
    :type masks: [mask]
    :type min_unmasked: int
    :returns: Array of merged masks.
    :rtype: np.array(dtype=np.bool_)
    '''
    if len(masks) == 1:
        return masks[0]
    # Q: What if min_unmasked is less than one?
    mask_sum = np.sum(np.array(masks), axis=0)
    return mask_sum >= min_unmasked


def min_value(array, _slice=slice(None), start_edge=None, stop_edge=None):
    """
    Get the minimum value in the array and its index.

    :param array: masked array
    :type array: np.ma.array
    :param _slice: Slice to apply to the array and return min value relative to
    :type _slice: slice
    :param start_edge: Index for precise start timing
    :type start_edge: Float, between _slice.start-1 and slice_start
    :param stop_edge: Index for precise end timing
    :type stop_edge: Float, between _slice.stop and slice_stop+1

    :returns: Value named tuple of index and value.
    """
    index, value = _value(array, _slice, np.ma.argmin)
    # If start or stop edges are given, check these extreme (interpolated) values.
    if start_edge:
        edge_value = value_at_index(array, start_edge)
        if edge_value and edge_value < value:
            index = start_edge
            value = edge_value
    if stop_edge:
        edge_value = value_at_index(array, stop_edge)
        if edge_value and edge_value < value:
            index = stop_edge
            value = edge_value
    return Value(index, value)


def average_value(array, _slice=None):
    '''
    Calculate the average value within an optional slice of the array and return
    both the midpoint index and the average.
    
    :param array: Data to calculate the average value of.
    :type array: np.ma.masked_array
    :param _slice: Optional subsection of the data to calculate the average value within.
    :type _slice: slice
    :returns: The midpoint index and the average value.
    :rtype: Value named tuple of index and value.
    '''
    start = _slice.start or 0 if _slice else 0
    stop = _slice.stop or len(array) if _slice else len(array)
    midpoint = start + ((stop - start) / 2)
    if _slice:
        array = array[_slice]
    return Value(midpoint, np.ma.mean(array))


def minimum_unmasked(array1, array2):
    """
    Get the minimum value between two arrays. Differs from the Numpy minimum
    in that is there are masked values in one array, these are ignored and
    data from the other array is used.

    :param array_1: masked array
    :type array_1: np.ma.array
    :param array_2: masked array
    :type array_2: np.ma.array
    """
    a1_masked = np.ma.getmaskarray(array1)
    a2_masked = np.ma.getmaskarray(array2)
    neither_masked = np.logical_not(np.logical_or(a1_masked,a2_masked))
    one_masked = np.logical_xor(a1_masked,a2_masked)
    # Data for a1 is good when only one is masked and the mask is on a2.
    a1_good = np.logical_and(a2_masked, one_masked)

    return np.ma.where(neither_masked, np.ma.minimum(array1, array2),
                       np.ma.where(a1_good, array1, array2))


def merge_two_parameters(param_one, param_two):
    '''
    Use: merge_two_parameters is intended for discrete and multi-state
    parameters. Use blend_two_parameters for analogue parameters.

    This process merges two parameter objects. They must be recorded at the
    same frequency. They are interleaved without smoothing, and then the
    offset and frequency are computed as though the finished item was
    equispaced.

    If the two parameters are recorded less than half the sample interval
    apart, a value error is raised as the synthesized parameter cannot
    realistically be described by an equispaced result.

    :param param_one: Parameter object
    :type param_one: Parameter
    :param param_two: Parameter object
    :type param_two: Parameter

    :returns array, frequency, offset
    '''
    assert param_one.frequency  == param_two.frequency
    assert len(param_one.array) == len(param_two.array)

    delta = (param_one.offset - param_two.offset) * param_one.frequency
    off = (param_one.offset+param_two.offset-(1/(2.0*param_one.frequency)))/2.0
    if -0.75 < delta < -0.25:
        # merged array should be monotonic (always increasing in time)
        array = merge_sources(param_one.array, param_two.array)
        return array, param_one.frequency * 2, off
    elif 0.25 < delta < 0.75:
        array = merge_sources(param_two.array, param_one.array)
        return array, param_two.frequency * 2, off
    else:
        raise ValueError("merge_two_parameters called with offsets too similar. %s : %.4f and %s : %.4f" \
                         % (param_one.name, param_one.offset, param_two.name, param_two.offset))


def merge_sources(*arrays):
    '''
    This simple process merges the data from multiple sensors where they are
    sampled alternately. Unlike blend_alternate_sensors or the parameter
    level option blend_two_parameters, this procedure does not make any
    allowance for the two sensor readings being different.

    :param array: sampled data from an alternate signal source
    :type array: masked array
    :returns: masked array with merging algorithm applied.
    :rtype: masked array
    '''
    result = np.ma.empty((len(arrays[0]),len(arrays)))
    for dim, array in enumerate(arrays):
        result[:,dim] = array
    return np.ma.ravel(result)


def blend_equispaced_sensors(array_one, array_two):
    '''
    This process merges the data from two sensors where they are sampled
    alternately. Where one sensor is invalid, the process substitutes from
    the other sensor where possible, maintaining a higher level of data
    validity.

    :param array_one: sampled data from one signal source
    :type array_one: masked array
    :param array_two: sampled data from one signal source
    :type array_two: masked array
    :returns: masked array with merging algorithm applied.
    :rtype: masked array
    '''
    assert len(array_one) == len(array_two)
    both = merge_sources(array_one, array_two)
    both_mask = np.ma.getmaskarray(both)

    av_other = np_ma_masked_zeros_like(both)
    av_other[1:-1] = (both[:-2] + both[2:])/2.0
    av_other[0] = both[1]
    av_other[-1] = both[-2]
    av_other_mask = np.ma.getmaskarray(av_other)

    best = (both + av_other)/2.0
    best_mask = np.ma.getmaskarray(best)

    # We build up the best available data starting from the worst case, where
    # we have no valid data, so return a masked zero
    result = np_ma_masked_zeros_like(both)

    # If the other channel is valid, use the average of the before and after
    # samples of the other channel.
    result = np.ma.where(av_other_mask, result, av_other)

    # Better - if the channel sampled at the right moment is valid, use this.
    result = np.ma.where(both_mask, result, both)

    # Best option is this channel averaged with the mean of the other channel
    # before and after samples.
    result = np.ma.where(best_mask, result, best)

    return result


def blend_nonequispaced_sensors(array_one, array_two, padding):
    '''
    Where there are timing differences between the two samples, this
    averaging process computes the average value between alternate pairs of
    samples. This has the effect of removing sensor mismatch and providing
    equispaced data points. The disadvantage is that in the presence of one
    sensor malfunction, all resulting data is invalid.

    :param array_one: sampled data from one signal source
    :type array_one: masked array
    :param array_two: sampled data from one signal source
    :type array_two: masked array
    :param padding: where to put the padding value in the array
    :type padding: String "Precede" or "Follow"
    :returns: masked array with merging algorithm applied.
    :rtype: masked array
    '''
    assert len(array_one) == len(array_two)
    both = merge_sources(array_one, array_two)
    # A simpler technique than trying to append to the averaged array.
    av_pairs = np.ma.empty_like(both)
    if padding == 'Follow':
        av_pairs[:-1] = (both[:-1]+both[1:])/2
        av_pairs[-1] = av_pairs[-2]
        av_pairs[-1] = np.ma.masked
    else:
        av_pairs[1:] = (both[:-1]+both[1:])/2
        av_pairs[0] = av_pairs[1]
        av_pairs[0] = np.ma.masked
    return av_pairs


def blend_two_parameters(param_one, param_two):
    '''
    Use: blend_two_parameters is intended for analogue parameters. Use
    merge_two_parameters for discrete and multi-state parameters.

    This process merges the data from two sensors where they are sampled
    alternately. Often pilot and co-pilot attitude and air data signals are
    stored in alternate locations to provide the required sample rate while
    allowing errors in either to be identified for investigation purposes.

    For FDM, only a single parameter is required, but mismatches in the two
    sensors can lead to, taking pitch attitude as an example, apparent "nodding"
    of the aircraft and errors in the derived pitch rate.

    This process merges two parameter arrays of the same frequency.
    Smoothes and then computes the offset and frequency appropriately.

    Two alternative processes are used, depending upon whether the samples
    are equispaced or not.

    :param param_one: Parameter object
    :type param_one: Parameter
    :param param_two: Parameter object
    :type param_two: Parameter

    :returns array, frequency, offset
    :type array: Numpy masked array
    :type frequency: Float (Hz)
    :type offset: Float (sec)

    '''
    if param_one == None and param_two == None:
        raise ValueError('blend_two_parameters called with both parameters = None')
    if param_one == None:
        return param_two.array, param_two.frequency, param_two.offset

    if param_two == None:
        return param_one.array, param_one.frequency, param_one.offset

    assert param_one.frequency == param_two.frequency
    
    # Parameters for blending should not be aligned.
    #assert param_one.offset != param_two.offset 
        
    # A common problem is that one sensor may be unserviceable, and has been
    # identified already by parameter validity testing. Trap this case and
    # deal with it first, raising a warning and dropping back to the single
    # reliable source of information.
    a = np.ma.count(param_one.array)
    b = np.ma.count(param_two.array)
    if a+b == 0:
        logger.warning("Neither '%s' or '%s' has valid data available.",
                       param_one.name, param_two.name)
        # Return empty space of the right shape...
        return np_ma_masked_zeros_like(param_one.array), param_one.frequency, param_one.offset

    if a < b*0.8:
        logger.warning("Little valid data available for %s (%d valid samples), using %s (%d valid samples).", param_one.name, float(a)/len(param_one.array)*100, param_two.name, float(b)/len(param_two.array)*100)
        return param_two.array, param_two.frequency, param_two.offset

    elif b < a*0.8:
        logger.warning("Little valid data available for %s (%d valid samples), using %s (%d valid samples).", param_two.name, float(b)/len(param_two.array)*100, param_one.name, float(a)/len(param_one.array)*100)
        return param_one.array, param_one.frequency, param_one.offset

    # A second problem is where both sensor may appear to be serviceable but
    # one is invariant. If the parameters were similar, a/(a+b)=0.5 so we are
    # looking for one being less than 20% of its normal level.
    c = float(np.ma.ptp(param_one.array))
    d = float(np.ma.ptp(param_two.array))

    if c+d == 0.0:
        logger.warning("No variation in %s or %s, returning %s.", param_one.name, param_two.name, param_one.name)
        return param_one.array, param_one.frequency, param_one.offset

    if c/(c+d) < 0.1:
        logger.warning("No variation in %s, using only %s.", param_one.name, param_two.name)
        return param_two.array, param_two.frequency, param_two.offset

    elif d/(c+d) < 0.1:
        logger.warning("No variation in %s, using only %s.", param_two.name, param_one.name)
        return param_one.array, param_one.frequency, param_one.offset

    else:
        frequency = param_one.frequency * 2.0

        # Are the parameters equispaced?
        if abs(param_one.offset - param_two.offset) * frequency == 1.0:
            # Equispaced process
            if param_one.offset < param_two.offset:
                offset = param_one.offset
                array = blend_equispaced_sensors(param_one.array, param_two.array)
            else:
                offset = param_two.offset
                array = blend_equispaced_sensors(param_two.array, param_one.array)

        else:
            # Non-equispaced process
            offset = (param_one.offset + param_two.offset)/2.0
            padding = 'Follow'

            if offset > 1.0/frequency:
                offset = offset - 1.0/frequency
                padding = 'Precede'

            if param_one.offset <= param_two.offset:
                # merged array should be monotonic (always increasing in time)
                array = blend_nonequispaced_sensors(param_one.array, param_two.array, padding)
            else:
                array = blend_nonequispaced_sensors(param_two.array, param_one.array, padding)

        return array, frequency, offset


def blend_parameters_weighting(array, wt):
    '''
    A small function to relate masks to weights.
    
    :param array: array to compute weights for
    :type array: numpy masked array
    :param wt: weighting factor =  ratio of sample rates
    :type wt: float
    '''
    mask = np.ma.getmaskarray(array)
    param_weight = (1.0-mask)
    result_weight = np_ma_masked_zeros_like(np.ma.arange(floor(len(param_weight)*wt)))
    final_weight = np_ma_masked_zeros_like(np.ma.arange(floor(len(param_weight)*wt)))
    result_weight[0]=param_weight[0]/wt
    result_weight[-1]=param_weight[-1]/wt

    for i in range(1, len(param_weight)-1):
        if param_weight[i]==0.0:
            result_weight[i*wt]=0.0
            continue
        if param_weight[i-1]==0.0 or param_weight[i+1]==0.0:
            result_weight[i*wt]=0.1 # Low weight to tail of valid data. Non-zero to avoid problems of overlapping invalid sections.
            continue
        result_weight[i*wt]=1.0/wt

    for i in range(1, len(result_weight)-1):
        if result_weight[i-1]==0.0 or result_weight[i+1]==0.0:
            final_weight[i]=result_weight[i]/2.0
        else:
            final_weight[i]=result_weight[i]
    final_weight[0]=result_weight[0]
    final_weight[-1]=result_weight[-1]

    return repair_mask(final_weight, repair_duration=None)


def blend_parameters(params, offset=0.0, frequency=1.0, debug=False):
    '''
    This most general form of the blend options allows for multiple sources
    to be blended together even though the spacing, validity and even sample
    rate may be different. Furthermore the offset and frequency of the output
    parameter can be selected if required.
    
    This uses cubic spline interpolation for each of the component
    parameters, then applies weighting to reflect both the frequency of
    samples of the parameter and it's mask. The multiple cubic splines are
    then summed at the points where new samples are required.
    
    We may change to use a different form of interpolation in the
    future, allowing for control of the first derivative at the ends of
    the data, but that's in the future...

    :param params: list of parameters to be merged, can be None if not available
    :type params: List of parameters 
    :param offset: the offset of the resulting parameter
    :type offset: float (sec)
    :param frequency: the frequency of the resulting parameter
    :type frequency: float (Hz)
    
    :param debug: flag to plot graphs for ease of testing
    :type debug: boolean, default to False
    '''
    if debug:
        import matplotlib.pyplot as plt
        plt.figure()
    assert frequency>0.0
    
    # accept as many params as required
    params = [p for p in params if p is not None]
    assert len(params), "No parameters to merge"
    
    p_valid_slices = []
    p_offset = []
    p_freq = []
    
    # Prepare a place for the output signal
    length = len(params[0].array) * frequency / params[0].frequency
    result = np_ma_masked_zeros(length)
    # Ensure mask is expanded for slicing.
    result.mask = np.ma.getmaskarray(result)
    
    # Find out about the parameters we have to deal with...
    for seq, param in enumerate(params):
        p_freq.append(param.frequency)
        p_offset.append(param.offset)
    min_ip_freq = min(p_freq)
    
    # Slices of valid data are scaled to the lowest timebase and then or'd
    # to find out when any valid data is available.
    for seq, param in enumerate(params):
        # We can only work on non-trivial slices which have four or more
        # samples as below this level it's not possible to compute a cubic
        # spline.
        nts=slices_remove_small_slices(np.ma.clump_unmasked(param.array),
                                       count=4)
        # Now scale these non-trivial slices into the lowest timebase for
        # collation.
        p_valid_slices.append(slices_multiply(nts, min_ip_freq / p_freq[seq]))
        
    # To find the valid ranges I need to 'or' the slices at a high level, hence
    # this list of lists of slices needs to be flattened. Don't ask me what
    # this does, go to http://stackoverflow.com/questions/952914 for an
    # explanation !
    any_valid = slices_or([item for sublist in p_valid_slices for item in sublist])
    
    if any_valid is None:
        # No useful chunks of data to process, so give up now.
        return
    
    # Now we can work through each period of valid data.
    for this_valid in any_valid:
        
        result_slice = slice_multiply(this_valid, frequency/min_ip_freq)
        
        new_t = np.linspace(result_slice.start / frequency,
                            result_slice.stop / frequency,
                            num=(result_slice.stop - result_slice.start),
                            endpoint=False) + offset
        
        # Make space for the computed curves
        curves=[]
        weights=[]
        resampled_masks = []

        # Compute the individual splines
        for seq, param in enumerate(params):
            # The slice and timebase for this parameter...
            my_slice = slice_multiply(this_valid, p_freq[seq] / min_ip_freq)
            resampled_masks.append(
                resample(np.ma.getmaskarray(param.array)[my_slice],
                         param.frequency, frequency))
            timebase = np.linspace(my_slice.start/p_freq[seq],
                                   my_slice.stop/p_freq[seq],
                                   num=my_slice.stop-my_slice.start,
                                   endpoint=False) + p_offset[seq]
            my_time = np.ma.array(
                data=timebase, mask=np.ma.getmaskarray(param.array[my_slice]))
            if len(my_time.compressed()) < 4:
                continue
            my_curve = scipy_interpolate.splrep(
                my_time.compressed(), param.array[my_slice].compressed(), s=0)
            # my_curve is the spline knot array, now compute the values for
            # the output timebase.
            curves.append(
                scipy_interpolate.splev(new_t, my_curve, der=0, ext=0))

            # Compute the weights 
            weights.append(blend_parameters_weighting(
                param.array[my_slice], frequency/param.frequency))
            
            if debug:
                plt.plot(my_time,param.array[my_slice], 'o')
                plt.plot(new_t,curves[seq], '-.')
                plt.plot(new_t,weights[seq])
                
        if curves==[]:
            continue
        a = np.vstack(tuple(curves))
        result[result_slice] = np.average(a, axis=0, weights=weights)
        # Q: Is this the right place? Should it be applied to this_valid slice?
        result.mask[result_slice] = merge_masks(resampled_masks,
                                                min_unmasked=2)
        # The endpoints of a cubic spline are generally unreliable, so trim
        # them back.
        result[result_slice][0] = np.ma.masked
        result[result_slice][-1] = np.ma.masked
        
        if debug:
            plt.plot(new_t,result[result_slice], '-')
            plt.show()

    return result
    

def most_points_cost(coefs, x, y):
    '''
    This cost function computes a value which is minimal for points clost to
    a "best fit" line. It differs from normal least squares optimisation in
    that points a long way from the line have almost the same error as points
    a little way off the line.
    
    The function is used as a form of correlation function where we are
    looking to find the largest number of points on a certain line, with less
    regard to points that lie off that line.
    
    :param coefs: line coefficients, m and c, to be adjusted to minimise this cost function.
    :type coefs: list of floats, containing [m, c]
    :param x: independent variable
    :type x: numpy masked array
    :param y: dependent variable
    :type y: numpy masked array
    
    :returns: cost function; most negative value represents best fit.
    :type: float
    '''
    # Wrote "assert len(x) == len(y)" but can't find how to test this, so verbose equivalent is...
    if len(x) != len(y):
        raise ValueError('most_points_cost called with x & y of unequal length')
    if len(x) < 2:
        raise ValueError('most_points_cost called with inadequate samples')
    # Conventional y=mx+c equation for the "bet fit" line
    m=coefs[0]
    c=coefs[1]
    
    # We compute the distance of each point from the line
    d = np.ma.sqrt((m*x+c-y)**2.0/(m**2.0+1))
    # and work out the maximum distance
    d_max = np.ma.max(d)
    if d_max == 0.0:
        raise ValueError('most_points_cost called with colinear data')
    # The error for each point is computed as a nonlinear function of the
    # distance, tailored to make points on the line give a small error, and
    # those away from the line progressively greater, but reaching a limit
    # value of 0 so that points at a great distance do not contribute more to
    # the weighted error.
    
    # width sets the width of the channel created by this function. Larger
    # values make the channel wider, but this opens up the function to
    # settling on minima away from the optimal line. Too narrow a width and,
    # again, the function can latch onto few points and determine a local
    # minimum. The value of 0.003 was chosen from analysis of fuel flow vs
    # altitude plots where periods of level flight in the climb create low
    # fuel readings which are not part of the climb performance we are trying
    # to detect. Values 3 times greater or smaller gave similar results,
    # while values 10 times greater or smaller led to erroneous results.
    width=0.003
    e = 1.0 -1.0/((d/d_max)**2 + width)
    return np.ma.sum(e)


def moving_average(array, window=9, weightings=None, pad=True):
    """
    Moving average over an array with window of n samples. Weightings allows
    customisation of the importance of each position's value in the average.

    Recommend odd lengthed moving windows as the result is positioned
    centrally in the window offset.

    :param array: Masked Array
    :type array: np.ma.array
    :param window: Size of moving average window to use
    :type window: Integer
    :param pad: Pad the returned array to the same length of the input, using masked 0's
    :type pad: Boolean
    :param weightings: Apply uneven weightings across the window - the same length as window.
    :type weightings: array-like object consisting of floats

    Ref: http://argandgahandapandpa.wordpress.com/2011/02/24/python-numpy-moving-average-for-data/
    """
    if len(array)==0:
        return None
    
    if weightings is None:
        weightings = np.repeat(1.0, window) / window
    elif len(weightings) != window:
        raise ValueError("weightings argument (len:%d) must equal window (len:%d)" % (
            len(weightings), window))
    # repair mask
    repaired = repair_mask(array, repair_duration=None,
                           raise_duration_exceedance=False)
    # if start of mask, ignore this section and remask at end
    start, end = np.ma.notmasked_edges(repaired)
    stop = end+1
    # slice array with these edges
    unmasked_data = repaired.data[start:stop]

    averaged = np.convolve(unmasked_data, weightings, 'valid')
    if pad:
        # mask the new stuff
        pad_front = np.ma.zeros(window/2 + start)
        pad_front.mask = True
        pad_end = np.ma.zeros(len(array)-1 + ceil(window/2.0) - stop)
        pad_end.mask = True
        return np.ma.hstack([pad_front, averaged, pad_end])
    else:
        return averaged


def nearest_neighbour_mask_repair(array, copy=True, repair_gap_size=None):
    """
    Repairs gaps in data by replacing it with the nearest neighbour from
    either side until the gaps are filled. Designed for lots of fairly short 
    gaps.
    
    Restrict the gap repairing using repair_gap_size which determines how
    many samples in gaps to fill over.
    
    NOTE: The start and end are extrapolated with the first / last valid
    sample in all cases.
    
    WARNING: Currently wraps, so masked items at start will be filled with
    values from end of array.

    TODO: Avoid wrapping from start /end and use first value to preceed values. (extrapolate)

    Ref: http://stackoverflow.com/questions/3662361/fill-in-missing-values-with-nearest-neighbour-in-python-numpy-masked-arrays
    """
    if copy:
        array = array.copy()
    def next_neighbour(start=1):
        """
        Generates incrementing positive and negative pairs from start
        e.g. start = 1
        yields 1,-1, 2,-2, 3,-3,...
        """
        x = start
        while True:
            yield x
            yield -x
            x += 1
    # if first or last masked, repair now (extrapolate)
    start, stop = np.ma.notmasked_edges(array)
    if start > 0:
        array[:start] = array[start]
    if stop+1 < len(array):
        array[stop+1:] = array[stop]

    neighbours = next_neighbour()
    a_copy = array.copy()
    for n, shift in enumerate(neighbours):
        if not np.any(array.mask) or repair_gap_size and n >= repair_gap_size:
            break
        a_shifted = np.roll(a_copy,shift=shift)
        idx = ~a_shifted.mask * array.mask
        array[idx] = a_shifted[idx]
    return array


def normalise(array, normalise_max=1.0, scale_max=None, copy=True, axis=None):
    """
    Normalise an array between 0 and normalise_max.

    :param normalise_max: Upper limit of normalised result. Default range is between 0 and 1.
    :type normalise_max: float
    :param scale_max: Maximum value to normalise against. If None, the maximum value will be sourced from the array.
    :type scale_max: int or float or None
    :param copy: Returns a copy of the array, leaving input array untouched
    :type copy: bool
    :param axis: default to normalise across all axis together. Only supports None, 0 and 1!
    :type axis: int or None
    :returns: Array containing normalised values.
    :rtype: np.ma.masked_array
    """
    if copy:
        array = array.copy()
    scaling = normalise_max / (scale_max or array.max(axis=axis))
    if axis == 1:
        # transpose
        scaling = scaling.reshape(scaling.shape[0],-1)
    array *= scaling
    ##array *= normalise_max / array.max() # original single axis version
    return array

def np_ma_concatenate(arrays):
    """
    Derivative of the normal concatenate function which handles mapped discrete arrays.
    :param arrays: list of arrays, which may have mapped values.
    :type arrays: list of numpy masked arrays

    :returns: single numpy masked array, which may have mapped values.

    :raises: ValueError if mapped arrays carry different mappings.
    """
    if len(arrays) == 0:
        return None # Nothing to concatenate !

    if hasattr(arrays[0], 'values_mapping'):
        # Handle mapped arrays here.
        mapping = arrays[0].values_mapping
        for each_array in arrays[1:len(arrays)+1]:
            if each_array.values_mapping != mapping:
                raise ValueError('Attempt to concatenate differing multistate arrays')
        array = np.ma.concatenate(arrays)
        array.values_mapping = mapping
        return array
    else:
        # Numeric only arrays.
        return np.ma.concatenate(arrays)


def np_ma_zeros_like(array, mask=False):
    """
    The Numpy masked array library does not have equivalents for some array
    creation functions. These are provided with similar names which may be
    replaced should the Numpy library be extended in future.

    :param array: array of length to be replicated.
    :type array: A Numpy masked array - can be masked or not.

    TODO: Confirm operation with normal Numpy array. The reference to array.data probably fails.

    :returns: Numpy masked array of unmasked zero values, length same as input array.
    """
    return np.ma.array(np.zeros_like(array.data), mask=mask, dtype=float)


def np_ma_ones_like(array):
    """
    Creates a masked array filled with ones. See also np_ma_zeros_like.

    :param array: array of length to be replicated.
    :type array: A Numpy array - can be masked or not.

    :returns: Numpy masked array of unmasked 1.0 float values, length same as input array.
    """
    return np_ma_zeros_like(array) + 1.0


def np_ma_ones(length):
    """
    Creates a masked array filled with ones.

    :param length: length of the array to be created.
    :type length: integer.

    :returns: Numpy masked array of unmasked 1.0 float values, length as specified.
    """
    return np_ma_zeros_like(np.ma.arange(length)) + 1.0


def np_ma_masked_zeros(length):
    """
    Creates a masked array filled with masked values. The unmasked data
    values are all zero. The very klunky code here is to circumvent Numpy's
    normal response which is to return random data values where it knows the
    data is masked. In this case we want to ensure zero values as we may be
    lifting the mask in due course and we don't want to reveal random data.

    See also np_ma_zeros_like.

    :param length: array length to be replicated.
    :type length: int

    :returns: Numpy masked array of masked 0.0 float values of length equal to
    input.
    """
    return np.ma.array(data=np.zeros(length), mask=True)


def np_ma_masked_zeros_like(array):
    """
    Creates a masked array filled with masked values. The unmasked data
    values are all zero. The very klunky code here is to circumvent Numpy's
    normal response which is to return random data values where it knows the
    data is masked. In this case we want to ensure zero values as we may be
    lifting the mask in due course and we don't want to reveal random data.

    See also np_ma_zeros_like.

    :param array: array of length to be replicated.
    :type array: A Numpy array - can be masked or not.

    :returns: Numpy masked array of masked 0.0 float values, length same as
    input array.
    """
    return np.ma.array(data = np_ma_zeros_like(array).data,
                       mask = np_ma_ones_like(array).data)


def truck_and_trailer(data, ttp, overall, trailer, curve_sense, _slice):
    '''
    See peak_curvature procedure for details of parameters.
    
    http://www.flightdatacommunity.com/truck-and-trailer/
    '''
    # Trap for invariant data
    if np.ma.ptp(data) == 0.0:
        return None

    # Set up working arrays
    x = np.arange(ttp) + 1 #  The x-axis is always short and constant
    sx = np.sum(x)
    r = sx/float(x[-1]) #
    trucks = len(data) - ttp + 1 #  How many trucks fit this array length?

    sy = np.empty(trucks) #  Sigma y
    sy[0]=np.sum(data[0:ttp]) #  Initialise this array with just y values

    sxy = np.empty(trucks) #  Sigma x.y
    sxy[0]=np.sum(data[0:ttp]*x[0:ttp]) #  Initialise with xy products

    for back in range(trucks-1):
        # We compute the values for the least squares formula, using the
        # numerator only (the denominator is constant and we're not really
        # interested in the answer).

        # As we move the back of the truck forward, the trailer front is a
        # little way ahead...
        front = back + ttp
        sy[back+1] = sy[back] - data [back] + data[front]
        sxy[back+1] = sxy[back] - sy[back] + ttp*data[front]

    m = np.empty(trucks) # Resulting least squares slope (best fit y=mx+c)
    m = sxy - r*sy

    #  How many places can the truck and trailer fit into this data set?
    places=len(data) - overall + 1
    #  The angle between the truck and trailer at each place it can fit
    angle=np.empty(places)

    for place in range(places):
        angle[place] = m[place+trailer] - m[place]

    # Normalise array and prepare for masking operations
    if np.max(np.abs(angle)) == 0.0:
        return None # All data in a straight line, so no curvature to find.


    # Default curve sense of Concave has a positive angle. The options are
    # adjusted to allow us to use positive only tests hereafter.
    if curve_sense == 'Bipolar':
        angle_max = np.max(np.abs(angle))
        angles = np.ma.abs(angle/angle_max)
    elif curve_sense == 'Convex':
        angle_max = np.min(angle)
        if angle_max>=0.0:
            return None # No concave angles.
        angles = np.ma.array(angle/angle_max)
    else:  # curve_sense == 'Concave'
        angle_max = np.max(angle)
        if angle_max<=0.0:
            return None # No concave angles.
        angles=np.ma.array(angle/angle_max)

    # Find peak - using values over 50% of the highest allows us to operate
    # without knowing the data characteristics.
    peak_slice=np.ma.clump_unmasked(np.ma.masked_less(angles,0.5))

    if peak_slice:
        index = peak_index(angles.data[peak_slice[0]])+\
            peak_slice[0].start+(overall/2.0)-0.5
        return index*(_slice.step or 1) + (_slice.start or 0)
    else:
        # Data curved in wrong sense or too weakly to find corner point.
        return None


def offset_select(mode, param_list):
    """
    This little piece of code finds the offset from a list of possibly empty
    parameters. This is used in the collated engine parameters where
    allowance is made for four engines, but only two or three may be
    installed and we don't know which order the parameters are recorded in.

    :param mode: which type of offset to compute.
    :type mode: string 'mean', 'first', 'last'

    :return: offset
    :type: float
    """
    least = None
    for p in param_list:
        if p:
            if not least:
                least = p.offset
                most = p.offset
                total = p.offset
                count = 1
            else:
                least = min(least, p.offset)
                most = max(most, p.offset)
                total = total + p.offset
                count += 1
    if mode == 'mean':
        return total / float(count)
    if mode == 'first':
        return least
    if mode == 'last':
        return most
    raise ValueError ("offset_select called with unrecognised mode")


def peak_curvature(array, _slice=slice(None), curve_sense='Concave',
                   gap = TRUCK_OR_TRAILER_INTERVAL,
                   ttp = TRUCK_OR_TRAILER_PERIOD):
    """
    :param array: Parameter to be examined
    :type array: Numpy masked array
    :param _slice: Range of index values to be scanned.
    :type _slice: Python slice. May be indexed in reverse to scan backwards in time.
    :param curve_sense: Optional operating mode. Default 'Concave' has
                        positive curvature (concave upwards when plotted).
                        Alternatives 'Convex' for curving downwards and
                        'Bipolar' to detect either sense.
    :type curve_sense: string

    :returns peak_curvature: The index where the curvature first peaks in the required sense.
    :rtype: integer

    Note: Although the range to be inspected may be restricted by slicing,
    the peak curvature index relates to the whole array, not just the slice.

    This routine uses a "Truck and Trailer" algorithm to find where a
    parameter changes slope. In the case of FDM, we are looking for the point
    where the airspeed starts to increase (or stops decreasing) on the
    takeoff and landing phases. This is more robust than looking at
    longitudinal acceleration and complies with the POLARIS philosophy that
    we should provide analysis with only airspeed, altitude and heading data
    available.
    """
    curve_sense = curve_sense.title()
    if curve_sense not in ('Concave', 'Convex', 'Bipolar'):
        raise ValueError('Curve Sense %s not supported' % curve_sense)
    if gap%2 - 1:
        gap -= 1  #  Ensure gap is odd
    trailer = ttp+gap
    overall = 2*ttp + gap

    input_data = array[_slice]
    if np.ma.count(input_data)==0:
        return None

    valid_slices = np.ma.clump_unmasked(input_data)
    for valid_slice in valid_slices:
        # check the contiguous valid data is long enough.
        if (valid_slice.stop - valid_slice.start) <= 3:
            # No valid segment data is not long enough to process
            continue
        elif np.ma.ptp(input_data[valid_slice]) == 0:
            # No variation to scan in current valid slice.
            continue
        elif valid_slice.stop - valid_slice.start > overall:
            # Use truck and trailer as we have plenty of data
            data = array[_slice][valid_slice]
            # The normal path is to go and process this data.
            corner = truck_and_trailer(data, ttp, overall, trailer, curve_sense, _slice)  #Q: What is _slice going to do if we've already subsliced it?
            if corner:
                # Found curve
                return corner + valid_slice.start
            # Look in next slice
            continue
        else:
            if _slice.step not in (None, 1, -1):
                raise ValueError("Index returned cannot handle big steps!")
            # Simple methods for small data sets.
            data = input_data[valid_slice]
            curve = data[2:] - 2.0*data[1:-1] + data[:-2]
            if curve_sense == 'Concave':
                curve_index, val = max_value(curve)
                if val <= 0:
                    # No curve or Curved wrong way
                    continue
            elif curve_sense == 'Convex':
                curve_index, val = min_value(curve)
                if val >= 0:
                    # No curve or Curved wrong way
                    continue
            else:  #curve_sense == 'Bipolar':
                curve_index, val = max_abs_value(curve)
                if val == 0:
                    # No curve
                    continue
            # Add 1 to move into middle of 3 element curve and add slice positions back on
            index = curve_index + 1 + valid_slice.start + (_slice.start or 0)
            if _slice.step is not None and _slice.step < 0:
                # stepping backwards through data, change index
                return len(array) - index
            else:
                return index
        #endif
    else:  #endfor
        # did not find curve in valid data
        return None

def peak_index(a):
    '''
    Scans an array and returns the peak, where possible computing the local
    maximum assuming a quadratic curve over the top three samples.

    :param a: array
    :type a: list of floats

    '''
    if len(a) == 0:
        raise ValueError('No data to scan for peak')
    elif len(a) == 1:
        return 0
    elif len(a) == 2:
        return np.argmax(a)
    else:
        loc=np.argmax(a)
        if loc == 0:
            return 0
        elif loc == len(a)-1:
            return len(a)-1
        else:
            denominator = (2.0*a[loc-1]-4.0*a[loc]+2.0*a[loc+1])
            if abs(denominator) < 0.001:
                return loc
            else:
                peak=(a[loc-1]-a[loc+1])/denominator
                return loc+peak


def rate_of_change_array(to_diff, hz, width=None, method='two_points'):
    '''
    Lower level access to rate of change algorithm. See rate_of_change for
    description.

    The regression method was added to provide greater smoothing over an
    extended period. This is required where the parameter being
    differentiated has poor quantisation, e.g. Altitude STD with 32ft steps.

    :param to_diff: input data
    :type to_diff: Numpy masked array
    :param hz: sample rate for the input data (sec-1)
    :type hz: float
    :param width: the differentiation time period (sec)
    :type width: float
    :param method: selects 'two_point' simple differentiation or 'regression'
    type method: string

    :returns: masked array of values with differentiation applied

    '''
    if width is None:
        width = 2 / hz

    hw = int(width * hz / 2.0)

    if hw < 1:
        raise ValueError('Rate of change called with inadequate width.')

    if len(to_diff) <= 2 * hw:
        logger.info("Rate of change called with short data segment. Zero rate "
                    "returned")
        return np_ma_zeros_like(to_diff)
    
    if method == 'two_points':
        input_mask = np.ma.getmaskarray(to_diff)
        # Set up an array of masked zeros for extending arrays.
        slope = np.ma.copy(to_diff)
        slope[hw:-hw] = (to_diff[2*hw:] - to_diff[:-2*hw])/width
        slope[:hw] = (to_diff[1:hw+1] - to_diff[0:hw]) * hz
        slope[-hw:] = (to_diff[-hw:] - to_diff[-hw-1:-1])* hz
        slope.mask = np.logical_or(input_mask, np.ma.getmaskarray(slope))
        for i in range(-hw,0):
            slope.mask[:i] = np.logical_or(input_mask[-i:], slope.mask[:i])
        for i in range(1,hw+1):
            slope.mask[i:] = np.logical_or(input_mask[:-i], slope.mask[i:])
        return slope    

    elif method == 'regression':
        # Neat solution; works well, but for height data smoothing the raw
        # values works better and for pitch and roll attitudes the
        # improvement was small and would result in more masked results than
        # the preceding technique.
        
        # The fit will be for equi-spaced samples around the midpoint.
        x = np.arange(-hw,hw+1) 
        # Scaling is given by:
        sx2_hz = np.sum(x*x)/hz 
        # We extended data array to allow for convolution overruns.
        z = np.array([to_diff[0]]*hw+list(to_diff)+[to_diff[-1]]*hw) 
        # The compute the least squares fit for each point over the required
        # range and re-scale to allow for width and sample rate.
        return np.convolve(z,-x,'same')[hw:-hw]/sx2_hz 
        
    else:
        raise ValueError('Rate of change called with unrecognised method')

def rate_of_change(diff_param, width, method='two_points'):
    '''
    @param to_diff: Parameter object with .array attr (masked array)

    Differentiation using the xdot(n) = (x(n+hw) - x(n-hw))/w formula.
    Half width hw=w/2 and this provides smoothing over a w second period,
    without introducing a phase shift.
    
    The mask array is manipulated to make all samples enclosed by the
    differentiation range masked; that is, although only two points in the
    original array are used in the computation, if the width covers 4
    samples, then 9 final result values are masked, corresponding to four
    steps before and four steps after the midpoint.

    :param diff_param: input Parameter
    :type diff_param: Parameter object
    :type diff_param.array : masked array
    :param diff_param.frequency : sample rate for the input data (sec-1)
    :type diff_param.frequency: float
    :param width: the differentiation time period (sec)
    :type width: float
    :param method: selects 'two_point' simple differentiation or 'regression'
    type method: string

    :returns: masked array of values with differentiation applied
    '''
    hz = diff_param.frequency
    to_diff = diff_param.array
    return rate_of_change_array(to_diff, hz, width, method=method)


def repair_mask(array, frequency=1, repair_duration=REPAIR_DURATION,
                raise_duration_exceedance=False, copy=False, extrapolate=False,
                zero_if_masked=False, repair_above=None):
    '''
    This repairs short sections of data ready for use by flight phase algorithms
    It is not intended to be used for key point computations, where invalid data
    should remain masked.

    :param copy: If True, returns modified copy of array, otherwise modifies the array in-place.
    :param zero_if_masked: If True, returns a fully masked zero-filled array if all incoming data is masked.
    :param repair_duration: If None, any length of masked data will be repaired.
    :param raise_duration_exceedance: If False, no warning is raised if there are masked sections longer than repair_duration. They will remain unrepaired.
    :param extrapolate: If True, data is extrapolated at the start and end of the array.
    :param repair_above: If value provided only masked ranges where first and last unmasked values are this value will be repaired.
    :raises ValueError: If the entire array is masked.
    '''
    if not np.ma.count(array):
        if zero_if_masked:
            return np_ma_zeros_like(array, mask=True)
        else:
            raise ValueError("Array cannot be repaired as it is entirely masked")
    if copy:
        array = array.copy()
    if repair_duration:
        repair_samples = repair_duration * frequency
    else:
        repair_samples = None

    masked_sections = np.ma.clump_masked(array)
    for section in masked_sections:
        length = section.stop - section.start
        if repair_samples and length > repair_samples:
            if raise_duration_exceedance:
                raise ValueError("Length of masked section '%s' exceeds "
                                 "repair duration '%s'." % (length * frequency,
                                                            repair_duration))
            else:
                continue # Too long to repair
        elif section.start == 0:
            if extrapolate:
                # TODO: Does it make sense to subtract 1 from the section stop??
                #array.data[section] = array.data[section.stop - 1]
                if zero_if_masked:
                    array.data[section]=0.0
                else:
                    array.data[section] = array.data[section.stop]
                array.mask[section] = False
            else:
                continue # Can't interpolate if we don't know the first sample

        elif section.stop == len(array):
            if extrapolate:
                if zero_if_masked:
                    array.data[section]=0.0
                else:
                    array.data[section] = array.data[section.start - 1]
                array.mask[section] = False
            else:
                continue # Can't interpolate if we don't know the last sample
        else:
            start_value = array.data[section.start - 1]
            end_value = array.data[section.stop]
            if repair_above is None or (start_value > repair_above and end_value > repair_above):
                array.data[section] = np.interp(np.arange(length) + 1,
                                                [0, length + 1],
                                                [start_value, end_value])
                array.mask[section] = False

    return array


def resample(array, orig_hz, resample_hz):
    '''
    Upsample or downsample an array for it to match resample_hz.
    Offset is maintained because the first sample is always returned.
    '''
    if orig_hz == resample_hz:
        return array
    modifier = resample_hz / float(orig_hz)
    if modifier > 1:
        return np.ma.repeat(array, modifier)
    else:
        # Only convert complete blocks of data.
        endpoint = floor(len(array)*modifier)/modifier
        return array[:endpoint:1 / modifier]


def round_to_nearest(array, step):
    """
    Rounds to nearest step value, so step 5 would round as follows:
    1 -> 0
    3.3 -> 5
    7.5 -> 10
    10.5 -> 10 # np.round drops to nearest even number(!)

    :param array: Array to be rounded
    :type array: np.ma.array
    :param step: Value to round to
    :type step: int or float
    """
    step = float(step) # must be a float
    return np.ma.round(array / step) * step


def rms_noise(array, ignore_pc=None):
    '''
    :param array: input parameter to measure noise level
    :type array: numpy masked array
    :param ignore_pc: percent to ignore (see below)
    :type integer: % value in range 0-100

    :returns: RMS noise level
    :type: Float, units same as array

    :exception: Should all the difference terms include masked values, this
    function will return None.

    This computes the rms noise for each sample compared with its neighbours.
    In this way, a steady cruise at 30,000 ft will yield no noise, as will a
    steady climb or descent.

    The rms noise may be used to examine parameter reasonableness, in which
    case the occasional spike is not considered background noise levels. The
    ignore_pc value allows the highest spike readings to be ignored and the
    rms is then the level for the normal operation of the parameter.
    '''
    # The difference between one sample and the ample to the left is computed
    # using the ediff1d algorithm, then by rolling it right we get the answer
    # for the difference between this sample and the one to the right.
    if len(array.data)==0 or np.ma.ptp(array.data)==0.0:
        #logging.warning('rms noise test has no variation in signal level')
        return None
    diff_left = np.ma.ediff1d(array, to_end=0)
    diff_right = np.ma.array(data=np.roll(diff_left.data,1),
                             mask=np.roll(diff_left.mask,1))
    local_diff = (diff_left - diff_right)/2.0
    diffs = local_diff[1:-1]
    if np.ma.count(diffs) == 0:
        return None
    elif ignore_pc == None or ignore_pc/100.0*len(array)<1.0:
        to_rms = diffs
    else:
        monitor = slice(0, floor(len(diffs) * (1-ignore_pc/100.0)))
        to_rms = np.ma.sort(np.ma.abs(diffs))[monitor]
    return sqrt(np.ma.mean(np.ma.power(to_rms,2))) # RMS in one line !


def runs_of_ones(bits):
    '''
    Q: This function used to have a min_len kwarg which was a result of its
    implementation. If there is a use case for only returning sections greater
    than a minimum length, would it be better to specify time based on a
    frequency rather than samples?
    TODO: Update to return Sections?
    :returns: S
    :rtype: [slice]
    '''
    return np.ma.clump_unmasked(np.ma.masked_not_equal(bits, 1))


def shift_slice(this_slice, offset):
    """
    This function shifts a slice by an offset. The need for this arises when
    a phase condition has been used to limit the scope of another phase
    calculation.

    :type this_slice: slice
    :type offset: int or float
    :rtype: slice
    """
    if not offset:
        return this_slice

    start = None if this_slice.start is None else this_slice.start + offset
    stop = None if this_slice.stop is None else this_slice.stop + offset

    if start is None or stop is None or (stop - start) >= 1:
        ### This traps single sample slices which can arise due to rounding of
        ### the iterpolated slices.
        return slice(start, stop, this_slice.step)
    else:
        return None


def shift_slices(slicelist, offset):
    """
    This function shifts a list of slices by a common offset, retaining only
    the valid (not None) slices.

    :type slicelist: [slice]
    :type offset: int or float
    :rtype [slice]

    """
    if offset:
        newlist = []
        for each_slice in slicelist:
            if each_slice and offset:
                new_slice = shift_slice(each_slice,offset)
                if new_slice: newlist.append(new_slice)
        return newlist
    else:
        return slicelist


def slice_duration(_slice, hz):
    '''
    Gets the duration of a slice in taking the frequency into account. While
    the calculation is simple, there were instances within the code of slice
    durations being compared against values in seconds without considering
    the frequency of the slice indices.

    :param _slice: Slice to calculate the duration of.
    :type _slice: slice
    :param hz: Frequency of slice.
    :type hz: float or int
    :returns: Duration of _slice in seconds.
    :rtype: float
    '''
    if _slice.stop is None:
        raise ValueError("Slice stop '%s' is unsupported by slice_duration.",
                         _slice.stop)
    return (_slice.stop - (_slice.start or 0)) / float(hz)


def slices_duration(slices, hz):
    '''
    Gets the total duration of a list of slices.
    
    :param slices: Slices to calculate the total duration of.
    :type slices: [slice]
    :param hz: Frequency of slices.
    :type hz: int or float
    :returns: Total duration of all slices.
    :rtype: float
    '''
    return sum([slice_duration(_slice, hz) for _slice in slices])


def slices_after(slices, index):
    '''
    Gets slices truncated to only contain sections after an index.
    
    :param slices: Slices to truncate.
    :type slices: [slice]
    :param index: Cutoff index.
    :type index: int or float
    :returns: Truncated slices.
    :rtype: [slice]
    '''
    truncated_slices = []
    for _slice in slices:
        if _slice.stop is None:
            raise ValueError(
                'Slice stop being None is not supported in slices_after.')
        if _slice.start > _slice.stop:
            raise ValueError(
                'Reverse slices are not supported in slices_after.')
        if _slice.stop < index:
            # Entire slice is before index.
            continue
        if (_slice.start or 0) < index:
            _slice = slice(index, _slice.stop)
        truncated_slices.append(_slice)
    return truncated_slices


def slices_before(slices, index):
    '''
    Gets slices truncated to only contain sections before an index.
    
    :param slices: Slices to truncate.
    :type slices: [slice]
    :param index: Cutoff index.
    :type index: int or float
    :returns: Truncated slices.
    :rtype: [slice]
    '''
    truncated_slices = []
    for _slice in slices:
        if _slice.stop is None:
            raise ValueError(
                'Slice stop being None is not supported in slices_before.')
        if _slice.start > _slice.stop:
            raise ValueError(
                'Reverse slices are not supported in slices_after.')
        if _slice.start > index:
            # Entire slice is before index.
            continue
        if _slice.stop > index:
            _slice = slice(_slice.start, index)
        truncated_slices.append(_slice)
    return truncated_slices


def slice_midpoint(_slice):
    '''
    Gets the midpoint of a slice. Slice stop of None is not supported.
    
    :param _slice:
    :type _slice: slice
    :returns: The midpoint of the slice.
    :rtype: float
    '''
    difference = _slice.stop - (_slice.start or 0)
    return _slice.stop - (difference / 2)


def slice_multiply(_slice, f):
    '''
    :param _slice: Slice to rescale
    :type _slice: slice
    :param f: Rescale factor
    :type f: float

    :returns: slice rescaled by factor f
    :rtype: integer
    '''
    """
    Original version replaced by less tidy version to maintain start=0 cases
    and to ensure rounding for reductions in frequency does not extend into
    earlier samples than those intended.
    """
    if _slice.start is None:
        _start = None
    else:
        _start = ceil(_slice.start*f)

    return slice(_start,
                 int(_slice.stop*f) if _slice.stop else None,
                 int(_slice.step*f) if _slice.step else None)

def slices_multiply(_slices, f):
    '''
    :param _slices: List of slices to rescale
    :type _slice: slice
    :param f: Rescale factor
    :type f: float

    :returns: List of slices rescaled by factor f
    :rtype: integer
    '''
    result=[]
    for s in _slices:
        result.append(slice_multiply(s,f))
    return result

def slice_samples(_slice):
    '''
    Gets the number of samples in a slice.

    :param _slice: Slice to count sample length.
    :type _slice: slice
    :returns: Number of samples in _slice.
    :rtype: integer
    '''
    step = 1 if _slice.step is None else _slice.step

    if _slice.start is None or _slice.stop is None:
        return 0
    else:
        return (abs(_slice.stop - _slice.start) - 1) / abs(step) + 1


def slices_above(array, value):
    '''
    Get slices where the array is above value. Repairs the mask to avoid a
    large number of slices being created.

    :param array:
    :type array: np.ma.masked_array
    :param value: Value to create slices above.
    :type value: float or int
    :returns: Slices where the array is above a certain value.
    :rtype: list of slice
    '''
    if len(array) == 0:
        return array, []
    repaired_array = repair_mask(array)
    if repaired_array is None: # Array length is too short to be repaired.
        return array, []
    band = np.ma.masked_less(repaired_array, value)
    slices = np.ma.clump_unmasked(band)
    return repaired_array, slices


def slices_below(array, value):
    '''
    Get slices where the array is below value. Repairs the mask to avoid a
    large number of slices being created.

    :param array:
    :type array: np.ma.masked_array
    :param value: Value to create slices below.
    :type value: float or int
    :returns: Slices where the array is below a certain value.
    :rtype: list of slice
    '''
    if len(array) == 0:
        return array, []
    repaired_array = repair_mask(array)
    if repaired_array is None: # Array length is too short to be repaired.
        return array, []
    band = np.ma.masked_greater(repaired_array, value)
    slices = np.ma.clump_unmasked(band)
    return repaired_array, slices


def slices_between(array, min_, max_):
    '''
    Get slices where the array's values are between min_ and max_. Repairs
    the mask to avoid a large number of slices being created.

    :param array:
    :type array: np.ma.masked_array
    :param min_: Minimum value within slices.
    :type min_: float or int
    :param max_: Maximum value within slices.
    :type max_: float or int
    :returns: Slices where the array is above a certain value.
    :rtype: list of slice
    '''
    if len(array) == 0:
        return array, []
    repaired_array = repair_mask(array)
    if repaired_array is None: # Array length is too short to be repaired.
        return array, []
    # Slice through the array at the top and bottom of the band of interest
    band = np.ma.masked_outside(repaired_array, min_, max_)
    # Remove the equality cases as we don't want these. (The common issue
    # here is takeoff and landing cases where 0ft includes operation on the
    # runway. As the array samples here are not coincident with the parameter
    # being tested in the KTP class, by doing this we retain the last test
    # parameter sample before array parameter saturated at the end condition,
    # and avoid testing the values when the array was unchanging.
    band = np.ma.masked_equal(band, min_)
    band = np.ma.masked_equal(band, max_)
    # Group the result into slices - note that the array is repaired and
    # therefore already has small masked sections repaired, so no allowance
    # is needed here for minor data corruptions.
    slices = np.ma.clump_unmasked(band)
    return repaired_array, slices


def slices_from_to(array, from_, to):
    '''
    Get slices of the array where values are between from_ and to, and either
    ascending or descending depending on whether from_ is greater than or less
    than to. For instance, slices_from_to(array, 1000, 1500) is ascending and
    requires will only return slices where values are between 1000 and 1500 if
    the value in the array at the start of the slice is less than the value at
    the stop. The opposite condition would be applied if the arguments are
    descending, e.g. slices_from_to(array, 1500, 1000).

    :param array:
    :type array: np.ma.masked_array
    :param from_: Value from.
    :type from_: float or int
    :param to: Value to.
    :type to: float or int
    :returns: Slices of the array where values are between from_ and to and either ascending or descending depending on comparing from_ and to.
    :rtype: list of slice
    '''

    if from_ == to:
        raise ValueError('From and to values should not be equal.')

    def condition(s):
        start_v = rep_array[s.start]
        mid_v = rep_array[(s.start+s.stop)/2]
        end_v = array[s.stop - 1]

        if len(array[s]) == 1:
            if s.start:
                start_v = array[s.start - 1]
            if s.stop and s.stop < len(array):
                end_v = array[s.stop]

        if from_ > to:
            return start_v >= mid_v >= end_v
        else:
            return start_v <= mid_v <= end_v

    if len(array) == 0:
        return array, []
    rep_array, slices = slices_between(array, from_, to)
    # Midpoint conditions added to lambda to prevent data that just dips into
    # a band triggering.

    filtered_slices = filter(condition, slices)
    return rep_array, filtered_slices


def slices_from_ktis(kti_1, kti_2):
    '''
    From two KTIs or KTI lists, this function identifies the pairs of times
    which relate to a section of the flight and return a list of slices ready
    for creation of a KPV using the existing "create_kpv..." family of
    methods. This routine forms the basis of the fuel usage measurement
    functions.
    
    :param kti_1: Key Time Instance or list of KTIs at start of period of interest
    :type kti_1: KeyTimeInstance node(s)
    :param kti_2: Key Time Instance or list of KTIs at end of period of interest
    :type kti_2: KeyTimeInstance node(s)
    
    :returns: list of slices    
    '''
    # If either list is void, we won't find any valid periods.
    if kti_1==None or kti_2==None:
        return []
    
    # Inelegant way of ensuring we are dealing with lists of KTIs
    if isinstance(kti_1, list) == False:
        kti_1=[kti_1]
    if isinstance(kti_2, list) == False:
        kti_2=[kti_2]
        
    # Unpack the KTIs to get the indexes, and mark which were 
    # start (0) and end (1) values.
    unpk = [[t.index,0] for t in kti_1]+\
        [[t.index,1] for t in kti_2]
    # Sort...
    unpk.sort()
    # Prepare the ground...
    previous = None
    slices = []
    # Now scan the list looking for an end immediately following a start.
    for item in unpk:
        if item[1]:
            if previous==None or previous[1]:
                continue
            else:
                # previous[1] was 0 and item[1] = 1
                slices.append(slice(previous[0], item[0]))
        previous = item
    return slices
    
"""
Spline function placeholder

At some time we are likely to want to add interpolation, and this scrap of
code was used to prove the principle. Easy to do and the results are really
close to the recorded data in the case used for testing.

See 'Pitch rate computation at 4Hz and 1Hz with interpolation.xls'

import numpy as np
import scipy.interpolate as interp
import matplotlib.pyplot as plt

y=np.array([0.26,0.26,0.79,0.35,-0.26,-0.04,1.23,4.57,4.75,1.93,0.44,1.14,0.97,1.14,0.79])
x=np.array(range(236,251,1))
f = interp.interp1d(x, y, kind='cubic')
xnew = np.linspace(236,250,57)
plt.plot(x,y,'o',xnew,f(xnew),'-')
plt.legend(['data', 'cubic'], loc='best')
plt.show()
for i in xnew:
    print f(i)
"""
def step_local_cusp(array, span):
    """
    A small function developed for the step function to find local cusps
    where data has changed from sloping to steady. Cusp defined as the point
    closest to the start of the data where the local slope is half the slope
    from the first sample.
    
    Unlike the peak curvature algorithm, this does not require a significant
    number of samples to operate (flap travelling times between detents can
    be short). Unlike top of climb algorithm, this uses the local data to
    determine the slope characteristic.

    :param array: Masked array to examine. Always start from beginning of array 
                 (must be passed in using reverse indexing if backwards operation needed).
    :type array: np.ma.array
    
    :returns: index to cusp from start of data. Zero if no cusp found, or if
    the slope increases significantly after the start of the range to test.
    :rtype: integer
    """
    local_array=array[span]
    if len(local_array)==0:
        return None
    elif len(local_array)<3:
        return 0
    else:
        v0 = local_array[0]
        v_1=v0
        for n, v in enumerate(local_array[1:]):
            slope_0 = abs(v-v0)/float(n+1)
            slope_n = abs(v-v_1)
            # The condition reverses for reversed slices.
            if span.step==-1:
                if slope_n < slope_0/2.0:
                    return n+1
                if slope_n > slope_0*2.0:
                    return 0
            else:
                if slope_n < slope_0/2.0:
                    return n
                if slope_n > slope_0*2.0:
                    return 0
            v_1=v
        return 0
                
    
    
def step_values(array, steps, hz=1, step_at='midpoint', rate_threshold=0.5):
    """
    Rounds each value in the array to the nearest step, depending upon the
    step_at method.
    
    Primarily written for flap movements, although slat, ailerons and others
    can make good use of this stepping system.
    
    Maintains the original array's mask.

    NOTE: If "skip" is to be supported again, simply merge step changes which
    occur within 3 to 5 samples of each other!

    
    step_at options
    ===============
    
    midpoint:
    * simply change flap in the middle of transitions
    
    move_start:
    * transition at the start of movements (like flap lever)
    
    move_stop:
    * transition at the end of movements

    including_transition:
    * all transition movements are included as the next step (early on 
      increase, late on decrease). Normally more safety cautious.
    
    excluding_transition:
    * transition movements are excluded from the next step until transtion has
      finished. Used by those wishing for minimal time at the next step level 
      e.g. this is likely to reduce flap overspeed measurements.


    :param array: Masked array to step
    :type array: np.ma.array
    :param steps: Steps to round to nearest value
    :type steps: list of integers
    :param hz: If 'midpoint' steps not in use, required for rate of change calc
    :type hz: float
    :param step_at: Step conversion mode
    :type step_at: String, default='midpoint', options are listed above.
    :param rate_threshold: rate of change threshold for non-moving control
    :type rate_threshold: float, default 0.5 is suitable for flap operation.
    :returns: Stepped masked array
    :rtype: np.ma.array
    """
    if step_at.lower() not in ('midpoint', 'move_start', 'move_stop',
           'including_transition', 'excluding_transition'):
        raise ValueError("Incorrect step_at choice argument '%s'" % step_at)
    step_at = step_at.lower()
    steps = sorted(steps)  # ensure steps are in ascending order
    stepping_points = np.ediff1d(steps, to_end=[0])/2.0 + steps
    stepped_array = np_ma_zeros_like(array)
    low = None
    for level, high in zip(steps, stepping_points):
        if low is None:
            stepped_array[(-high < array) & (array <= high)] = level
        else:
            stepped_array[(low < array) & (array <= high)] = level
        low = high
    # all the remaining values are above the top step level
    stepped_array[low < array] = level
    stepped_array.mask = np.ma.getmaskarray(array)
    
    if step_at == 'midpoint':
        # our work here is done
        return stepped_array
    
    '''
    A note about how this works:
    
    We've found the midpoints of each transition and we have an array which
    has forced the array to the nearest steps. We now need to move forward or
    backward from the midpoint to find the start of the transition
    'move_start' or the end of the transition 'move_stop'.
    
    Where possible, we use the rate of change of the parameter to determine
    where the transition to the next step starts / stops. Sometimes this
    isn't very effective (for very progressive state changes with low rate of
    change), in which case we seek for where the state crossed the next step
    value (see next paragraph). Failing both of these options, we use the
    flap midpoint determined as the first step to ensure we don't go beyond
    two steps changes worth.
    
    Depending on the direction of travel (increasing / decreasing) determines
    how close to the next setting we will get (5% of the difference between
    flap settings under for increasing steps, 5% over for decreasing). This
    is why you may see slightly early transitions, however this value was
    found to be the perfect balance of accounting for parameters that do not
    sit at the desired value and accounting for the slight transition delay.
    
    If increasing we step early for 'including_transition' and step late for
    decreasing so that the entire next step and the transition period are
    included as the next step.
    
    The opposite happens for 'excluding_transition' so that the transitions
    are ignored until the next step is fully established.
    '''
    # create new array, initialised with first flap setting
    new_array = np_ma_ones_like(array) * first_valid_sample(stepped_array).value
    
    # create a list of tuples with index of midpoint change and direction of travel
    flap_increase = find_edges(stepped_array, direction='rising_edges')
    flap_decrease = find_edges(stepped_array, direction='falling_edges')
    transitions = [(idx, 'increase') for idx in flap_increase] + \
                  [(idx, 'decrease') for idx in flap_decrease]
    # sort based on index
    sorted_transitions = sorted(transitions, key=lambda v: v[0])
    flap_changes = [idx for idx, direction in sorted_transitions]

    roc = rate_of_change_array(array, hz)

    for prev_midpoint, (flap_midpoint, direction), next_midpoint in izip_longest(
        [0] + flap_changes[0:-1], sorted_transitions, flap_changes[1:]):
        prev_flap = stepped_array[floor(flap_midpoint)]
        next_flap = stepped_array[ceil(flap_midpoint)]
        if direction == 'increase':
            # looking for where positive change reduces to this value
            roc_to_seek_for = 0.1
        else:
            # looking for negative roc reduces to this value
            roc_to_seek_for = -0.1
            
        # allow a change to be 5% before the flap is reached
        flap_tolerance = (abs(prev_flap - next_flap) * 0.05)

        if step_at == 'move_start' \
           or direction == 'increase' and step_at == 'including_transition'\
           or direction == 'decrease' and step_at == 'excluding_transition':
            #TODO: support within 0.1 rather than 90%
            # prev_midpoint (scan stop) should be after the other scan transition...
            scan_rev = slice(flap_midpoint, prev_midpoint, -1)
            ### 0.975 is within 0.1 of flap 40 and 0.
            ##idx = index_at_value_or_level_off(array, prev_flap, scan_rev,
                                              ##abs_threshold=0.2)
            if direction == 'decrease':
                flap_tolerance *= -1
                
            roc_idx = index_at_value(roc, roc_to_seek_for, scan_rev, endpoint='closest')
            val_idx = index_at_value(array, prev_flap + flap_tolerance, scan_rev, endpoint='closest') #???
            idx = max(val_idx, roc_idx) or flap_midpoint
            
        elif step_at == 'move_stop' \
             or direction == 'increase' and step_at == 'excluding_transition'\
             or direction == 'decrease' and step_at == 'including_transition':
            scan_fwd = slice(flap_midpoint, next_midpoint, +1)
            ##idx = index_at_value_or_level_off(array, next_flap, scan_fwd,
                                              ##abs_threshold=0.2)
            
            if direction == 'increase':
                flap_tolerance *= -1
            
            roc_idx = index_at_value(roc, roc_to_seek_for, scan_fwd, endpoint='closest')
            val_idx = index_at_value(array, next_flap + flap_tolerance, scan_fwd, endpoint='closest') #???
            # Rate of change is preferred when the parameter flattens out,
            # value is used when transitioning between two states and the
            # parameter does not level.
<<<<<<< HEAD
            points = [x for x in (val_idx, roc_idx) if x is not None]
            if points:
                idx = min(points)
            else:
                idx = flap_midpoint
=======
            idxs = [x for x in (val_idx, roc_idx) if x is not None]
            idx = (idxs and min(idxs)) or flap_midpoint
>>>>>>> 435aeb9b
            
        # floor +1 to ensure transitions start at the next sample
        new_array[floor(idx)+1:] = next_flap
    
    # Reapply mask
    #Q: must we maintain the mask?
    new_array.mask = np.ma.getmaskarray(array)
    return new_array    

    
    
    
    
    
    
    
    
    
    
    
    
    
    
    
    
    
    
    
    ##if step_at != 'midpoint':
        
        ### We are being asked to adjust the step point to either the beginning or
        ### end of a change period. First find where the changes took place:
        ##spans = np.ma.clump_unmasked(np.ma.masked_inside(np.ediff1d(array),-rt,rt))
        ##if skip:
            ### We change to cover the movements of the output array
            ##for span in spans:
                ##if step_at == 'move_start':
                    ##stepped_array[span] = stepped_array[span.stop+1]
                ##else:
                    ##stepped_array[span] = stepped_array[span.start-1]
        ##else:
            ### We change to cover the movements of the stepped array
            ###spans = np.ma.clump_unmasked(np.ma.masked_equal(np.ediff1d(stepped_array),0.0))

            ### Compute the slices between change points.
            
            ### We are being asked to adjust the step point to either the beginning or
            ### end of a change period. First find where the changes took place,
            ### including endpoints to the array to allow indexing of the start and end
            ### cases.
            ##changes = [0] + \
                ##list(np.ediff1d(stepped_array, to_end=0.0).nonzero()[0]) + \
                ##[len(stepped_array)]
            
            ###spans = []
            ##for i in range(len(changes) - 1):
                ##if step_at == 'move_start' or\
                   ##step_at == 'excluding_transition' and stepped_array[changes[i]+1]<stepped_array[changes[i]] or\
                   ##step_at == 'including_transition' and stepped_array[changes[i]+1]>stepped_array[changes[i]]:
                    ##mode = 'backwards'
                    ##span = slice(changes[i], changes[i-1], -1)
                ##else:
                    ##mode='forwards'
                    ##span = slice(changes[i], changes[i+1], +1)

                ##to_chg = step_local_cusp(array, span)
            
                ##if to_chg==0:
                    ### Continuous movement, so change at the step value if this passes through a step.
                    ##big = np.ma.max(array[span])
                    ##little = np.ma.min(array[span])
                    ### See if the step in question is within this range:
                    ##this_step = None
                    ##for step in steps:
                        ##if little <= step <= big:
                            ##this_step = step
                            ##break
                    ##if this_step is None:
                        ### Is this transition to an increasing/decreasing flap
                        ##if mode == 'backwards':
                            ##array[span.start+1] else array[ceil(span.stop)-1]
                        ### Find where we passed through this value...
                        ##idx = index_at_value(array, this_step+0.1, span)  # or -0.1 if we're going down?
                        ### if we passed through the value and the value 
                        ##if idx: ## and this_step+0.1 > big:
                            ##if mode == 'backwards':
                                ##stepped_array[ceil(idx):span.start+1] = stepped_array[span.start+1]
                            ##else:
                                ##stepped_array[span.start:floor(idx)] = stepped_array[span.start]
                    ##else:
                        ### OK - just ran from one step to another without dwelling, so fill with the start or end values.
                        ##if mode == 'backwards':
                            ##stepped_array[span] = first_valid_sample(stepped_array[span]).value
                        ##else:
                            ##stepped_array[span] = first_valid_sample(stepped_array[span]).value
                
                ##elif mode == 'backwards':
                    ##stepped_array[span][:to_chg] = stepped_array[span.start+1]
                ##else:
                    ##stepped_array[span][:to_chg] = stepped_array[span.start]
    ##'''
    ##import matplotlib.pyplot as plt
    ##one = np_ma_ones_like(array)
    ##for step in steps:
        ##plt.plot(one*step)
    ##plt.plot(array, '-b')
    ##plt.plot(stepped_array, '-k')
    ##plt.show()
    ##'''
    ##return np.ma.array(stepped_array, mask=array.mask)


def touchdown_inertial(land, roc, alt):
    """
    For aircraft without weight on wheels switches, or if there is a problem
    with the switch for this landing, we do a local integration of the
    inertial rate of climb to estimate the actual point of landing. This is
    referenced to the available altitude signal, Altitude AAL, which will
    have been derived from the best available source. This technique leads on
    to the rate of descent at landing KPV which can then make the best
    calculation of the landing ROD as we know more accurately the time where
    the mainwheels touched.

    :param land: Landing period
    :type land: slice
    :param roc: inertial rate of climb
    :type roc: Numpy masked array
    :param alt: altitude aal
    :type alt: Numpy masked array

    :returns: index, rod
    :param index: index within landing period
    :type index: integer
    :param rod: rate of descent at touchdown
    :type rod: float, units fpm
    """
    # Time constant of 6 seconds.
    tau = 1/6.0
    # Make space for the integrand
    startpoint = land.start_edge
    endpoint = land.stop_edge
    sm_ht = np_ma_zeros_like(roc.array[startpoint:endpoint])
    # Repair the source data (otherwise we propogate masked data)
    my_roc = repair_mask(roc.array[startpoint:endpoint])
    my_alt = repair_mask(alt.array[startpoint:endpoint])

    # Start at the beginning...
    sm_ht[0] = alt.array[startpoint]
    #...and calculate each with a weighted correction factor.
    for i in range(1, len(sm_ht)):  # FIXME: Slow - esp. when landing covers a large period - perhaps second check that altitude is sensible?
        sm_ht[i] = (1.0-tau)*sm_ht[i-1] + tau*my_alt[i-1] + my_roc[i]/60.0/roc.hz

    
    '''
    # Plot for ease of inspection during development.
    from analysis_engine.plot_flight import plot_parameter
    plot_parameter(alt.array[startpoint:endpoint], show=False)
    plot_parameter(roc.array[startpoint:endpoint]/100.0, show=False)
    #plot_parameter(on_gnd.array[startpoint:endpoint], show=False)
    plot_parameter(sm_ht)
    '''

    # Find where the smoothed height touches zero and hence the rod at this
    # point. Note that this may differ slightly from the touchdown measured
    # using wheel switches.
    index = index_at_value(sm_ht, 0.0)
    if index:
        roc_tdn = my_roc[index]
        return Value(index + startpoint, roc_tdn)
    else:
        return Value(None, None)


def track_linking(pos, local_pos):
    """
    Obtain corrected tracks from takeoff phase, final approach and landing
    phase and possible intermediate approach and go-around phases, and
    compute error terms to align the recorded lat&long with each partial data
    segment.

    Takes an array of latitude or longitude position data and the equvalent
    array of local position data from ILS localizer and synthetic takeoff
    data.

    :param pos: Flight track data (latitude or longitude) in degrees.
    :type pos: np.ma.masked_array, masked from data validity tests.
    :param local_pos: Position data relating to runway or ILS.
    :type local_pos: np.ma.masked_array, masked where no local data computed.

    :returns: Position array using local_pos data where available and interpolated pos data elsewhere.

    TODO: Include last valid sample style functions to avoid trap of adjusting at a masked value.
    """
    # Where do we need to use the raw data?
    blocks = np.ma.clump_masked(local_pos)
    last = len(local_pos)

    for block in blocks:
        # Setup local variables
        a = block.start
        b = block.stop
        adj_a = 0.0
        adj_b = 0.0
        link_a = 0
        link_b = 0

        # Look at the first edge
        if a==0:
            link_a = 1
        else:
            adj_a = local_pos[a-1] - pos[a-1]

        # now the other end
        if b==last:
            link_b = 1
        else:
            adj_b = local_pos[b] - pos[b]

        fix_a = adj_a + link_a*adj_b
        fix_b = adj_b + link_b*adj_a

        if link_a ==1 or link_b == 1:
            fix = np.linspace(fix_a, fix_b, num=b-a)
        else:
            fix = np.linspace(fix_a, fix_b, num=b-a+2)[1:-1]
        local_pos[block] = pos[block] + fix
    return local_pos


def smooth_track_cost_function(lat_s, lon_s, lat, lon, hz):
    # Summing the errors from the recorded data is easy.
    from_data = np.sum((lat_s - lat)**2)+np.sum((lon_s - lon)**2)

    # The errors from a straight line are computed swiftly using convolve.
    slider=np.array([-1,2,-1])
    from_straight = np.sum(np.convolve(lat_s,slider,'valid')**2) + \
        np.sum(np.convolve(lon_s,slider,'valid')**2)

    if hz == 1.0:
        weight = 1000
    elif hz == 0.5:
        weight = 300
    elif hz == 0.25:
        weight = 100
    else:
        raise ValueError('Lat/Lon sample rate not recognised in smooth_track_cost_function.')

    cost = from_data + weight*from_straight
    return cost


def smooth_track(lat, lon, hz):
    """
    Input:
    lat = Recorded latitude array
    lon = Recorded longitude array
    hz = sample rate

    Returns:
    lat_last = Optimised latitude array
    lon_last = optimised longitude array
    Cost = cost function, used for testing satisfactory convergence.
    """

    if len(lat) <= 5:
        return lat, lon, 0.0 # Polite return of data too short to smooth.

    lat_s = np.ma.copy(lat)
    lon_s = np.ma.copy(lon)

    # Set up a weighted array that will slide past the data.
    r = 0.7
    # Values of r alter the speed to converge; 0.7 seems best.
    slider = np.ma.ones(5)*r/4
    slider[2] = 1-r

    cost_0 = float('inf')
    cost = smooth_track_cost_function(lat_s, lon_s, lat, lon, hz)

    while cost < cost_0:  # Iterate to an optimal solution.
        lat_last = np.ma.copy(lat_s)
        lon_last = np.ma.copy(lon_s)

        # Straighten out the middle of the arrays, leaving the ends unchanged.
        lat_s.data[2:-2] = np.convolve(lat_last,slider,'valid')
        lon_s.data[2:-2] = np.convolve(lon_last,slider,'valid')

        cost_0 = cost
        cost = smooth_track_cost_function(lat_s, lon_s, lat, lon, hz)

    if cost>0.1:
        logger.warn("Smooth Track Cost Function closed with cost %f.3",cost)

    return lat_last, lon_last, cost_0

def straighten_altitudes(fine_array, coarse_array, limit, copy=False):
    '''
    Like straighten headings, this takes an array and removes jumps, however
    in this case it is the fine altimeter rollovers that get corrected. 
    
    In the original format, we kept the signal in step with the coarse
    altimeter signal without relying upon that for accuracy, but now the fine
    signal is straightened before removing spikes and the alignment is
    carried out in match_altitudes.
    '''
    return straighten(fine_array, coarse_array, limit, copy)

def match_altitudes(fine, coarse):
    '''
    This function is specific to old altimetry systems which had fine and
    coarse potentiometers. The coarse pot had a range of 135,000ft (yes!) and
    the fine pot covered 5,000ft. The difficulty is that there is no
    certainty what the coarse value will be when the fine pot rolls over
    (unlike digital systems where the coarse and fine parts originate from
    the same binary value).
    
    The fine part is straightened early in the processing so that spikes can
    be corrected using the normal validation processes, but as we start from
    an arbitrary turn of the potentiometer, we can be any multiple of 5000 ft
    out from the true altitude.
    
    This function compares the two, then uses the correlation function to
    determine the best fit height adjustment. This is snapped onto the
    nearest 5000ft value and used to correct the altitude(fine) based
    readings.
    
    The process works in valid data blocks as the offset will have been reset
    during the calculation of the fine part in the presence of data spikes.
    '''

    fine.mask = np.ma.getmaskarray(coarse) | np.ma.getmaskarray(fine)
    chunks = np.ma.clump_unmasked(fine)
    big_chunks = slices_remove_small_slices(chunks, count=2)
    result = np_ma_masked_zeros_like(fine)
    for chunk in big_chunks:
        av_diff = np.average(fine.data[chunk] - coarse.data[chunk])
        correction = round(av_diff/5000.0)*5000.0
        result[chunk] = fine[chunk]-correction
    return result
    
def straighten_headings(heading_array, copy=True):
    '''
    We always straighten heading data before checking for spikes.
    It's easier to process heading data in this format.

    :param heading_array: array/list of numeric heading values
    :type heading_array: iterable
    :returns: Straightened headings
    :rtype: Generator of type Float
    '''
    return straighten(heading_array, None, 360.0, copy)

def straighten(array, estimate, limit, copy):
    '''
    Basic straightening routine, used by both heading and altitude signals.
    
    :param array: array of numeric of overflowing values
    :type array: numpy masked array
    :param limit: limit value for overflow.
    :type limit: float
    :returns: Straightened parameter
    :rtype: numpy masked array
    '''
    if copy:
        array = array.copy()
    last_value = None
    for clump in np.ma.clump_unmasked(array):
        starting_value = array[clump.start]
        if estimate is not None and estimate[clump.start]:
            # Make sure we are close to the estimate at the start of each block.
            offset = estimate[clump.start] - starting_value
            if offset>0.0:
                starting_value += floor(offset / limit + 0.5) * limit
            else:
                starting_value += ceil(offset / limit - 0.5) * limit
        else:
            if last_value is not None:
                # Check that we start this section within +/- limit/2 of the
                # previous section. This situation arises when data has been
                # masked at a rollover point.
                last_half = np.trunc(last_value / (limit / 2))
                starting_half = np.trunc(starting_value / (limit / 2))
                if last_half > starting_half:
                    starting_value += limit
                elif last_half < starting_half:
                    starting_value -= limit

        diff = np.ediff1d(array[clump])
        diff = diff - limit * np.trunc(diff * 2.0 / limit)
        array[clump][0] = starting_value
        array[clump][1:] = np.cumsum(diff) + starting_value
        last_value = array[clump][-1]
    return array

def subslice(orig, new):
    """
    a = slice(2,10,2)
    b = slice(2,2)
    c = subslice(a, b)
    assert range(100)[c] == range(100)[a][b]

    See tests for capabilities.
    """
    step = (orig.step or 1) * (new.step or 1)

    # FIXME: asks DJ
    # Inelegant fix for one special case. Sorry, Glen.
    if new.start == 0:
        start = orig.start
    else:
        start = (orig.start or 0) + (new.start or orig.start or 0) * (orig.step or 1)

    stop = orig.stop if new.stop is None else \
        (orig.start or 0) + (new.stop or orig.stop or 0) * (orig.step or 1) # the bit after "+" isn't quite right!!

    return slice(start, stop, None if step == 1 else step)


def index_closest_value(array, threshold, _slice=slice(None)):
    '''
    This function seeks the moment when the parameter in question gets
    closest to a threshold. It works both forwards and backwards in time. See
    index_at_value for further details.
    '''
    return index_at_value(array, threshold, _slice, endpoint='closing')


def index_at_value(array, threshold, _slice=slice(None), endpoint='exact'):
    '''
    This function seeks the moment when the parameter in question first crosses
    a threshold. It works both forwards and backwards in time. To scan backwards
    pass in a slice with a negative step. This is really useful for finding
    things like the point of landing.

    For example, to find 50ft Rad Alt on the descent, use something like:
       idx_50 = index_at_value(alt_rad, 50.0, slice(on_gnd_idx,0,-1))

    :param array: input data
    :type array: masked array
    :param threshold: the value that we expect the array to cross in this slice.
    :type threshold: float
    :param _slice: slice where we want to seek the threshold transit.
    :type _slice: slice
    :param endpoint: type of end condition being sought.
    :type endpoint: string 'exact' requires array to pass through the threshold,
    while 'closing' seeks the last point where the array is closing on the
    threshold and 'nearest' seeks the point nearest to the threshold.

    :returns: interpolated time when the array values crossed the threshold. (One value only).
    :returns type: Float or None
    '''
    step = _slice.step or 1
    max_index = len(array)

    # Arrange the limits of our scan, ensuring that we stay inside the array.
    if step == 1:
        begin = max(int(round(_slice.start or 0)), 0)
        end = min(int(round(_slice.stop or max_index)), max_index)
        left, right = slice(begin, end - 1, step), slice(begin + 1, end,step)

    elif step == -1:
        begin = min(int(round(_slice.start or max_index)), max_index-1)
        # Indexing from the end of the array results in an array length
        # mismatch. There is a failing test to cover this case which may work
        # with array[:end:-1] construct, but using slices appears insoluble.
        end = max(int(_slice.stop or 0),0)
        left = slice(begin, end, step)
        right = slice(begin - 1, end - 1 if end > 0 else None, step)

    else:
        raise ValueError('Step length not 1 in index_at_value')

    if begin == end:
        logger.warning('No range for seek function to scan across')
        return None
    elif abs(begin - end) < 2:
        # Requires at least two values to find if the array crosses a
        # threshold.
        return None

    # When the data being tested passes the value we are seeking, the
    # difference between the data and the value will change sign.
    # Therefore a negative value indicates where value has been passed.
    value_passing_array = (array[left] - threshold) * (array[right] - threshold)
    test_array = np.ma.masked_greater(value_passing_array, 0.0)

    if len(test_array) == 0:
        # Q: Does this mean that value_passing_array is also empty?
        return None

    if (_slice.stop == _slice.start) and (_slice.start is not None):
        # No range to scan across. Special case of slice(None, None, None)
        # covers the whole array so is allowed.
        return None

    elif not np.ma.count(test_array):
        # The parameter does not pass through threshold in the period in
        # question, so return empty-handed.
        if endpoint == 'closing':
            # Rescan the data to find the last point where the array data is
            # closing.
            diff = np.ma.ediff1d(array[_slice])
            try:
                value = closest_unmasked_value(array, _slice.start or 0,
                                               _slice=_slice)[1]
            except:  # IndexError? tuple index out of range
                return None
            if threshold >= value:
                diff_where = np.ma.where(diff < 0)
            else:
                diff_where = np.ma.where(diff > 0)
            try:
                return (_slice.start or 0) + (step * diff_where[0][0])
            except IndexError:
                return (_slice.stop - step) if _slice.stop else len(array) - 1
        elif endpoint == 'nearest':
            closing_array = abs(array-threshold)
            return begin + step * np.ma.argmin(closing_array[_slice])
        else:
            return None  #TODO: raise exception when not found?
    else:
        n, dummy = np.ma.flatnotmasked_edges(test_array)
        a = array[begin + (step * n)]
        b = array[begin + (step * (n + 1))]
        # Force threshold to float as often passed as an integer.
        # Also check for b=a as otherwise we get a divide by zero condition.
        if (a is np.ma.masked or b is np.ma.masked or a == b):
            r = 0.5
        else:
            r = (float(threshold) - a) / (b - a)

    return (begin + step * (n + r))


def index_at_value_or_level_off(array, value, _slice, abs_threshold=None):
    '''
    Find the index closest to the value unless it doesn't get within 10% of
    that value or the value +/- the abs_threshold, in which case find the
    point of level off.
    
    Designed for finding sections around Go Arounds where the
    _slice region defines the area to search within.
    
    Negative step in slice supported.
    
    :param array: Normally an Altitude based array.
    :type array: np.ma.array
    :param value: Value to seek to
    :type value: Float
    :param _slice: Constraint within array to search until
    :type _slice: slice
    :param abs_threshold: The absolute threshold which the value must be within.
    :type abs_threshold: float
    :returns: Index at closest value or at level off
    :rtype: Int
    '''
    index = index_at_value(array, value, _slice, 'nearest')
    # did we get within 90% of the threshold?
    if abs_threshold is None:
        abs_threshold = value * 0.1
    if index is not None and abs(value_at_index(array, index) - value) < abs_threshold:
        return index
    else:
        # we never got quite close enough to 2000ft above the
        # minimum go around altitude. Find the top of the climb.
        if _slice.step in (1, None):
            return find_toc_tod(array, _slice, 'Climb')
        else:
            # negative step provided which is not supported by find_toc_tod
            # so reverse the start and stop
            stop = _slice.stop -1 if _slice.stop > 0 else 0
            rev_slice = slice(stop, _slice.start, 1)
            return find_toc_tod(array, rev_slice, 'Descent')


def _value(array, _slice, operator):
    """
    Applies logic of min_value and max_value across the array slice.
    """
    if _slice.step and _slice.step < 0:
        raise ValueError("Negative step not supported")
    if np.ma.count(array[_slice]):
        # floor the start position as it will have been floored during the slice
        index = operator(array[_slice]) + floor(_slice.start or 0) * (_slice.step or 1)
        value = float(array[index]) # To convert multistate strings to float.
        return Value(index, value)
    else:
        return Value(None, None)


def value_at_time(array, hz, offset, time_index):
    '''
    Finds the value of the data in array at the time given by the time_index.

    :param array: input data
    :type array: masked array
    :param hz: sample rate for the input data (sec-1)
    :type hz: float
    :param offset: fdr offset for the array (sec)
    :type offset: float
    :param time_index: time into the array where we want to find the array value.
    :type time_index: float
    :returns: interpolated value from the array
    :raises ValueError: From value_at_index if time_index is outside of array range.
    '''
    # Timedelta truncates to 6 digits, therefore round offset down.
    time_into_array = time_index - round(offset-0.0000005, 6)
    location_in_array = time_into_array * hz

    # Trap overruns which arise from compensation for timing offsets.
    diff = location_in_array - len(array)
    if location_in_array < 0:
        location_in_array = 0
    if diff > 0:
        location_in_array = len(array)-1

    return value_at_index(array, location_in_array)


def value_at_datetime(start_datetime, array, hz, offset, value_datetime):
    '''
    Finds the value of the data in array at the time given by value_datetime.

    :param start_datetime: Start datetime of data.
    :type start_datetime: datetime
    :param array: input data
    :type array: masked array
    :param hz: sample rate for the input data (sec-1)
    :type hz: float
    :param offset: fdr offset for the array (sec)
    :type offset: float
    :param value_datetime: Datetime to fetch the value for.
    :type value_datetime: datetime
    :returns: interpolated value from the array
    :raises ValueError: From value_at_index if value_datetime is outside of array range.
    '''
    value_timedelta = value_datetime - start_datetime
    seconds = value_timedelta.total_seconds()
    return value_at_time(array, hz, offset, seconds)


def value_at_index(array, index, interpolate=True):
    '''
    Finds the value of the data in array at a given index.

    Samples outside the array boundaries are permitted, as we need this to
    allow for offsets within the data frame.

    :param array: input data
    :type array: masked array
    :param index: index into the array where we want to find the array value.
    :type index: float
    :param interpolate: whether to interpolate the value if index is float.
    :type interpolate: boolean
    :returns: interpolated value from the array
    '''

    if index < 0.0:  # True if index is None
        return array[0]
    elif index > len(array)-1:
        return array[-1]

    low = int(index)
    if (low==index):
        # I happen to have arrived at exactly the right value by a fluke...
        return None if np.ma.is_masked(array[low]) else array[low]
    else:
        high = low + 1
        r = index - low
        low_value = array.data[low]
        high_value = array.data[high]
        # Crude handling of masked values. TODO: Must be a better way !
        if array.mask.any(): # An element is masked
            if array.mask[low] == True:
                if array.mask[high] == True:
                    return None
                else:
                    return high_value
            else:
                if array.mask[high] == True:
                    return low_value
        # If not interpolating and no mask or masked samples:
        if not interpolate:
            return array[index + 0.5]
        # In the cases of no mask, or neither sample masked, interpolate.
        return r*high_value + (1-r) * low_value


    
def vspeed_lookup(vspeed, aircraft, engine, flap, gw):
    '''
    Single point lookup for the vspeed tables.
    
    :param vspeed: Selection of "V2" or "Vref"
    :type vspeed: String
    :param aircraft: Aircraft series identifier.
    :type aircraft: String
    :param engine: Engine Type identifier.
    :type engine: String
    :param flap: Flap setting
    :type flap: float # TODO: Include Config - not tested yet.
    :param gw: Gross Weight in kg
    :type gw: float
    
    :returns: Vspeed in knots
    :type: float
    '''
    vspeed_class = get_vspeed_map(series=aircraft, engine_type=engine)
    vspeed_table = vspeed_class()
    if vspeed.lower() == 'v2':
        return vspeed_table.v2(flap, gw)
    else:
        return vspeed_table.vref(flap, gw)


def vstack_params(*params):
    '''
    Create a multi-dimensional masked array with a dimension per param.

    :param params: Parameter arguments as required. Allows some None values.
    :type params: np.ma.array or Parameter object or None
    :returns: Each parameter stacked onto a new dimension
    :rtype: np.ma.array
    :raises: ValueError if all params are None (concatenation of zero-length sequences is impossible)
    '''
    return np.ma.vstack([getattr(p, 'array', p) for p in params if p is not None])


def vstack_params_where_state(*param_states):
    '''
    Create a multi-dimensional masked array with a dimension for each param,
    where the state is equal to that provided.
    
    res = vstack_params_where_state(
        (tcas_adv_up, 'Up'),
        (tcas_combined_control, 'Down'),
        )
    # looks like this:
    [[0, 0, 0, 0, 0, 0, 0, 1, 1, 0, 0, 0],  # 'Up'
     [0, 0, 0, 0, 0, 0, 0, 0, 0, 0, 0, 0]]  # 'Down'
    

    :param param_states: tuples containing params or array and multistate value to match with. Allows None parameters.
    :type param_states: np.ma.array or Parameter object or None
    :returns: Each parameter stacked onto a new dimension
    :rtype: np.ma.array
    :raises: ValueError if all params are None (concatenation of zero-length sequences is impossible)
    '''
    param_arrays = []
    for param, state in param_states:
        if param is None:
            continue
        if state in param.array.state:
            array = getattr(param, 'array', param)
            param_arrays.append(array == state)
    return np.ma.vstack(param_arrays)


def second_window(array, frequency, seconds):
    '''
    Only include values which are maintained for a number of seconds, shorter
    exceedances are excluded.
    
    Only supports odd numbers of seconds and frequencies of whole numbers.
    
    e.g. [0, 1, 2, 3, 2, 1, 2, 3] -> [0, 1, 2, 2, 2, 2, 2, 2]
    
    :type array: np.ma.masked_array
    '''
    if int(seconds) != seconds:
        raise ValueError('Only whole seconds are currently supported.')
    if ((seconds % 2 == 0 and not frequency % 2 == 1) or
        (seconds % 2 == 1 and not frequency % 2 == 0)):
        raise ValueError('Invalid seconds for frequency')
    
    frequency = int(frequency)  # only integer frequencies supported
    samples = (seconds * frequency) + 1
    # TODO: Fix for frequency..
    arrays = [array]
    for roll_value in range((samples / 2) + 1):  # 0 roll?
        positive_roll = np.roll(array, roll_value)
        positive_roll[:roll_value] = np.ma.masked
        negative_roll = np.roll(array, -roll_value)
        negative_roll[-roll_value:] = np.ma.masked  # [-0:] will mask everything!
        arrays.append(positive_roll)
        arrays.append(negative_roll)
    combined_array = np.ma.array(arrays)
    min_array = np.ma.min(combined_array, axis=0)
    max_array = np.ma.max(combined_array, axis=0)
    window_array = np_ma_masked_zeros_like(array)
    unmasked_slices = np.ma.clump_unmasked(array)
    for unmasked_slice in unmasked_slices:
        last_value = array[unmasked_slice.start]
        algo_slice = slice(unmasked_slice.start + (samples / 2),
                           unmasked_slice.stop)
        zipped_arrays = zip(array[algo_slice],
                            min_array[algo_slice],
                            max_array[algo_slice])
        for index, (array_value,
                    min_window,
                    max_window) in enumerate(zipped_arrays,
                                             start=unmasked_slice.start):
            if array_value is np.ma.masked:
                continue
            if min_window < last_value < max_window:
                # Mixed
                window_array[index] = last_value
            elif max_window > last_value:
                # All greater than.
                window_array[index] = last_value = min_window
            elif min_window < last_value:
                # All less than
                window_array[index] = last_value = max_window
            else:
                window_array[index] = last_value
        #try:
            #first_index = np.ma.clump_unmasked(array)[0].start
        #except IndexError:
            ## array is entirely masked?
            #return window_array
        ##np.ma.array([array, max_array, min_array])
        
        #window_array[first_index] = last_value = array[first_index]
        
        #for index, (array_value,
                    #min_window,
                    #max_window) in enumerate(zip(array[first_index + 1:],
                                                 #min_array[first_index + 1:],
                                                 #max_array[first_index + 1:]),
                                             #start=first_index):
        ##stacked_array = np.ma.array([array, max_array, min_array])
        ###for index, values in enumerate(tacked_array[], start=first_index):
        ##for index in xrange(first_index, stacked_array.shape[1]):
        ##values = stacked_array[...,index]
        ##array_value, max_window, min_window = values.tolist()
    ##from analysis_engine.plot_flight import plot_parameter
    ##plot_parameter(window_array)
    ##plot_parameter(array)
    return np.ma.array(window_array)


#---------------------------------------------------------------------------
# Air data calculations adapted from AeroCalc V0.11 to suit POLARIS Numpy
# data format. For increased speed, only standard POLARIS units used.
#
# AeroCalc is Copyright (c) 2008, Kevin Horton and used under open source
# license with permission. For copyright notice and disclaimer, please see
# airspeed.py source code in AeroCalc.
#---------------------------------------------------------------------------

#---------------------------------------------------------------------------
# Initialise constants used by the air data algorithms
#---------------------------------------------------------------------------
P0 = 1013.25       # Pressure at sea level, mBar
Rhoref = 1.2250    # Density at sea level, kg/m**3
A0 = 340.2941      # Speed of sound at sea level, m/s
T0 = 288.15        # Sea level temperature 15 C = 288.15 K
L0 = -0.0019812    # Lapse rate C/ft
g = 9.80665        # Acceleration due to gravity, m/s**2
Rd = 287.05307     # Gas constant for dry air, J/kg K
H1 = 36089.0       # Transition from Troposphere to Stratosphere

# Values at 11km:
T11 =  T0 + 11000 * L0
PR11 = (T11 / T0) ** ((-g) / (Rd * L0))
P11 = PR11 * P0

#---------------------------------------------------------------------------
# Computation modules use AeroCalc structure and are called from the Derived
# Parameters as required.
#---------------------------------------------------------------------------

def alt2press(alt_ft):
    press = P0  * alt2press_ratio(alt_ft)
    return press

def alt2press_ratio(alt_ft):
    return np.ma.where(alt_ft <= H1, \
                       _alt2press_ratio_gradient(alt_ft),
                       _alt2press_ratio_isothermal(alt_ft))

def cas2dp(cas_kt):
    """
    Convert corrected airspeed to pressure rise (includes allowance for
    compressibility)
    """
    if np.ma.max(cas_kt) > 661.48:
        raise ValueError('Supersonic airspeed compuations not included')
    cas_mps = np.ma.masked_greater(cas_kt, 661.48) * KTS_TO_MPS
    p = P0*100 # pascal not mBar inside the calculation
    return P0 * (((Rhoref * cas_mps*cas_mps)/(7.* p) + 1.)**3.5 - 1.)

def cas_alt2mach(cas, alt_ft):
    """
    Return the mach that corresponds to a given CAS and altitude.
    """
    dp = cas2dp(cas)
    p = alt2press(alt_ft)
    dp_over_p = dp / p
    mach = dp_over_p2mach(dp_over_p)
    return mach

def dp_over_p2mach(dp_over_p):
    """
    Return the mach number for a given delta p over p. Supersonic results masked as invalid.
    """
    mach = np.sqrt(5.0 * ((dp_over_p + 1.0) ** (2.0/7.0) - 1.0))
    return np.ma.masked_greater_equal(mach, 1.0)

def _dp2speed(dp, P, Rho):

    p = P*100 # pascal not mBar inside the calculation
    # dp / P not changed as we use mBar for pressure dp.
    speed_mps = np.ma.sqrt(((7. * p) * (1. / Rho)) * (
        np.ma.power((dp / P + 1.), 2./7.) - 1.))
    speed_kt = speed_mps / KTS_TO_MPS

    # Mask speeds over 661.48 kt
    return np.ma.masked_greater(speed_kt, 661.48)

def dp2cas(dp):
    return np.ma.masked_greater(_dp2speed(dp, P0, Rhoref), 661.48)

def dp2tas(dp, alt_ft, sat):
    P = alt2press(alt_ft)
    press_ratio = alt2press_ratio(alt_ft)
    temp_ratio = (sat + 273.15) / 288.15
    # FIXME: FloatingPointError: underflow encountered in multiply
    density_ratio = press_ratio / temp_ratio
    Rho = Rhoref * density_ratio
    tas = _dp2speed(dp, P, Rho)
    return tas

def alt2sat(alt_ft):
    """ Convert altitude to temperature using lapse rate"""
    return np.ma.where(alt_ft <= H1, 15.0 + L0 * alt_ft, -56.5)

def machtat2sat(mach, tat, recovery_factor=0.995):
    """
    Return the ambient temp, given the mach number, indicated temperature and the
    temperature probe's recovery factor.

    Recovery factor is taken from the BF Goodrich Model 101 and 102 Total
    Temperature Sensors data sheet. As "...the world's leading supplier of
    total temperature sensors" it is likely that a sensor of this type, or
    comparable, will be installed on monitored aircraft.
    """
    # Default fill of zero produces runtime divide by zero errors in Numpy.
    # Hence force fill to >0.
    denominator = np.ma.array(1.0 + (0.2*recovery_factor) * mach * mach)
    ambient_temp = (tat + 273.15) / denominator
    sat = ambient_temp - 273.15
    return sat

def _alt2press_ratio_gradient(H):
    # From http://www.aerospaceweb.org/question/atmosphere/q0049.shtml
    # Faster to compute than AeroCalc formulae, and pass AeroCalc tests.
    return np.ma.power(1 - H/145442.0, 5.255876)

def _alt2press_ratio_isothermal(H):
    # FIXME: FloatingPointError: overflow encountered in exp
    return 0.223361 * np.ma.exp((36089.0-H)/20806.0)

def is_day(when, latitude, longitude, twilight='civil'):
    """
    This simple function takes the date, time and location of any point on
    the earth and return True for day and False for night.

    :param when: Date and time in datetime format
    :param longitude: Longitude in decimal degrees, east is positive
    :param latitude: Latitude in decimal degrees, north is positive
    :param twilight: optional twilight setting. Default='civil', None, 'nautical' or 'astronomical'.

    :raises ValueError if twilight not recognised.

    :returns boolean True = daytime (including twilight), False = nighttime.

    This function is drawn from Jean Meeus' Astronomial Algorithms as
    implemented by Michel J. Anders. In accordance with his Collective
    Commons license, the reworked function is being released under the OSL
    3.0 license by FDS as a part of the POLARIS project.

    For FDM purposes, the actual time of sunrise and sunset is of no
    interest, so function 12.6 is adapted to give just the day/night
    decision, with allowance for different, generally recognised, twilight
    tolerances.

    FAA Regulation FAR 1.1 defines night as: "Night means the time between
    the end of evening civil twilight and the beginning of morning civil
    twilight, as published in the American Air Almanac, converted to local
    time.

    EASA EU OPS 1 Annex 1 item (76) states: 'night' means the period between
    the end of evening civil twilight and the beginning of morning civil
    twilight or such other period between sunset and sunrise as may be
    prescribed by the appropriate authority, as defined by the Member State;

    CAA regulations confusingly define night as 30 minutes either side of
    sunset and sunrise, then include a civil twilight table in the AIP.

    With these references, it was decided to make civil twilight the default.
    """
    if latitude is np.ma.masked or longitude is np.ma.masked:
        return np.ma.masked
    day = when.toordinal() - (734124-40529)
    t = when.time()
    time = (t.hour + t.minute/60.0 + t.second/3600.0)/24.0
    # Julian Day
    Jday     = day+2415019.5 + time
    # Julian Century
    Jcent    = (Jday-2451545.0)/36525  # (24.1)
    # Siderial time at Greenwich (11.4)
    Gstime   = (280.46061837 + 360.98564736629*(Jday-2451545.0) + (0.0003879331-Jcent/38710000) * Jcent * Jcent)%360.0
    # Geom Mean Long Sun (deg)
    Mlong    = (280.46645+Jcent*(36000.76983+Jcent*0.0003032))%360 # 24.2
    # Geom Mean Anom Sun (deg)
    Manom    = 357.52910+Jcent*(35999.05030-Jcent*(0.0001559+0.00000048*Jcent)) # 24.3
    # Eccent Earth Orbit
    ##### XXX: The following line is unused. Remove?
    ####Eccent   = 0.016708617-Jcent*(0.000042037+0.0000001236*Jcent) # 24.4 (significantly changed from web version)
    # Sun Eq of Ctr
    Seqcent  = sin(radians(Manom))*(1.914600-Jcent*(0.004817+0.000014*Jcent))+sin(radians(2*Manom))*(0.019993-0.000101*Jcent)+sin(radians(3*Manom))*0.000290 # p152
    # Sun True Long (deg)
    Struelong= Mlong+Seqcent # Theta on p152
    # Mean Obliq Ecliptic (deg)
    Mobliq   = 23+(26+((21.448-Jcent*(46.815+Jcent*(0.00059-Jcent*0.001813))))/60)/60  # 21.2
    # Obliq Corr (deg)
    obliq    = Mobliq + 0.00256*cos(radians(125.04-1934.136*Jcent))  # 24.8
    # Sun App Long (deg)
    Sapplong = Struelong-0.00569-0.00478*sin(radians(125.04-1934.136*Jcent)) # Omega, Lambda p 152.
    # Sun Declin (deg)
    declination = degrees(asin(sin(radians(obliq))*sin(radians(Sapplong)))) # 24.7
    # Sun Rt Ascen (deg)
    rightasc = degrees(atan2(cos(radians(Mobliq))*sin(radians(Sapplong)),cos(radians(Sapplong))))

    elevation = degrees(asin(sin(radians(latitude))*sin(radians(declination)) +
                    cos(radians(latitude))*cos(radians(declination))*cos(radians(Gstime+longitude-rightasc))))

    # Solar diamteter gives an adjustment of 0.833 deg, as the rim of the sun
    # appears before the centre of the disk.
    if twilight == None:
        limit = -0.8333 # Allows for diameter of sun's disk
    # For civil twilight, allow 6 deg
    elif twilight == 'civil':
        limit = -6.0
    # For nautical twilight, allow 12 deg
    elif twilight == 'nautical':
            limit = -12.0
    # For astronomical twilight, allow 18 deg
    elif twilight == 'astronomical':
            limit = -18.0
    else:
        raise ValueError('is_day called with unrecognised twilight zone')

    if elevation > limit:
        return True # It is Day
    else:
        return False # It is Night<|MERGE_RESOLUTION|>--- conflicted
+++ resolved
@@ -5269,16 +5269,8 @@
             # Rate of change is preferred when the parameter flattens out,
             # value is used when transitioning between two states and the
             # parameter does not level.
-<<<<<<< HEAD
-            points = [x for x in (val_idx, roc_idx) if x is not None]
-            if points:
-                idx = min(points)
-            else:
-                idx = flap_midpoint
-=======
             idxs = [x for x in (val_idx, roc_idx) if x is not None]
             idx = (idxs and min(idxs)) or flap_midpoint
->>>>>>> 435aeb9b
             
         # floor +1 to ensure transitions start at the next sample
         new_array[floor(idx)+1:] = next_flap
