# -*- coding: utf-8 -*-
# vim:et:ft=python:nowrap:sts=4:sw=4:ts=4
##############################################################################

from __future__ import print_function

import itertools
import logging
import math
import numpy as np
import pytz

from builtins import zip
from collections import OrderedDict, namedtuple
from copy import copy, deepcopy
from datetime import datetime, timedelta
from decimal import Decimal
from hashlib import sha256
from math import ceil, copysign, cos, floor, log, radians, sin, sqrt
from operator import itemgetter
from scipy import interpolate as scipy_interpolate, optimize
from scipy.ndimage import filters
from scipy.signal import medfilt
from six.moves import zip_longest

from hdfaccess.parameter import MappedArray

from flightdatautilities import aircrafttables as at, units as ut
from flightdatautilities.geometry import cross_track_distance, great_circle_distance__haversine
from flightdatautilities.numpy_utils import (
    py2round,
    slices_int,
)

from analysis_engine.settings import (
    ALTITUDE_RADIO_MAX_RANGE,
    BUMP_HALF_WIDTH,
    ILS_CAPTURE,
    ILS_CAPTURE_ROC,
    ILS_ESTABLISHED_DURATION,
    ILS_LOC_SPREAD,
    ILS_GS_SPREAD,
    REPAIR_DURATION,
    RUNWAY_HEADING_TOLERANCE,
    RUNWAY_ILSFREQ_TOLERANCE,
    SLOPE_FOR_TOC_TOD,
    TRUCK_OR_TRAILER_INTERVAL,
    TRUCK_OR_TRAILER_PERIOD,
    WRAPPING_PARAMS,
)

# There is no numpy masked array function for radians, so we just multiply thus:
deg2rad = radians(1.0)

logger = logging.getLogger(name=__name__)

Value = namedtuple('Value', 'index value')


class InvalidDatetime(ValueError):
    pass


class IntegrationError(ValueError):
    '''
    Exception raised when node is always expected to be derived.

    Useful to safeguard the processing of important nodes. We want to fail
    early instead of having to check which nodes were derived.
    '''
    pass


def all_deps(cls, available):
    return all(x in available for x in cls.get_dependency_names())


def any_deps(cls, available):
    return any(x in available for x in cls.get_dependency_names())


def all_of(names, available):
    '''
    Returns True if all of the names are within the available list.
    i.e. names is a subset of available
    '''
    return all(name in available for name in names)


def any_of(names, available):
    '''
    Returns True if any of the names are within the available list.

    NB: Was called "one_of" but that implies ONLY one name is available.
    '''
    return any(name in available for name in names)


def any_one_of(names, available):
    '''
    Returns True if any ONE, and only one, of the names is within the available list.
    '''
    return sum(name in available for name in names) == 1


def air_track(lat_start, lon_start, lat_end, lon_end, spd, hdg, alt_aal, frequency):
    """
Computation of the air track for cases where recorded latitude and longitude
are not available but the origin and destination airport locations are known.

Note that as the data is computed for each half of the flight from the origin
and destination coordinates, with errors due to wind and earth curvature
appearing as a jump in the middle of the flight. Either groundspeed or
airspeed may be used.

:param lat_start: Fixed latitude point at the origin.
:type lat_start: float, latitude degrees.
:param lon_start: Fixed longitude point at the origin.
:type lon_start: float, longitude degrees.
:param lat_end: Fixed latitude point at the destination.
:type lat_end: float, latitude degrees.
:param lon_end: Fixed longitude point at the destination.
:type lon_end: float, longitude degrees.
:param spd: Speed (air or ground) in knots
:type spd: Numpy masked array.
:param hdg: Heading (ideally true) in degrees.
:type hdg: Numpy masked array.
:param frequency: Frequency of the groundspeed and heading data
:type frequency: Float (units = Hz)

:returns
:param lat_track: Latitude of computed ground track
:type lat_track: Numpy masked array
:param lon_track: Longitude of computed ground track
:type lon_track: Numpy masked array.

:error conditions
:Fewer than 5 valid data points, returns None, None
:Invalid mode fails with ValueError
:Mismatched array lengths fails with ValueError
"""
    def compute_track(lat_start, lon_start, lat_end, lon_end, spd, hdg, alt_aal, frequency):

        def measure_jump(arr, n):
            # For an array, the jump from n-1 to n rejecting mean slope is:
            d = (arr[n-2] - 3*arr[n-1] + 3*arr[n] - arr[n+1])/2.0
            return d

        lat = np_ma_zeros_like(spd)
        lon = np_ma_zeros_like(spd)
        half_len = int(len(spd)/2.0)
        lat[0]=lat_start
        lon[0]=lon_start
        lat[-1]=lat_end
        lon[-1]=lon_end

        spd_north = spd * np.ma.cos(hdg_rad)
        spd_east = spd * np.ma.sin(hdg_rad)

        scale = ut.multiplier(ut.KT, ut.METER_S)

        # Compute displacements in metres north and east of the starting point.
        north_from_start = integrate(spd_north[:half_len], frequency, scale=scale)
        east_from_start = integrate(spd_east[:half_len], frequency, scale=scale)
        bearings = np.ma.array(np.rad2deg(np.arctan2(east_from_start, north_from_start)))
        distances = np.ma.array(np.ma.sqrt(north_from_start**2 + east_from_start**2))
        lat[:half_len],lon[:half_len] = latitudes_and_longitudes(
            bearings, distances, {'latitude':lat_start, 'longitude':lon_start})

        south_from_end = integrate(spd_north[half_len:], frequency, scale=scale, direction='reverse')
        west_from_end = integrate(spd_east[half_len:], frequency, scale=scale, direction='reverse')
        bearings = (np.ma.array(np.rad2deg(np.arctan2(west_from_end, south_from_end)))+180.0) % 360.0
        distances = np.ma.array(np.ma.sqrt(south_from_end**2 + west_from_end**2))
        lat[half_len:],lon[half_len:] = latitudes_and_longitudes(
            bearings, distances, {'latitude':lat_end, 'longitude':lon_end})


        # There will be a jump in the middle of the data caused by
        # accumulated errors. We remove this to produce a smooth track.
        dlat = measure_jump(lat, half_len)
        dlon = measure_jump(lon, half_len)

        # Compute the area under first half the altitude profile curve to weight the correction
        profile = integrate(alt_aal[:half_len], frequency)
        lat[:half_len] += profile * (dlat/(profile[-1] * 2.0))
        lon[:half_len] += profile * (dlon/(profile[-1] * 2.0))

        # Compute the area under second half the altitude profile curve
        profile = integrate(alt_aal[half_len:], frequency, direction='backwards')
        lat[half_len:] -= profile * (dlat/(profile[0] * 2.0))
        lon[half_len:] -= profile * (dlon/(profile[0] * 2.0))

        return lat, lon

    # First check that the gspd/hdg arrays are sensible.
    if len(spd) != len(hdg):
        raise ValueError('Ground_track requires equi-length speed and '
                         'heading arrays')

    # It's not worth doing anything if there is too little data
    if np.ma.count(spd) < 5:
        return None, None

    # Prepare arrays for the outputs
    lat = np_ma_masked_zeros_like(spd)
    lon = np_ma_masked_zeros_like(spd)

    # Do some spadework to prepare the ground
    repair_mask(spd, repair_duration=None)
    repair_mask(hdg, repair_duration=None)
    # Get longest slice as we want the flight not a high speed RTO
    valid_slices = np.ma.clump_unmasked(np.ma.masked_less_equal(spd, 50.0))
    valid_slice = max(valid_slices, key=lambda p: p.stop - p.start)
    hdg_rad = hdg[valid_slice] * deg2rad

    lat[valid_slice], lon[valid_slice] = compute_track(lat_start, lon_start,
                                                       lat_end, lon_end,
                                                       spd[valid_slice],
                                                       hdg[valid_slice],
                                                       alt_aal[valid_slice],
                                                       frequency)

    repair_mask(lat, repair_duration=None, extrapolate=True)
    repair_mask(lon, repair_duration=None, extrapolate=True)
    return lat, lon


def is_power2(number):
    """
    States if a number is a power of two. Forces floats to Int.
    Ref: http://code.activestate.com/recipes/577514-chek-if-a-number-is-a-power-of-two/
    """
    if number % 1:
        return False
    num = int(number)
    return num > 0 and ((num & (num - 1)) == 0)


def is_power2_fraction(number):
    '''
    TODO: Tests

    :type number: int or float
    :returns: if the number is either a power of 2 or a fraction, e.g. 4, 2, 1, 0.5, 0.25
    :rtype: bool
    '''
    if number < 1:
        number = 1 / number
    return is_power2(number)


def straighten_parameter_array(param, copy_array=False):
    '''
    Unwrap the parameters which have wraparound characteristics (angles).

    :param param: parameter to be unwrapped
    :type param: Parameter
    :param copy_array: should the array be copied if no straightening was
        taking place
    :type copy_array: bool
    :returns: array of unwrapped values
    :rtype: np.ma.array
    '''
    if param.name in WRAPPING_PARAMS:
        if param.name == 'Altitude STD (Fine)':
            return straighten_altitudes(param.array, None, 5000)
        elif param.name.startswith('Longitude'):
            return straighten_longitude(param.array)
        else:
            return straighten_headings(param.array)

    if copy_array:
        return param.array.copy()
    else:
        return param.array


def wrap_array(param_name, array):
    '''
    Restore the straightened array to normal range.

    :param param_name: name of the parameter to be wrapped
    :type param: string
    :param array: the array to be wrapped
    :type array: np.ma.array
    :returns: array of wrapped values
    :rtype: np.ma.array
    '''
    if param_name in WRAPPING_PARAMS:
        if param_name == 'Altitude STD (Fine)':
            # FIXME: do we need to wrap the values again?
            return array
        elif param_name.startswith('Longitude'):
            # wrap around 180
            return (array + 180) % 360 - 180
        else:
            # wrap around 360
            return array % 360
    return array


def align(slave, master, interpolate=True):
    """
    This function takes two parameters which will have been sampled at
    different rates and with different measurement offsets in time, and
    aligns the slave parameter's samples to match the master parameter. In
    this way the master and aligned slave data may be processed without
    timing errors.

    The values of the returned array will be those of the slave parameter,
    aligned to the master and adjusted by linear interpolation. The initial
    or final values will be masked zeros if they lie outside the timebase of
    the slave parameter (i.e. we do not extrapolate). The offset and hz for
    the returned masked array will be those of the master parameter.

    MappedArray slave parameters (discrete/multi-state) will not be
    interpolated, even if interpolate=True.

    Anything other than discrete or multi-state will result in interpolation
    of the data across each sample period.

    WARNING! Not tested with ASCII arrays.

    :param slave: The parameter to be aligned to the master
    :type slave: Parameter objects
    :param master: The master parameter
    :type master: Parameter objects
    :param interpolate: Whether to interpolate parameters (multistates exempt)
    :type interpolate: Bool

    :raises AssertionError: If the arrays and sample rates do not equate to the same overall data duration.

    :returns: Slave array aligned to master.
    :rtype: np.ma.array
    """
    aligned = align_args(
        straighten_parameter_array(slave),
        slave.frequency,
        slave.offset,
        master.frequency,
        master.offset,
        interpolate=interpolate,
    )
    return wrap_array(slave.name, aligned)


def align_args(slave_array, slave_frequency, slave_offset, master_frequency, master_offset=0, interpolate=True):
    '''
    align implementation abstracted from Parameter class interface.

    TODO: Upscaling MappedArrays should result in transitions at midpoints rather
          than simply repeating the array as the exact time is unknown, e.g.
          ['-', '-', 'Up'] * 4 == ['-', '-', '-', '-',
                                   '-', '-' 'Up', 'Up', # currently '-', '-', '-', '-'
                                   'Up', 'Up', 'Up', 'Up']
          This is arguably more accurate, as the state could have changed
          anywhere between the sample where the state changed and the previous
          one.

    :type slave_array: np.ma.masked_array
    :type slave_frequency: int or float
    :type slave_offset: int or float
    :type master_frequency: int or float
    :type master_offset: int or float
    :type interpolate: bool
    :returns: Slave array aligned to master.
    :rtype: array of same type as slave_array
    '''

    original_array = slave_array
    if slave_array.dtype.type is np.string_:
        # by converting string arrays to multistate arrays we can use
        # established aligning process
        slave_array = string_array_to_mapped_array(slave_array)

    if isinstance(slave_array, MappedArray):  # Multi-state array.
        # force disable interpolate!
        mappings = slave_array.values_mapping
        slave_array = slave_array.raw
        interpolate = False
        _dtype = slave_array.dtype
    elif isinstance(slave_array, np.ma.MaskedArray):
        _dtype = float
    else:
        raise ValueError('Cannot align slave array of unknown type.')

    if len(slave_array) == 0:
        # No elements to align, avoids exception being raised in the loop below.
        return slave_array
    if slave_frequency == master_frequency and slave_offset == master_offset:
        # No alignment is required, return the slave's array unchanged.
        if isinstance(original_array, MappedArray):
            return original_array
        else:
            return slave_array

    # Get the sample rates for the two parameters
    wm = master_frequency
    ws = slave_frequency
    slowest = min(wm, ws)

    # The timing offsets comprise of word location and possible latency.
    # Express the timing disparity in terms of the slave parameter sample interval
    delta = (master_offset - slave_offset) * slave_frequency

    # If the slowest sample rate is less than 1 Hz, we extend the period and
    # so achieve a lowest rate of one per period.
    if slowest < 1:
        wm /= slowest
        ws /= slowest

    # Check the values are in ranges we have tested
    assert is_power2(wm) or not wm % 5, \
           "master @ %sHz; wm=%s" % (master_frequency, wm)
    assert is_power2(ws) or not ws % 5, \
           "slave @ %sHz; ws=%s" % (slave_frequency, ws)

    # Trap 5, 10 or 20Hz parameters that have non-zero offsets (this case is not currently covered)
    if master_offset and not wm % 5:
        raise ValueError('Align: Master offset non-zero at sample rate %sHz' % master_frequency)
    if slave_offset and not ws % 5:
        raise ValueError('Align: Slave offset non-zero at sample rate %sHz' % slave_frequency)

    # Compute the sample rate ratio:
    r = wm / float(ws)

    # Here we create a masked array to hold the returned values that will have
    # the same sample rate and timing offset as the master
    len_aligned = int(len(slave_array) * r)
    if len_aligned != (len(slave_array) * r):
        raise ValueError("Array length problem in align. Probable cause is flight cutting not at superframe boundary")

    slave_aligned = np.ma.zeros(int(len(slave_array) * r), dtype=_dtype)

    # Where offsets are equal, the slave_array recorded values remain
    # unchanged and interpolation is performed between these values.
    # - and we do not interpolate mapped arrays!
    if not delta and interpolate and (is_power2(slave_frequency) and
                                      is_power2(master_frequency)):
        slave_aligned.mask = True
        if master_frequency > slave_frequency:
            # populate values and interpolate
            slave_aligned[0::int(r)] = slave_array[0::1]
            # Interpolate and do not extrapolate masked ends or gaps
            # bigger than the duration between slave samples (i.e. where
            # original slave data is masked).
            # If array is fully masked, return array of masked zeros
            dur_between_slave_samples = 1.0 / slave_frequency
            return repair_mask(
                slave_aligned,
                frequency=master_frequency,
                repair_duration=dur_between_slave_samples,
                raise_entirely_masked=False,
            )

        else:
            # step through slave taking the required samples
            return slave_array[0::int(1/r)]
    # wm & ws used for indexing from now on ensure they are integars
    wm = int(wm)
    ws = int(ws)
    # Each sample in the master parameter may need different combination parameters
    for i in range(wm):
        bracket = (i / r) + delta
        # Interpolate between the hth and (h+1)th samples of the slave array
        h = int(floor(bracket))
        h1 = h + 1

        # Compute the linear interpolation coefficients, b & a
        b = bracket - h

        # Cunningly, if we are interpolating (working with mapped arrays e.g.
        # discrete or multi-state parameters), by reverting to 1,0 or 0,1
        # coefficients we gather the closest value in time to the master
        # parameter.
        if not interpolate:
            b = py2round(b)

        # Either way, a is the residual part.
        a = 1 - b

        if h < 0:
            if h<-ws:
                raise ValueError('Align called with excessive timing mismatch')
            # slave_array values do not exist in aligned array
            if ws==1:
                slave_aligned[i+wm::wm] = a*slave_array[h+ws:-ws:ws] + b*slave_array[h1+ws::ws]
            else:
                slave_aligned[i+wm::wm] = a*slave_array[h+ws:-ws:ws] + b*slave_array[h1+ws:1-ws:ws]
            # We can't interpolate the inital values as we are outside the
            # range of the slave parameters.
            # Treat ends as "padding"; Value of 0 and Masked.
            slave_aligned[i] = 0
            slave_aligned[i] = np.ma.masked
        elif h1 >= ws:
            slave_aligned[i:-wm:wm] = a*slave_array[h:-ws:ws] + b*slave_array[h1::ws]
            # At the other end, we run out of slave parameter values so need to
            # pad to the end of the array.
            # Treat ends as "padding"; Value of 0 and Masked.
            slave_aligned[i-wm] = 0
            slave_aligned[i-wm] = np.ma.masked
        else:
            # Sheer bliss. We can compute slave_aligned across the whole
            # range of the data without having to take special care at the
            # ends of the array.
            slave_aligned[i::wm] = a*slave_array[h::ws] + b*slave_array[h1::ws]

    if isinstance(original_array, MappedArray) or original_array.dtype.type is np.string_:
        # return back to mapped array
        mapped_array = MappedArray(np.ma.zeros(len(slave_aligned)).astype(_dtype), values_mapping=mappings)
        mapped_array[:] = slave_aligned[:]
        slave_aligned = mapped_array

    if original_array.dtype.type is np.string_:
        # return back to string array
        slave_aligned = mapped_array_to_string_array(slave_aligned)

    return slave_aligned


def align_slices(slave, master, slices):
    '''
    :param slave: The node to align the slices to.
    :type slave: Node
    :param master: The node which the slices are currently aligned to.
    :type master: Node
    :param slices: Slices to align or None values to skip.
    :type slices: [slice or None]
    :returns: Slices aligned to slave.
    :rtype: [slice or None]
    '''
    if slave.frequency == master.frequency and slave.offset == master.offset:
        return slices
    multiplier = slave.frequency / master.frequency
    offset = (master.offset - slave.offset) * slave.frequency
    aligned_slices = []
    for s in slices:
        if s is None:
            aligned_slices.append(s)
            continue
        aligned_slices.append(slice(
            int(ceil((s.start * multiplier) + offset)) if s.start else None,
            int(ceil((s.stop * multiplier) + offset)) if s.stop else None,
            s.step))
    return aligned_slices


def align_slice(slave, master, _slice):
    '''
    :param slave: The node to align the slice to.
    :type slave: Node
    :param master: The node which the slice is currently aligned to.
    :type master: Node
    :param _slice: Slice to align.
    :type _slice: slice or None
    :returns: Slice aligned to slave.
    :rtype: slice or None
    '''
    return align_slices(slave, master, [_slice])[0]


def string_array_to_mapped_array(array):
    compressed = array.compressed()
    values, counts = np.unique(compressed, return_counts=True)
    mappings = {k: v for k, v in zip(range(len(values)+1), [''] + list(values))}
    mapped_array = MappedArray(np.ma.zeros(len(array)).astype('int'), values_mapping=mappings)
    mapped_array[:] = array[:]

    return mapped_array


def mapped_array_to_string_array(array):
    max_string_length = max(len(x) for x in array.values_mapping.values())
    string_array = np.ma.empty(len(array), dtype='S%s'%max_string_length)
    string_array.fill('')
    for state in array.values_mapping.values():
        string_array[array==state] = state
    string_array.mask = array.mask
    return string_array


def ambiguous_runway(rwy):
    # There are a number of runway related KPVs that we only create if we
    # know the actual runway we landed on. Where there is ambiguity the
    # runway attribute may be truncated, or the identifier, if present, will
    # end in a "*" character.
    return (rwy is None or rwy.value is None or not 'identifier' in rwy.value or
            rwy.value['identifier'].endswith('*'))


def bearing_and_distance(lat1, lon1, lat2, lon2):
    """
    Simplified version of bearings and distances for a single pair of
    locations. Gives bearing and distance of point 2 from point 1.

    :param lat1, lon1: Latitude/Longitude of starting point in degrees
    :param lat2, lon2: Latitude/Longitude of ending point in degrees

    :returns bearing, distance: Bearing in degrees, Distance in metres.
    :rtype: Two Numpy masked arrays
    """
    if any(np.ma.is_masked(x) for x in (lat1, lon1, lat2, lon2)):
        return None, None
    brg, dist = bearings_and_distances(np.ma.array(lat2), np.ma.array(lon2),
                                       {'latitude':lat1, 'longitude':lon1})
    return np.asscalar(brg), np.asscalar(dist)


def bearings_and_distances(latitudes, longitudes, reference):
    """
    Returns the bearings and distances of a track with respect to a fixed point.

    Usage:
    brg[], dist[] = bearings_and_distances(lat[], lon[], {'latitude':lat_ref, 'longitude':lon_ref})

    :param latitudes: The latitudes of the track.
    :type latitudes: Numpy masked array.
    :param longitudes: The latitudes of the track.
    :type longitudes: Numpy masked array.
    :param reference: The location of the second point.
    :type reference: dict with {'latitude': lat, 'longitude': lon} in degrees.

    :returns bearings, distances: Bearings in degrees, Distances in metres.
    :rtype: Two Numpy masked arrays

    Navigation formulae have been derived from the scripts at
    http://www.movable-type.co.uk/scripts/latlong.html
    Copyright 2002-2011 Chris Veness, and altered by Flight Data Services to
    suit the POLARIS project.
    """

    lat_array = latitudes * deg2rad
    lon_array = longitudes * deg2rad
    lat_ref = radians(reference['latitude'])
    lon_ref = radians(reference['longitude'])

    dlat = lat_array - lat_ref
    dlon = lon_array - lon_ref

    a = np.ma.sin(dlat/2)**2 + \
        np.ma.cos(lat_array) * np.ma.cos(lat_ref) * np.ma.sin(dlon/2)**2
    dists = 2 * np.ma.arctan2(np.ma.sqrt(a), np.ma.sqrt(1.0 - a))
    dists *= 6371000 # Earth radius in metres


    y = np.ma.sin(dlon) * np.ma.cos(lat_array)
    x = np.ma.cos(lat_ref) * np.ma.sin(lat_array) \
        - np.ma.sin(lat_ref) * np.ma.cos(lat_array) * np.ma.cos(dlon)
    brgs = np.ma.arctan2(y,x)

    joined_mask = np.logical_or(latitudes.mask, longitudes.mask)
    brg_array = np.ma.array(data=np.rad2deg(brgs) % 360,
                            mask=joined_mask)
    dist_array = np.ma.array(data=dists,
                             mask=joined_mask)

    return brg_array, dist_array

"""
Landing stopping distances.

def braking_action(gspd, landing, mu):
    scale = ut.multiplier(ut.KT, ut.METER_S)
    dist = integrate(gspd.array[landing.slice], gspd.hz, scale=scale)
    #decelerate = np.power(gspd.array[landing.slice]*scale,2.0)\
        #/(2.0*GRAVITY_METRIC*mu)
    mu = np.power(gspd.array[landing.slice]*scale,2.0)\
        /(2.0*GRAVITY_METRIC*dist)
    limit_point = np.ma.argmax(mu)
    ##limit_point = np.ma.argmax(dist+decelerate)
    ##braking_distance = dist[limit_point] + decelerate[limit_point]
    return limit_point, mu[limit_point]
"""

def bump(acc, index, start=None, end=None):
    """
    This scans an acceleration array for a short period either side of the
    moment of interest. Too wide and we risk monitoring flares and
    post-liftoff motion. Too short and we may miss a local peak.

    Optionally one can provide a start index and/or end index. Defaults
    is to monitor for 3 seconds before and after `index`.

    :param acc: An acceleration parameter
    :type acc: A Parameter object
    :param index: A Key Time Instance or simple Index
    :type index: int or float
    :param start: A Key Time Instance or simple Index
    :type index: int or float
    :param end: A Key Time Instance or simple Index
    :type index: int or float

    :returns: The peak acceleration within +/- 3 seconds of the KTI
    :type: Acceleration, from the acc.array.
    """
    dt = BUMP_HALF_WIDTH # Half width of range to scan across for peak acceleration.
    from_index = int(start if start is not None else max(ceil(index - dt * acc.hz), 0))
    to_index = int(end if end is not None else min(int(index + dt * acc.hz)+1, len(acc.array)))
    bump_accel = acc.array[from_index:to_index]

    # Taking the absoulte value makes no difference for normal acceleration
    # tests, but seeks the peak left or right for lateral tests.
    bump_index = np.ma.argmax(np.ma.abs(bump_accel))

    peak = bump_accel[bump_index]
    return from_index + bump_index, peak


def calculate_slat(mode, slat_angle, model, series, family):
    '''
    Retrieves flap map and calls calculate_surface_angle with detents.

    :type mode: str
    :type slat_angle: np.ma.array
    :type model: Attribute
    :type series: Attribute
    :type family: Attribute
    :rtype: dict, np.ma.array, int or float
    '''
    values_mapping = at.get_slat_map(model.value, series.value, family.value)
    array, frequency, offset = calculate_surface_angle(mode, slat_angle,
                                                       list(values_mapping))
    return values_mapping, array, frequency, offset


def calculate_flap(mode, flap_angle, model, series, family):
    '''
    Retrieves flap map and calls calculate_surface_angle with detents.

    :type mode: str
    :type flap_angle: POLARIS parameter
    :type model: Attribute
    :type series: Attribute
    :type family: Attribute
    :returns: values mapping, array and frequency
    :rtype: dict, np.ma.array, int or float
    '''
    values_mapping = at.get_flap_map(model.value, series.value, family.value)
    array, frequency, offset = calculate_surface_angle(mode, flap_angle,
                                                       list(values_mapping))
    '''
    import matplotlib.pyplot as plt
    plt.plot(flap_angle.array)
    plt.plot(array)
    plt.show()
    '''
    return values_mapping, array, frequency, offset


def calculate_surface_angle(mode, param, detents):
    '''
    Steps a surface angle into detents using one of the following modes:
     - 'including' - Including transition is equivalent to 'move_start' on rising values and 'move_stop' on falling values.
     - 'excluding' - Excluding transition is equivalent to 'move_stop' on rising values and 'move_start' on falling values.
     - 'lever' - Lever is equivalent to 'move_start' on both rising and falling values.

    :param mode: 'including', 'excluding' or 'lever'.
    :type mode: str
    :type param: Parameter
    :type detents: [int or float]
    :returns: array and frequency
    :rtype: np.ma.array, int or float
    '''
    freq_multiplier = 4 if param.frequency < 2 else 2
    freq = param.frequency * freq_multiplier
    # No need to re-align if high frequency.
    offset = param.offset / freq_multiplier
    param.array = align_args(
        param.array,
        param.frequency,
        param.offset,
        freq,
        offset,
    )

    angle = param.array
    mask = angle.mask.copy()
    # Repair the array to avoid extreme values affecting the algorithm.
    # Extrapolation included to avoid problems of corrupt data at end of flight and/or testing.
    angle = repair_mask(angle, repair_duration=None, extrapolate=True)
    thresh_main_metrics = 4.0
    thresh_angle_range = 0.4
    filter_median_window = 5

    result = np_ma_zeros_like(angle, mask=angle.mask)

    # ---- Pre-processing ----------------------------------------------
    angle = np.ma.masked_array(medfilt(angle, filter_median_window))

    metrics = np.full(len(angle), np.Inf)
    for l in np.array([2, 3, 4, 5, 6, 8, 12, 16]):
        maxy = filters.maximum_filter1d(angle, l)
        miny = filters.minimum_filter1d(angle, l)
        m = np.log(maxy - miny +  1) / np.log(l)
        metrics = np.minimum(metrics, m)

    metrics = medfilt(metrics,3)
    metrics *= 200.0

    c1 = metrics < angle
    c2 = metrics < thresh_main_metrics
    angle.mask = (c1 | c2)

    # ---- First pass: flat transitions are not transitions ------------
    flat_slices = np.ma.clump_masked(angle)
    tran_slices = np.ma.clump_unmasked(angle)

    for s in tran_slices:
        if np.abs(np.max(angle[s]) - np.min(angle[s])) < thresh_angle_range:
            angle.mask[s] = True

    # ---- Second pass: re-assign flap ----------------------------------
    flat_slices = np.ma.clump_masked(angle)
    tran_slices = np.ma.clump_unmasked(angle)

    for s in flat_slices:
        avg = np.mean(angle.data[s])
        index = np.argmin(np.abs(avg - detents))
        result[s] = detents[index]

    for s in tran_slices:

        lo = angle[s][0]
        hi = angle[s][-1]

        detents_lo = detents[np.argmin(abs(lo - detents))]
        detents_hi = detents[np.argmin(abs(hi - detents))]

        if mode == 'lever':
            result[s] = detents_hi
            continue

        if detents_hi > detents_lo:
            result[s] = detents_lo if mode == 'excluding' else detents_hi
        elif detents_hi < detents_lo:
            result[s] = detents_hi if mode == 'excluding' else detents_lo
        else:
            # If equal fill with either hi or lo.
            result[s] = detents_lo

    # ---- Set-up the output --------------------------------------------
    # Re-apply the original mask.
    result.mask = mask
    return result, freq, offset


def calculate_timebase(years, months, days, hours, mins, secs):
    """
    Calculates the timestamp most common in the array of timestamps. Returns
    timestamp calculated for start of array by applying the offset of the
    most common timestamp.

    Accepts arrays and numpy arrays at 1Hz.

    WARNING: If at all times, one or more of the parameters are masked, you
    willnot get a valid timestamp and an exception will be raised.

    Note: if uneven arrays are passed in, they are assumed by zip that the
    start is valid and the uneven ends are invalid and skipped over.

    Supports years as a 2 digits - e.g. "11" is "2011"

    :param years, months, days, hours, mins, secs: Appropriate 1Hz time elements
    :type years, months, days, hours, mins, secs: iterable of numeric type
    :returns: best calculated datetime at start of array
    :rtype: datetime
    :raises: InvalidDatetime if no valid timestamps provided
    """
    base_dt = None
    # Calculate current year here and pass into
    # convert_two_digit_to_four_digit_year to save calculating year for every
    # second of flight
    current_year = str(datetime.utcnow().year)
    # OrderedDict so if all values are the same, max will consistently take the
    # first val on repeated runs
    clock_variation = OrderedDict()

    if not len(years) == len(months) == len(days) == \
       len(hours) == len(mins) == len(secs):
        raise ValueError("Arrays must be of same length")

    for step, (yr, mth, day, hr, mn, sc) in enumerate(np.transpose((years, months, days, hours, mins, secs))):

        #TODO: Try using numpy datetime functions for speedup?
        #try:
            #date = np.datetime64('%d-%d-%d' % (yr, mth, day), 'D')
        #except np.core._mx_datetime_parser.RangeError  :
            #continue
        # same for time?

        if yr is not None and yr is not np.ma.masked and yr < 100:
            yr = convert_two_digit_to_four_digit_year(yr, current_year)

        try:
            dt = datetime(int(yr), int(mth), int(day), int(hr), int(mn), int(sc), tzinfo=pytz.utc)
        except (ValueError, TypeError, np.ma.core.MaskError):
            # ValueError is raised if values are out of range, e.g. 0..59.
            # Q: Should we validate these parameters and switch to fallback_dt
            #    if it fails?
            continue
        if not base_dt:
            base_dt = dt # store reference datetime
        # calc diff from base
        diff = dt - base_dt - timedelta(seconds=step)
        ##print("%02d - %s %s" % (step, dt, diff))
        try:
            clock_variation[diff] += 1
        except KeyError:
            # new difference
            clock_variation[diff] = 1
    if base_dt:
        # return most regular difference
        clock_delta = max(clock_variation, key=clock_variation.get)
        return base_dt + clock_delta
    else:
        # No valid datestamps found
        raise InvalidDatetime("No valid datestamps found")


def convert_two_digit_to_four_digit_year(yr, current_year):
    """
    Everything below the current year is assume to be in the current
    century, everything above is assumed to be in the previous
    century.
    if current year is 2012

    13 = 1913
    12 = 2012
    11 = 2011
    01 = 2001
    """
    # convert to 4 digit year
    century = int(current_year[:2]) * 100
    yy = int(current_year[2:])
    if yr > yy:
        return century - 100 + yr
    else:
        return century + yr


def coreg(y, indep_var=None, force_zero=False):
    """
    Combined correlation and regression line calculation.

    correlate, slope, offset = coreg(y, indep_var=x, force_zero=True)

    :param y: dependent variable
    :type y: numpy float array - NB: MUST be float
    :param indep_var: independent variable
    :type indep_var: numpy float array. Where not supplied, a linear scale is created.
    :param force_zero: switch to force the regression offset to zero
    :type force_zero: logic, default=False

    :returns:
    :param correlate: The modulus of Pearson's correlation coefficient

    Note that we use only the modulus of the correlation coefficient, so that
    we only have to test for positive values when checking the strength of
    correlation. Thereafter the slope is used to identify the sign of the
    correlation.

    :type correlate: float, in range 0 to +1,
    :param slope: The slope (m) in the equation y=mx+c for the regression line
    :type slope: float
    :param offset: The offset (c) in the equation y=mx+c
    :type offset: float

    Example usage:

    corr,m,c = coreg(air_temp.array, indep_var=alt_std.array)

    corr > 0.5 shows weak correlation between temperature and altitude
    corr > 0.8 shows good correlation between temperature and altitude
    m is the lapse rate
    c is the temperature at 0ft
    """
    n = len(y)
    if n < 2:
        logger.warn('Function coreg called with data of length %s' % n)
    if indep_var is None:
        x = np.ma.arange(n, dtype=np.float64)
    else:
        x = indep_var
        if len(x) != n:
            raise ValueError('Function coreg called with arrays of differing '
                             'length')

    # Need to propagate masks into both arrays equally.
    mask = np.ma.logical_or(x.mask, y.mask)
    x = np.ma.array(data=x.data, mask=mask, dtype=np.float64)
    y = np.ma.array(data=y.data, mask=mask, dtype=np.float64)

    if x.ptp() == 0.0 or y.ptp() == 0.0:
        # raise ValueError('Function coreg called with invariant independent variable')
        return None, None, None

    # n is the number of useful data pairs for analysis.
    n = np.float64(np.ma.count(x))
    sx = np.ma.sum(x)
    sxy = np.ma.sum(x*y)
    sy = np.ma.sum(y)
    sx2 = np.ma.sum(x*x)
    sy2 = np.ma.sum(y*y)

    # Correlation
    try: # in case sqrt of a negative number is attempted
        p = np.abs((n*sxy - sx*sy)/(np.sqrt(n*sx2-sx*sx)*np.sqrt(n*sy2-sy*sy)))
    except ValueError:
        return None, None, None

    if np.isinf(p) or np.isnan(p):
        # known to be caused by negative sqrt in np.sqrt(n*sx2-sx*sx)
        return None, None, None

    # Regression
    if force_zero:
        m = sxy/sx2
        c = 0.0
    else:
        m = (sxy-sx*sy/n)/(sx2-sx*sx/n)
        c = sy/n - m*sx/n

    return p, m, c


def create_phase_inside(array, hz, offset, phase_start, phase_end):
    '''
    This function masks all values of the reference array outside of the phase
    range phase_start to phase_end, leaving the valid phase inside these times.

    :param array: input data
    :type array: masked array
    :param a: sample rate for the input data (sec-1)
    :type hz: float
    :param offset: fdr offset for the array (sec)
    :type offset: float
    :param phase_start: time into the array where we want to start seeking the threshold transit.
    :type phase_start: float
    :param phase_end: time into the array where we want to stop seeking the threshold transit.
    :type phase_end: float
    :returns: input array with samples outside phase_start and phase_end masked.
    '''
    return _create_phase_mask(array,  hz, offset, phase_start, phase_end, 'inside')


def create_phase_outside(array, hz, offset, phase_start, phase_end):
    '''
    This function masks all values of the reference array inside of the phase
    range phase_start to phase_end, leaving the valid phase outside these times.

    :param array: input data
    :type array: masked array
    :param a: sample rate for the input data (sec-1)
    :type hz: float
    :param offset: fdr offset for the array (sec)
    :type offset: float
    :param phase_start: time into the array where we want to start seeking the threshold transit.
    :type phase_start: float
    :param phase_end: time into the array where we want to stop seeking the threshold transit.
    :type phase_end: float
    :returns: input array with samples outside phase_start and phase_end masked.
    '''
    return _create_phase_mask(array, hz, offset, phase_start, phase_end, 'outside')


def _create_phase_mask(array, hz, offset, a, b, which_side):
    # Create Numpy array of same size as array data
    length = len(array)
    m = np.arange(length)

    if a > b:
        a, b = b, a # Swap them over to make sure a is the smaller.

    # Convert times a,b to indices ia, ib and check they are within the array.
    ia = int((a - offset) * hz)
    if ia < (a - offset) * hz:
        ia += 1
    if ia < 0 or ia > length:
        raise ValueError('Phase mask index out of range')

    ib = int((b - offset) * hz) + 1
    if ib < 0 or ib > length:
        raise ValueError('Phase mask index out of range')

    # Populate the arrays to be False where the flight phase is valid.
    # Adjustments ensure phase is intact and not overwritten by True data.
    if which_side == 'inside':
        m[:ia]  = True
        m[ia:ib] = False
        m[ib:]  = True
    else:
        m[:ia]  = False
        m[ia:ib] = True
        m[ib:]  = False

    # Return the masked array containing reference data and the created mask.
    return np.ma.MaskedArray(array, mask=m)


def cycle_counter(array, min_step, max_time, hz, offset=0):
    '''
    Counts the number of consecutive cycles.

    Each cycle must have a period of not more than ``cycle_time`` seconds, and
    have a variation greater than ``min_step``.

    Note: Where two events with the same cycle count arise in the same array,
    the latter is recorded as it is normally the later in the flight that will
    be most hazardous.

    :param array: Array of data to count cycles within.
    :type array: numpy.ma.core.MaskedArray
    :param min_step: Minimum step, below which fluctuations will be removed.
    :type min_step: float
    :param max_time: Maximum time for a complete valid cycle in seconds.
    :type max_time: float
    :param hz: The sample rate of the array.
    :type hz: float
    :param offset: Index offset to start of the provided array.
    :type offset: int
    :returns: A tuple containing the index of the array element at the end of
        the highest number of cycles and the highest number of cycles in the
        array. Note that the value can be a float as we count a half cycle for
        each change over the minimum step.
    :rtype: (int, float)
    '''
    idxs, vals = cycle_finder(array, min_step=min_step)

    if idxs is None:
        return Value(None, None)

    index, half_cycles = None, 0
    max_index, max_half_cycles = None, 0

    # Determine the half cycle times and look for the most cycling:
    half_cycle_times = np.ediff1d(idxs) / hz
    for n, half_cycle_time in enumerate(half_cycle_times):
        # If we are within the max time, keep track of the half cycle:
        if half_cycle_time < max_time:
            half_cycles += 1
            index = idxs[n + 1]
        # Otherwise check if this is the most cycling and reset:
        elif 0 < half_cycles >= max_half_cycles:
            max_index, max_half_cycles = index, half_cycles
            half_cycles = 0
    else:
        # Finally check whether the last loop had most cycling:
        if 0 < half_cycles >= max_half_cycles:
            max_index, max_half_cycles = index, half_cycles

    # Ignore single direction movements (we only want full cycles):
    if max_half_cycles < 2:
        return Value(None, None)

    return Value(offset + max_index, max_half_cycles / 2.0)


def cycle_select(array, min_step, max_time, hz, offset=0):
    '''
    Selects the value difference in the array when cycling.

    Each cycle must have a period of not more than ``cycle_time`` seconds, and
    have a variation greater than ``min_step``.  The selected value is the
    largest peak-to-peak value of a returning cycle.

    :param array: Array of data to count cycles within.
    :type array: numpy.ma.core.MaskedArray
    :param min_step: Minimum step, below which fluctuations will be removed.
    :type min_step: float
    :param cycle_time: Maximum time for a complete valid cycle in seconds.
    :type cycle_time: float
    :param hz: The sample rate of the array.
    :type hz: float
    :param offset: Index offset to start of the provided array.
    :type offset: int
    :returns: A tuple containing the index of the array element at the peak of
        the highest difference and the highest difference between a peak and the
        troughs either side.
    :rtype: (int, float)
    '''
    idxs, vals = cycle_finder(array, min_step=min_step)

    if idxs is None:
        return Value(None, None)

    max_index, max_value = None, 0

    # Determine the half cycle times and ptp values for the half cycles:
    half_cycle_times = np.ediff1d(idxs) / hz
    half_cycle_diffs = abs(np.ediff1d(vals))
    if len(half_cycle_diffs)<2:
        return Value(None, None)
    full_cycle_pairs = zip(half_cycle_times[1:]+half_cycle_times[:-1],
                           [min(half_cycle_diffs[n],half_cycle_diffs[n+1]) \
                            for n in range(len(half_cycle_diffs)-1)])
    for n, (cycle_time, value) in enumerate(full_cycle_pairs):
        # If we are within the max time and have max difference, keep it:
        if cycle_time < max_time and value >= max_value:
            max_index, max_value = idxs[n + 1], value

    if max_index is None:
        return Value(None, None)

    return Value(offset + max_index, max_value)


def cycle_finder(array, min_step=0.0, include_ends=True):
    '''
    Simple implementation of a peak detection algorithm with small cycle
    remover.

    :param array: time series data
    :type array: Numpy masked array
    :param min_step: Optional minimum step, below which fluctuations will be removed.
    :type min_step: float
    :param include_ends: Decides whether the first and last points of the array are to be included as possible turning points
    :type include_ends: logical

    :returns: A tuple containing the list of peak indexes, and the list of peak values.
    '''

    if len(array) == 0:
        # Nothing to do, so return None.
        return None, None

    # Find the peaks and troughs by difference products which change sign.
    x = np.ma.ediff1d(array, to_begin=0.0)
    # Stripping out only the nonzero values ensures we don't get confused with
    # invariant data.
    y = np.ma.nonzero(x)[0]
    z = x[y] # np.ma.nonzero returns a tuple of indices
    peak = -z[:-1] * z[1:] # Here we compute the change in direction.
    # And these are the indeces where the direction changed.
    idxs = y[np.nonzero(np.ma.maximum(peak, 0.0))]
    vals = array[idxs] # So these are the local peak and trough values.

    # Optional inclusion of end points.
    if include_ends and np.ma.count(array):
        # We can only extend over the range of valid data, so find the first
        # and last valid samples.
        first, last = np.ma.flatnotmasked_edges(array)
        idxs = np.insert(idxs, 0, first)
        vals = np.insert(vals, 0, array.data[first])
        # If the end two are in line, scrub the middle one.
        try:
            if (vals[2] - vals[1]) * (vals[1] - vals[0]) >= 0.0:
                idxs = np.delete(idxs, 1)
                vals = np.delete(vals, 1)
        except:
            # If there are few vals in the array, there's nothing to tidy up.
            pass
        idxs = np.append(idxs, last)
        vals = np.append(vals, array.data[last])
        try:
            if (vals[-3] - vals[-2]) * (vals[-2] - vals[-1]) >= 0.0:
                idxs = np.delete(idxs, -2)
                vals = np.delete(vals, -2)
        except:
            pass # as before.

    # This section progressively removes reversals smaller than the step size of
    # interest, hence the arrays shrink until just the desired answer is left.
    dvals = np.ediff1d(vals)
    while len(dvals) > 0 and np.min(abs(dvals)) < min_step:
        sort_idx = np.argmin(abs(dvals))
        last = len(dvals)
        if sort_idx == 0:
            idxs = np.delete(idxs, 0)
            vals = np.delete(vals, 0)
            dvals = np.delete(dvals, 0)
        elif sort_idx == last-1:
            idxs = np.delete(idxs, last)
            vals = np.delete(vals, last)
            dvals = np.delete(dvals, last-1) # One fewer dval than val.
        else:
            idxs = np.delete(idxs, slice(sort_idx, sort_idx + 2))
            vals = np.delete(vals, slice(sort_idx, sort_idx + 2))
            dvals[sort_idx - 1] += dvals[sort_idx] + dvals[sort_idx + 1]
            dvals = np.delete(dvals, slice(sort_idx, sort_idx + 2))
    if len(dvals) == 0:
        # All the changes have disappeared, so return the
        # single array peak index and value.
        return idxs, vals
    else:
        return idxs, vals


def cycle_match(idx, cycle_idxs, dist=None):
    '''
    Finds the previous and next cycle indexes either side of idx plus
    an allowable distance. For use after "cycle_finder".

    cycle_idxs are generally a "down up down up down" affair where you are
    searching for the indexes either side of an "up" for instance. If no
    index is available before or after a match, a None is returned in its
    place. If no matching index found within cycle_idxs, ValueError is raised.

    :param idx: Index to find cycle around
    :type idx: Float (may have been identified following interpolation)
    :param cycle_idxs: Indexes from cycle finder
    :type cycle_idxs: List of indexes (normally Numpy array of floats)
    :param dist: If None, uses a quarter of the minimum dist between cycles
    :type dist: Float or None
    :returns: previous and next cycle indexes
    :rtype: float, float
    '''
    if dist is None:
        dist = np.min(np.diff(cycle_idxs)) / 4.0

    min_idx = np.argmin(np.abs(np.array(cycle_idxs) - idx))
    if abs(cycle_idxs[min_idx] - idx) < dist:
        prev = cycle_idxs[min_idx-1] if min_idx > 0 else None
        post = cycle_idxs[min_idx+1] if min_idx < len(cycle_idxs)-1 else None
        return prev, post
    raise ValueError("Did not find a match for index '%d' within cycles %s" % (
        idx, cycle_idxs))


def datetime_of_index(start_datetime, index, frequency=1):
    '''
    Returns the datetime of an index within the flight at a particular
    frequency.

    :param start_datetime: Start datetime of the flight available as the 'Start Datetime' attribute.
    :type start_datetime: datetime
    :param index: Index within the flight.
    :type index: int
    :param frequency: Frequency of the index.
    :type frequency: int or float
    :returns: Datetime at index.
    :rtype: datetime
    '''
    index_in_seconds = index / frequency
    offset = timedelta(seconds=index_in_seconds)
    return (start_datetime or 0) + offset


def delay(array, period, hz=1.0):
    '''
    This function introduces a time delay. Used in validation testing where
    correlation is improved by allowing for the delayed response of one
    parameter when compared to another.

    :param array: Masked array of floats
    :type array: Numpy masked array
    :param period: Time delay(sec)
    :type period: int/float
    :param hz: Frequency of the data_array
    :type hz: float

    :returns: array with data shifted back in time, and initial values masked.
    '''
    n = int(period * hz)
    result = np_ma_masked_zeros_like(array)
    if len(result[n:])==len(array[:-n]):
        result[n:] = array[:-n]
        return result
    else:
        if n==0:
            return array
        else:
            return result


def positive_index(container, index):
    '''
    Always return a positive index but without going to the other
    end of the array for indexes greater than -1 which arise from alignment.
    :param container: Container with a length.
    :param index: Positive or negative index within the array.
    :type index: int or float
    :returns: Positive index.
    :rtype: int or float
    '''
    if index is None:
        return index

    if index <= -1:
        index += len(container)
    elif -1 < index < 0:
        index = 0
    elif index >= len(container):
        index = len(container) - 1

    return index


def power_ceil(x):
    '''
    :returns: The closest power of 2 greater than or equal to x.
    '''
    return 2**(ceil(log(x, 2)))


def power_floor(x):
    '''
    :returns: The closest power of 2 less than or equal to x.
    '''
    #Q: not sure why casting to an int is necessary
    return int(2**(floor(log(x, 2))))


def next_unmasked_value(array, index, stop_index=None):
    '''
    Find the next unmasked value from index in the array.

    :type array: np.ma.masked_array
    :param index: Start index of search.
    :type index: int
    :param stop_index: Optional stop index of search, otherwise searches to the end of the array.
    :type stop_index: int or None
    :returns: Next unmasked value or None.
    :rtype: Value or None
    '''
    array.mask = np.ma.getmaskarray(array)

    # Normalise indices.
    index = positive_index(array, index)
    stop_index = positive_index(array, stop_index)

    try:
        unmasked_index = np.where(np.invert(array.mask[slices_int(index, stop_index)]))[0][0]
    except IndexError:
        return None
    else:
        unmasked_index += index
        return Value(index=unmasked_index, value=array[unmasked_index])


def prev_unmasked_value(array, index, start_index=None):
    '''
    Find the previous unmasked value from index in the array.

    :type array: np.ma.masked_array
    :param index: Stop index of search (searches backwards).
    :type index: int
    :param start_index: Optional start index of search, otherwise searches to the beginning of the array.
    :type start_index: int or None
    :returns: Previous unmasked value or None.
    :rtype: Value or None
    '''
    array.mask = np.ma.getmaskarray(array)

    # Normalise indices.
    index = positive_index(array, index)
    start_index = positive_index(array, start_index)

    try:
        unmasked_index = np.where(np.invert(array.mask[slices_int(start_index,index + 1)]))[0][-1]
    except IndexError:
        return None
    else:
        if start_index:
            unmasked_index += start_index
        return Value(index=unmasked_index, value=array[unmasked_index])


def closest_unmasked_value(array, index, start_index=None, stop_index=None):
    '''
    Find the closest unmasked value from index in the array, optionally
    specifying a search range with start_index and stop_index.

    :type array: np.ma.masked_array
    :param index: Start index of search.
    :type index: int
    :param start_index: Optional start index of search.
    :type start_index: int
    '''
    array.mask = np.ma.getmaskarray(array)

    # Normalise indices.
    index = int(floor(positive_index(array, index)))

    if not array.mask[index]:
        return Value(index, array[index])

    if start_index and stop_index:
        # Fix invalid index ranges, I assume slice.step was -1.
        start_index = min(start_index, stop_index)
        stop_index = max(start_index, stop_index)

    # Normalise indices.
    start_index = positive_index(array, start_index)
    stop_index = positive_index(array, stop_index)

    prev_value = prev_unmasked_value(array, index, start_index=start_index)
    next_value = next_unmasked_value(array, index, stop_index=stop_index)
    if prev_value and next_value:
        if abs(prev_value.index - index) < abs(next_value.index - index):
            return prev_value
        else:
            return next_value
    elif prev_value:
        return prev_value
    elif next_value:
        return next_value
    else:
        return None


def clump_multistate(array, state, _slices=[slice(None)], condition=True):
    '''
    This tests a multistate array and returns a classic POLARIS list of slices.

    Masked values will not be included in the slices. If this troubles you,
    repair the masked data (maintaining the previous value or taking the
    nearest neighbour value) using nearest_neighbour_mask_repair before
    passing the array into this function.

    :param array: data to scan
    :type array: multistate numpy masked array
    :param state: state to be tested
    :type state: string
    :param _slices: slice or list of slices over which to scan the array.
    :type _slices: slice list
    :param condition: selection of true or false (i.e. inverse) test to apply.
    :type condition: boolean

    :returns: list of slices.
    '''
    if not _slices:
        return []

    if not state in array.state:
        return None

    if isinstance(_slices, slice):
        # single slice provided
        _slices = [_slices]

    if condition:
        state_match = runs_of_ones(array == state)
    else:
        state_match = runs_of_ones(array != state)

    return slices_and(_slices, state_match)


def unique_values(array):
    '''
    Count the number of unique valid values found within an array.

    Hint: If you get "TypeError: array cannot be safely cast to required type"
    and your data is integer type, try casting it to int type:

    unique_values(flap.array.data.astype(int))

    :param array: Array to count occurrences of values within
    :type array: np.array
    :returns: [(val, count), (val2, count2)]
    :rtype: List of tuples
    '''
    if not np.ma.count(array):
        return {}
    counts = np.bincount(array.compressed())
    vals = np.nonzero(counts)[0]
    if hasattr(array, 'values_mapping'):
        keys = [array.values_mapping[x] for x in vals]
    else:
        keys = vals
    return dict(zip(keys, counts[vals]))


def modulo(value1, value2):
    '''
    Accurate modulo operation avoiding IEEE 754 floating point errors.

    >>> 6 % 0.2
    0.19999999999999968
    >>> Decimal( 6) % Decimal(0.2) # IEEE 754 error already present
    Decimal('0.1999999999999996780353228587')
    >>> Decimal('6') % Decimal('0.2')
    Decimal('0.0')

    :type value1: float or int
    :type value2: float or int
    :rtype: float
    '''
    return float(Decimal(str(value1)) % Decimal(str(value2)))


def most_common_value(array, threshold=None):
    '''
    Find the most repeating non-negative valid value within an array. Works
    with mapped arrays too as well as arrays of strings.

    :param array: Array to count occurrences of values within
    :type array: np.ma.array
    :param threshold: return None if number of most common value occurrences is
        less than this
    :type threshold: float
    :returns: most common value in array
    '''
    compressed = array.compressed()
    values, counts = np.unique(compressed, return_counts=True)
    if not counts.size:
        return None

    i = np.argmax(counts)
    value, count = values[i], counts[i]

    if threshold is not None and count < compressed.size * threshold:
        return None

    if hasattr(array, 'values_mapping'):
        return array.values_mapping[value]
    else:
        return value


def compress_iter_repr(iterable, cast=None, join='+'):
    '''
    Groups list or tuple iterables and finds repeating values. Useful for
    building compressed lists of repeating values.

    Uses the objects repr if possible, otherwise it's cast to %s (__str__)

    'cast' keyword argument can force casting to another type, e.g. int

    >>> print(compress_iter_repr([0,0,1,0,2,2,2]))
    [0]*2 + [1] + [0] + [2]*3
    >>> print(compress_iter_repr(['a', 'a']))
    ['a']*2

    :param iterable: iterable to compress
    :type iterable: list or tuple
    :param cast: function to apply to value before calling repr, e.g. str, int
    :type cast: function or None
    :param join: to adjust the space between + join symbols e.g. join=' + '
    :type join: str
    '''
    prev_v = None
    res = []
    count = 0
    for v in iterable:
        if cast:
            v = cast(v)
        if v != prev_v or \
           not np.ma.is_masked(v) and np.ma.is_masked(prev_v) or \
           np.ma.is_masked(v) and not np.ma.is_masked(prev_v):
            if np.ma.is_masked(prev_v):
                res.append((prev_v, count))
            elif prev_v != None:
                # FIXME: NameError for count
                res.append((prev_v, count))
            count = 1
        else:# v == prev_v:
            count += 1
        prev_v = v
    else:
        # end of loop, add last item to res
        if prev_v != None:
            res.append((prev_v, count))
    entries = []
    for val, cnt in res:
        v = val.__repr__() if hasattr(val, '__repr__') else val
        c = '*%d' % cnt if cnt > 1 else ''
        entries.append('[%s]%s' % (v, c))
    return join.join(entries)


def filter_vor_ils_frequencies(array, navaid):
    '''
    This function passes valid ils or vor frequency data and masks all other data.

    To quote from Flightgear ~(where the clearest explanation can be found)
    "The VOR uses frequencies in the the Very High Frequency (VHF) range, it
    uses channels between 108.0 MHz and 117.95 MHz. It is spaced with 0.05
    MHz intervals (so 115.00; 115.05; 115.10 etc). The range 108...112 is
    shared with ILS frequencies. To differentiate between them VOR has an
    even number on the 0.1 MHz frequency and the ILS has an uneven number on
    the 0,1 MHz frequency.

    So 108.0; 108.05; 108.20; 108.25; 108.40; 108.45 would be VOR stations.
    and 108.10; 108.15; 108.30; 108.35; 108.50; 108.55 would be ILS stations.

    :param array: Masked array of radio frequencies in MHz
    :type array: Floating point Numpy masked array
    :param navaid: Type of navigation aid
    :type period: string, 'ILS' or 'VOR' only accepted.

    :returns: Numpy masked array. The requested navaid type frequencies will be passed as valid. All other frequencies will be masked.
    '''
    vor_range = np.ma.masked_outside(array, 108.0, 117.95)
    ils_range = np.ma.masked_greater(vor_range, 111.95)

    # This finds the four sequential frequencies, so fours has values:
    #   0 = .Even0, 1 = .Even5, 2 = .Odd0, 3 = .Odd5
    # The round function is essential as using floating point values leads to inexact values.
    fours = np.ma.round(array * 20) % 4

    # Remove frequencies outside the operating range.
    if navaid == 'ILS':
        return np.ma.masked_where(fours < 2.0, ils_range)
    elif navaid == 'VOR':
        return np.ma.masked_where(fours > 1.0, vor_range)
    else:
        raise ValueError('Navaid of unrecognised type %s' % navaid)


def find_app_rwy(app_info, this_loc):
    """
    This function scans through the recorded approaches to find which matches
    the current localizer established phase. This is required because we
    cater for multiple ILS approaches on a single flight.
    """
    for approach in app_info:
        # line up an approach slice
        if slices_overlap(this_loc.slice, approach.slice):
            # we've found a matching approach where the localiser was established
            break
    else:
        logger.warning("No approach found within slice '%s'.",this_loc)
        return None, None

    runway = approach.approach_runway
    if not runway:
        logger.warning("Approach runway information not available.")
        return approach, None

    return approach, runway


def index_of_first_start(bool_array, _slice=slice(0, None), min_dur=0.0,
                         frequency=1):
    '''
    Find the first starting index of a state change.

    Using bool_array allows one to select the filter before hand,
    e.g. index_of_first_start(state.array == 'state', this_slice)

    Similar to "find_edges_on_state_change" but allows a minumum
    duration (in samples)

    Note: applies -0.5 offset to interpolate state transition, so use
    value_at_index() for the returned index to ensure correct values
    are returned from arrays.
    '''
    if _slice.step and _slice.step < 0:
        raise ValueError("Reverse step not supported")
    runs = runs_of_ones(bool_array[slices_int(_slice)])
    if min_dur:
        runs = filter_slices_duration(runs, min_dur, frequency=frequency)
    if runs:
        return runs[0].start + (_slice.start or 0) - 0.5  # interpolate offset
    else:
        return None


def index_of_last_stop(bool_array, _slice=slice(0, None), min_dur=1,
                       frequency=1):
    '''
    Find the first stopping index of a state change.

    Using bool_array allows one to select the filter before hand,
    e.g. index_of_first_stop(state.array != 'state', this_slice)

    Similar to "find_edges_on_state_change" but allows a minumum
    duration (in samples)

    Note: applies +0.5 offset to interpolate state transition, so use
    value_at_index() for the returned index to ensure correct values
    are returned from arrays.
    '''
    if _slice.step and _slice.step < 0:
        raise ValueError("Reverse step not supported")
    runs = runs_of_ones(bool_array[_slice])
    if min_dur:
        runs = filter_slices_duration(runs, min_dur, frequency=frequency)
    if runs:
        return runs[-1].stop + (_slice.start or 0) - 0.5
    else:
        return None


def find_low_alts(array, frequency, threshold_alt,
                  start_alt=None, stop_alt=None,
                  level_flights=None, cycle_size=500,
                  stop_mode='climbout', relative_start=False,
                  relative_stop=False):
    '''
    This function allows us to find the minima of cycles which dip below
    threshold_alt, along with initial takeoff and landing.
    The start_alt and stop_alt are extrapolated from
    the minimum index. A stop_alt of 0 will find the lowest point of
    descent. A negative stop_alt will seek backwards to find altitudes
    in the descent, e.g. from 3000-50ft descending.

    :param array: Altitude AAL data array
    :type array: numpy masked array
    :param threshold_alt: Altitude which must have dipped below.
    :type threshold_alt: float or int
    :param start_alt: Start of descent altitude. A value of None will be substituted with threshold_alt.
    :type start_alt: float or int or None
    :param stop_alt: Stop altitude during climbout or descent. A value of None will be substituted with threshold_alt. If stop_mode is climbout, this altitude will be found after the minimum. If stop mode is climbout the altitude is searched for backwards through the descent.
    :type stop_alt: float or int or None
    :param level_flights: Level flight slices to exclude for descent and climbout. The index_at_value_or_level_off algorithm often includes sections of level flight.
    :type level_flights: [slice]
    :param cycle_size: Minimum cycle size to detect as a dip.
    :type cycle_size: int or float
    :param stop_mode: If stop_mode is 'climbout', the stop_alt will be searched for after the minimum altitude (during climbout). If stop_mode is 'descent', the stop_alt will be searched for before the minimum altitude (during descent).
    :param relative_start: Start alt is relative to minimum dip altitude.
    :type relative_start: bool
    :param relative_stop: Stop alt is relative to minimum dip altitude.
    :type relative_stop: bool
    :type stop_mode: int or float
    :returns: List of takeoff, landing and dip slices.
    :rtype: [slices]
    '''
    if relative_start and start_alt is None:
        raise ValueError('relative_start requires start_alt')
    if relative_stop and stop_alt is None:
        raise ValueError('relative_stop requires stop_alt')

    start_alt = start_alt if start_alt is not None else threshold_alt
    stop_alt = stop_alt if stop_alt is not None else threshold_alt

    low_alt_slices = []
    low_alt_cycles = []

    pk_to_pk = np.ma.ptp(array)
    if pk_to_pk > cycle_size:
        min_step = cycle_size
    elif pk_to_pk > 0.0:
        min_step = pk_to_pk * 0.5
    else:
        return []

    pk_idxs, pk_vals = cycle_finder(array, min_step)
    # Convert cycles to slices.
    if not pk_vals[0]:
        if stop_alt != 0:
            # Do not include takeoffs when looking for climbout of 0.
            low_alt_cycles.append(
                (pk_idxs[0], pk_idxs[1], pk_idxs[0], pk_vals[0]))
        pk_idxs = pk_idxs[1:]
        pk_vals = pk_vals[1:]

    if not pk_vals[-1]:
        low_alt_cycles.append(
            (pk_idxs[-2], pk_idxs[-1], pk_idxs[-1], pk_vals[-1]))
        pk_idxs = pk_idxs[:-1]
        pk_vals = pk_vals[:-1]

    for dip_start, dip_min_index, dip_min_value, dip_stop in zip(pk_idxs[::2],
                                                                 pk_idxs[1::2],
                                                                 pk_vals[1::2],
                                                                 pk_idxs[2::2]):
        if dip_min_value >= threshold_alt:
            # Altitude must dip below threshold_alt.
            continue
        low_alt_cycles.append(
            (dip_start, dip_stop, dip_min_index, dip_min_value))

    for start_index, stop_index, dip_min_index, dip_min_value in low_alt_cycles:

        start_value = (start_alt + dip_min_value) if relative_start and start_alt else start_alt
        stop_value = (stop_alt + dip_min_value) if relative_stop and stop_alt else stop_alt

        # Extrapolate climbout.
        if stop_value == 0:
            # Get min index of array in slice.
            stop_index = min_value(array, _slice=slice(start_index,
                                                       stop_index)).index
        elif abs(stop_value) <= dip_min_value:
            # Cycle min value above stop_value.
            stop_index = dip_min_index
        elif stop_mode == 'climbout':
            # Search forwards during climbout.
            pk_idxs, pk_vals = cycle_finder(array[dip_min_index:stop_index],
                                            min_step=cycle_size)

            if pk_idxs is not None and len(pk_idxs) >= 2:
                pk_idxs += dip_min_index
                stop_index = index_at_value_or_level_off(
                    array, frequency,
                    stop_value, slice(pk_idxs[0], pk_idxs[1]))
        elif stop_mode == 'descent':
            # Search backwards during descent.
            pk_idxs, pk_vals = cycle_finder(array[start_index:dip_min_index],
                                            min_step=cycle_size)

            if pk_idxs is not None and len(pk_idxs) >= 2:
                pk_idxs += start_index
                stop_index = index_at_value_or_level_off(
                    array, frequency, abs(stop_value),
                    slice(pk_idxs[-1], pk_idxs[-2], -1))
        else:
            raise NotImplementedError(
                "Unknown stop_mode '%s' within find_low_alts." % stop_mode)

        # Extrapolate descent.
        pk_idxs, pk_vals = cycle_finder(array[start_index:dip_min_index],
                                        min_step=cycle_size)

        if pk_idxs is not None and len(pk_idxs) >= 2:
            pk_idxs += start_index
            start_index = index_at_value_or_level_off(
                array, frequency, start_value,
                slice(pk_idxs[-1], pk_idxs[-2], -1))

        low_alt_slice = slice(start_index, stop_index)

        if level_flights:
            # Exclude level flight.
            excluding_level_flight = slices_and_not([low_alt_slice], level_flights)
            low_alt_slice = find_nearest_slice(
                max(dip_min_index-1, low_alt_slice.start), excluding_level_flight)

        if low_alt_slice:
            low_alt_slices.append(low_alt_slice)

    return sorted(low_alt_slices)


def find_level_off(array, frequency, _slice):
    '''
    :param array: Altitude array
    :type array: np.ma.array
    :param frequency: Altitude array sampling frequency
    :type frequency: float
    :param _slice: Slice of the array to be processed
    :type _slice: Python slice

    :returns: index of level flight phase.
    :type: integer
    '''
    if _slice.step == -1:
        my_slice = slice(_slice.stop, _slice.start, 1)
    else:
        my_slice = _slice

    data = array[my_slice]
    if data[0] < data[-1]:
        # Treat as climbing
        index = find_toc_tod(data, slice(None, None), frequency, mode='toc')
        return my_slice.start + index
    else:
        # Treat as descending
        index = find_toc_tod(data, slice(None, None), frequency, mode='tod')
        return my_slice.start + index


def find_toc_tod(alt_data, ccd_slice, frequency, mode=None):
    '''
    Find the Top Of Climb or Top Of Descent from an altitude trace.

    This code separates the climb cruise descent into half width sections,
    section_2, and then divides again into top and bottom halves, section_4.
    This means that the code can be fairly easily extended to detect bottoms
    of climb and descent if required.

    :param alt_data: Altitude array usually above FL100
    :type alt_data: np.ma.array
    :param ccd_slice: "cruise climb descent" slice of data, although similar will do
    :type ccd_slice: slice
    :param frequency: alt_data sampling frequency
    :type frequency: float
    :param mode: Either 'Climb' or 'Descent' to define which to select.
    :type mode: String
    :returns: Index of location identified within slice, relative to start of alt_data
    :rtype: Int
    '''
    # Find the maximum, minimim and midpoint altitudes and their indexes in
    # this slice
    peak = max_value(alt_data, ccd_slice)
    if mode == 'toc':
        section_2 = slice(ccd_slice.start or 0, int(peak.index)+1)
        slope = SLOPE_FOR_TOC_TOD / frequency
    elif mode == 'tod':
        # Descent case
        section_2 = slice(int(peak.index) or 0, ccd_slice.stop or len(alt_data))
        slope = -SLOPE_FOR_TOC_TOD / frequency
    else:
        raise ValueError('Invalid mode in find_toc_tod')

    # Find the midpoint to separate tops and bottoms of climbs and descents.
    trough = min_value(alt_data, section_2)
    mid_alt = (peak.value + trough.value) / 2.0
    try:
        mid_index = int(index_at_value(alt_data[section_2], mid_alt, endpoint='nearest') + (section_2.start or 0))
    except:
        # no peak found
        return np.ma.argmax(alt_data)

    if mode == 'tod':
        # The first part is where the point of interest lies
        if section_2.start == mid_index:
            return np.ma.argmax(alt_data)
        section_4 = slice(section_2.start, mid_index)
    else:
        # we need to scan the second part of this half.
        section_4 = slice(mid_index, section_2.stop+1)

    # Establish a simple monotonic timebase
    timebase = np.arange(len(alt_data[section_4]))
    # Then scale this to the required altitude data slope
    ramp = timebase * slope

    test_slope = alt_data[section_4] - ramp
    return np.ma.argmax(test_slope) + section_4.start


def find_edges(array, _slice=slice(None), direction='rising_edges'):
    '''
    Edge finding low level routine, called by create_ktis_at_edges (and
    historically create_kpvs_at_edges). Also useful within algorithms
    directly.

    :param array: array of values to scan for edges
    :type array: Numpy masked array
    :param _slice: slice to be examined
    :type _slice: slice
    :param direction: Optional edge direction for sensing. Default 'rising_edges'
    :type direction: string, one of 'rising_edges', 'falling_edges' or 'all_edges'.

    :returns edge_list: Indexes for the appropriate edge transitions.
    :type edge_list: list of floats.

    Note: edge_list values are always integer+0.5 as it is assumed that the
    transition took place (with highest probability) midway between the two
    recorded states.
    '''
    if ((_slice.start is not None or _slice.stop is not None) and
        len(array[_slice]) < 2):
        # Slice of array is too small for finding edges.
        # Avoid unnecessarily copying whole array if slice is default.
        return []

    if direction == 'rising_edges':
        method = 'fill_start'
    else:
        method = 'fill_stop'
    array = repair_mask(array, method=method, repair_duration=None, copy=True)
    # Find increments. Extrapolate at start to keep array sizes straight.
    deltas = np.ma.ediff1d(array[_slice], to_begin=array[_slice][0])
    deltas[0]=0 # Ignore the first value
    if direction == 'rising_edges':
        edges = np.ma.nonzero(np.ma.maximum(deltas, 0))
    elif direction == 'falling_edges':
        edges = np.ma.nonzero(np.ma.minimum(deltas, 0))
    elif direction == 'all_edges':
        edges = np.ma.nonzero(deltas)
    else:
        raise ValueError('Edge direction not recognised')

    # edges is a tuple catering for multi-dimensional arrays, but we
    # are only interested in 1-D arrays, hence selection of the first
    # element only.
    # The -0.5 shifts the value midway between the pre- and post-change
    # samples.
    edge_list = edges[0] + int(_slice.start or 0) - 0.5
    return list(edge_list)


def find_edges_on_state_change(state, array, change='entering', phase=None, min_samples=1):
    '''
    Version of find_edges tailored to suit multi-state parameters.

    :param state: multistate parameter condition e.g. 'Ground'
    :type state: text, from the states for that parameter.
    :param array: the multistate parameter array
    :type array: numpy masked array with state attributes.

    :param change: Condition for detecting edge. Default 'entering', 'leaving' and 'entering_and_leaving' alternatives
    :type change: text
    :param phase: Flight phase or list of slices within which edges will be detected.
    :type phase: list of slices, default=None
    :param min_samples: Minimum number of samples within desired state.
                        Usually 1 or 2 for warnings, more for multistates which remain at their state for longer.
    :type min_samples: int

    :returns: list of indexes

    :raises: ValueError if change not recognised
    :raises: KeyError if state not recognised
    '''
    def state_changes(state, array, change, _slice=slice(0, -1), min_samples=1):
        '''
        min_samples of 3 means 3 or more samples must be in the state for it to be returned.
        '''
        length = len(array[slices_int(_slice)])
        # The offset allows for phase slices and puts the transition midway
        # between the two conditions as this is the most probable time that
        # the change took place.
        offset = _slice.start - 0.5
        state_periods = runs_of_ones(array[slices_int(_slice)] == state)
        # ignore small periods where slice is in state, then remove small
        # gaps where slices are not in state
        # we are taking 1 away from min_samples here as
        # slices_remove_small_slices removes slices of less than count
        state_periods = slices_remove_small_slices(state_periods, count=min_samples - 1)
        state_periods = slices_remove_small_gaps(state_periods, count=min_samples)
        edge_list = []
        for period in state_periods:
            if change == 'entering':
                if period.start > 0:
                    edge_list.append(period.start + offset)

            elif change == 'leaving':
                if period.stop < length:
                    edge_list.append(period.stop + offset)

            elif change == 'entering_and_leaving':
                if period.start > 0:
                    edge_list.append(period.start + offset)
                if period.stop < length:
                    edge_list.append(period.stop + offset)
            else:
                raise  ValueError("Change '%s'in find_edges_on_state_change not recognised" % change)

        return edge_list

    if phase is None:
        return state_changes(state, array, change, min_samples=min_samples)

    edge_list = []
    for period in phase:
        period = getattr(period, 'slice', period)
        edges = state_changes(state, array, change, _slice=period,
                              min_samples=min_samples)
        edge_list.extend(edges)
    return edge_list


def first_valid_parameter(*parameters, **kwargs):
    '''
    Returns the first valid parameter from the provided list.

    A parameter is valid if it has an array that is not fully masked.

    Optionally, a list of phases can be provided during which the parameter
    must be valid. We only require the parameter to be valid during one of the
    phases.

    :param *parameters: parameters to check for validity/availability.
    :type *parameters: Parameter
    :param phases: a list of slices where the parameter must be valid.
    :type phases: list of slice
    :returns: the first valid parameter from those provided.
    :rtype: Parameter or None
    '''
    phases = kwargs.get('phases')
    if phases:
        phases = slices_int(phases)
    else:
        phases = [slice(None)]
    for parameter in parameters:
        if not parameter:
            continue
        for phase in phases:
            if not parameter.array[phase].mask.all():
                return parameter
    else:
        return None


def first_valid_sample(array, start_index=0):
    '''
    Returns the first valid sample of data from a point in an array.

    :param array: array of values to scan
    :type array: Numpy masked array
    :param start_index: optional initial point for the scan. Must be positive.
    :type start_index: integer

    :returns index: index for the first valid sample at or after start_index.
    :type index: Integer or None
    :returns value: the value of first valid sample.
    :type index: Float or None
    '''
    # Trap to ensure we don't stray into the far end of the array and that the
    # sliced array is not empty.
    if not 0 <= start_index < len(array):
        return Value(None, None)

    clumps = np.ma.clump_unmasked(array[start_index:])
    if clumps:
        index = clumps[0].start + start_index
        return Value(index, array[index])
    else:
        return Value(None, None)


def last_valid_sample(array, end_index=None, min_samples=None):
    '''
    Returns the last valid sample of data before a point in an array.

    :param array: array of values to scan
    :type array: Numpy masked array
    :param end_index: optional initial point for the scan. May be negative.
    :type end_index: integer

    :returns index: index for the last valid sample at or before end_index.
    :type index: Integer or None
    :returns value: the value of last valid sample.
    :type index: Float or None
    '''
    if end_index is None:
        end_index = len(array)
    elif end_index > len(array):
        return Value(None, None)

    clumps = np.ma.clump_unmasked(array[:end_index+1])
    if min_samples:
        clumps = slices_remove_small_slices(clumps, count=min_samples)
    if clumps:
        index = clumps[-1].stop - 1
        return Value(index, array[index])
    else:
        return Value(None, None)


def first_order_lag(param, time_constant, hz, gain=1.0, initial_value=None):
    '''
    Computes the transfer function
            x.G
    y = -----------
         (1 + T.s)
    where:
    x is the input function
    G is the gain
    T is the timeconstant
    s is the Laplace operator
    y is the output

    Basic example:
    first_order_lag(param, time_constant=5) is equivalent to
    array[index] = array[index-1] * 0.8 + array[index] * 0.2.

    :param param: input data (x)
    :type param: masked array
    :param time_constant: time_constant for the lag function (T)(sec)
    :type time_constant: float
    :param hz: sample rate for the input data (sec-1)
    :type hz: float
    :param gain: gain of the transfer function (non-dimensional)
    :type gain: float
    :param initial_value: initial value of the transfer function at t=0
    :type initial_value: float
    :returns: masked array of values with first order lag applied
    '''
    #input_data = np.copy(array.data)

    # Scale the time constant to allow for different data sample rates.
    tc = time_constant * hz

    # Trap the condition for stability
    if tc < 0.5:
        raise ValueError('Lag timeconstant too small')

    x_term = []
    x_term.append (gain / (1.0 + 2.0*tc)) #b[0]
    x_term.append (gain / (1.0 + 2.0*tc)) #b[1]
    x_term = np.array(x_term)

    y_term = []
    y_term.append (1.0) #a[0]
    y_term.append ((1.0 - 2.0*tc)/(1.0 + 2.0*tc)) #a[1]
    y_term = np.array(y_term)

    return masked_first_order_filter(y_term, x_term, param, initial_value)


def masked_first_order_filter(y_term, x_term, param, initial_value):
    """
    This provides access to the scipy filter function processed across the
    unmasked data blocks, with masked data retained as masked zero values.
    This is a better option than masking all subsequent values which would be
    the mathematically correct thing to do with infinite response filters.

    :param y_term: Filter denominator terms.
    :type param: list
    :param x_term: Filter numerator terms.
    :type x_term: list
    :param param: input data array
    :type param: masked array
    :param initial_value: Value to be used at the start of the data
    :type initial_value: float (or may be None)
    """
    # import locally to speed up imports of library.py
    from scipy.signal import lfilter, lfilter_zi
    z_initial = lfilter_zi(x_term, y_term) # Prepare for non-zero initial state
    # The initial value may be set as a command line argument, mainly for testing
    # otherwise we set it to the first data value.

    result = np.ma.zeros(len(param))  # There is no zeros_like method.
    good_parts = np.ma.clump_unmasked(param)
    for good_part in good_parts:

        if initial_value is None:
            initial_value = param[good_part.start]
        # Tested version here...
        answer, z_final = lfilter(x_term, y_term, param[good_part], zi=z_initial*initial_value)
        result[good_part] = np.ma.array(answer)

    # The mask should last indefinitely following any single corrupt data point
    # but this is impractical for our use, so we just copy forward the original
    # mask.
    bad_parts = np.ma.clump_masked(param)
    for bad_part in bad_parts:
        # The mask should last indefinitely following any single corrupt data point
        # but this is impractical for our use, so we just copy forward the original
        # mask.
        result[bad_part] = np.ma.masked

    return result


def first_order_washout(param, time_constant, hz, gain=1.0, initial_value=None):
    '''
    Computes the transfer function
         x.G.(T.s)
    y = -----------
         (1 + T.s)
    where:
    x is the input function
    G is the gain
    T is the timeconstant
    s is the Laplace operator
    y is the output

    :param param: input data (x)
    :type param: masked array
    :param time_constant: time_constant for the lag function (T)(sec)
    :type time_constant: float
    :param hz: sample rate for the input data (sec-1)
    :type hz: float
    :param gain: gain of the transfer function (non-dimensional)
    :type gain: float
    :param initial_value: initial value of the transfer function at t=0
    :type initial_value: float
    :returns: masked array of values with first order lag applied
    '''
    #input_data = np.copy(param.data)

    # Scale the time constant to allow for different data sample rates.
    tc = time_constant * hz

    # Trap the condition for stability
    if tc < 0.5:
        raise ValueError('Lag timeconstant too small')

    x_term = []
    x_term.append (gain*2.0*tc  / (1.0 + 2.0*tc)) #b[0]
    x_term.append (-gain*2.0*tc / (1.0 + 2.0*tc)) #b[1]
    x_term = np.array(x_term)

    y_term = []
    y_term.append (1.0) #a[0]
    y_term.append ((1.0 - 2.0*tc)/(1.0 + 2.0*tc)) #a[1]
    y_term = np.array(y_term)

    return masked_first_order_filter(y_term, x_term, param, initial_value)


def runway_distance_from_end(runway, *args, **kwds):
    """
    Distance from the end of the runway to any point. The point is first
    snapped onto the runway centreline and then the distance from the runway
    end is taken. This is a convenient startingpoint for measuring runway
    landing distances.

    Note: If high accuracy is required, compute the latitude and longitude
    using the value_at_index function rather than just indexing into the
    latitude and longitude array. Alternatively use KPVs 'Latitude Smoothed At
    Touchdown' and 'Longitude Smoothed At Touchdown' which are the most
    accurate locations we have available for touchdown.

    :param runway: Runway location details dictionary.
    :type runway: Dictionary containing:
    ['start']['latitude'] runway start position
    ['start']['longitude']
    ['end']['latitude'] runway end position
    ['end']['longitude']
    *args if supplied are the latitude and longitude of a point.
    :param lat: Latitude of the point of interest
    :type lat: float
    :param lon: Longitude of the point of interest
    :type lon: float

    **kwds if supplied are a point in the runway dictionary
    :param point: dictionary name of the point of reference, e.g. 'glideslope'
    :type point: String

    :return distance: Distance from runway end to the point of interest, along runway centreline.
    :type distance: float (units=metres)
    """
    if args:
        new_lat, new_lon = runway_snap(runway, args[0], args[1])
    else:
        try:
            # if kwds['point'] in ['localizer', 'glideslope', 'start']:
            new_lat, new_lon = runway_snap(runway, runway[kwds['point']]['latitude'], runway[kwds['point']]['longitude'])
        except (KeyError, ValueError):
            logger.warning ('Runway_distance_from_end: Unrecognised or missing'\
                            ' keyword %s for runway id %s',
                            kwds['point'], runway['id'])
            return None

    if new_lat and new_lon:
        return great_circle_distance__haversine(new_lat, new_lon,
                                                runway['end']['latitude'],
                                                runway['end']['longitude'])
    else:
        return None


def runway_deviation(array, runway={}, heading=None):
    '''
    Computes an array of heading deviations from the selected runway
    centreline calculated from latitude/longitude coordinates. For use with
    True Heading.

    If you use heading, it allows one to use magnetic heading
    comparisons.

    NOTE: Uses heading supplied in preference to coordinates.

    :param array: array or Value of TRUE heading values
    :type array: Numpy masked array (usually already sliced to relate to the landing in question).
    :param runway: runway details.
    :type runway: dict (runway.value if this is taken from an attribute).
    :param heading: heading to use, in preference to runway.
    :type heading: Int/Float

    :returns dev: array of heading deviations
    :type dev: Numpy masked array.
    '''
    if heading is not None:
        rwy_hdg = float(heading)
    else:
        rwy_hdg = runway_heading(runway)
    dev = (array - rwy_hdg) % 360
    return np.ma.where(dev>180.0, dev-360.0, dev)


def heading_diff(heading1, heading2):
    '''
    Difference between heading1 and heading2. If heading1 is greater than
    heading2, the returned difference will be negative.

    :type heading1: int or float or MaskedArray
    :type heading2: int or float or MaskedArray
    :rtype: value of int or float else masked array
    '''
    # validate heading values are between 0 and 360
    array_input = False
    for heading in (heading1, heading2):
        if isinstance(heading,  np.ma.MaskedArray):
            array_input = True
            assert (0 <= heading).all() & (heading < 360).all()
        else:
            assert (0 <= heading < 360)

    diff = heading2 - heading1
    abs_diff = abs(diff)
    array = 360 - abs_diff
    array = np.ma.where(abs_diff <= 180, diff, array)
    array = np.ma.where(np.ma.logical_and(abs_diff > 180, heading2 > heading1),
                        abs_diff - 360, array)
    if array_input:
        return array
    else:
        return array.flatten()[0]


def runway_distances(runway):
    '''
    Projection of the ILS antenna positions onto the runway
    :param runway: Runway location details dictionary.
    :type runway: Dictionary containing:
    ['start']['latitude'] runway start position
    ['start']['longitude']
    ['end']['latitude'] runway end position
    ['end']['longitude']
    ['localizer']['latitude'] ILS localizer antenna position
    ['localizer']['longitude']
    ['glideslope']['latitude'] ILS glideslope antenna position
    ['glideslope']['longitude']

    :return
    :param start_loc: distance from start of runway to localizer antenna
    :type start_loc: float, units = metres
    :param gs_loc: distance from projected position of glideslope antenna on runway centerline to the localizer antenna
    :type gs_loc: float, units = metres
    :param end_loc: distance from end of runway to localizer antenna
    :type end_loc: float, units = metres
    :param pgs_lat: projected position of glideslope antenna on runway centerline
    :type pgs_lat: float, units = degrees latitude
    :param pgs_lon: projected position of glideslope antenna on runway centerline
    :type pgs_lon: float, units = degrees longitude
    '''
    start_lat = runway['start']['latitude']
    start_lon = runway['start']['longitude']
    end_lat = runway['end']['latitude']
    end_lon = runway['end']['longitude']
    lzr_lat = runway['localizer']['latitude']
    lzr_lon = runway['localizer']['longitude']
    gs_lat = runway['glideslope']['latitude']
    gs_lon = runway['glideslope']['longitude']

    #a = great_circle_distance__haversine(gs_lat, gs_lon, lzr_lat, lzr_lon)
    #b = great_circle_distance__haversine(gs_lat, gs_lon, start_lat, start_lon)
    #c = great_circle_distance__haversine(end_lat, end_lon, lzr_lat, lzr_lon)
    #d = great_circle_distance__haversine(start_lat, start_lon, lzr_lat, lzr_lon)

    #r = (1.0+(a**2 - b**2)/d**2)/2.0
    #g = r*d

    # =========================================================================
    # We have a problem that some runway coordinates were imported into the
    # database with the latitude and longitude reversed. This only applies to
    # localizer and glideslope coordinates. The traps that follow identify
    # the error and correct it locally, allowing for manual confirmation of
    # the error and correction of the database at a later stage.
    if (start_lat-lzr_lat)**2 > (start_lat-lzr_lon)**2 and \
       (end_lat-lzr_lat)**2 > (end_lat-lzr_lon)**2:
        lzr_lat = runway['localizer']['longitude']
        lzr_lon = runway['localizer']['latitude']
        logger.warning('Reversing lat and long for localizer on runway %d' %runway['id'])

    if (start_lat-gs_lat)**2 > (start_lat-gs_lon)**2 and \
       (end_lat-gs_lat)**2 > (end_lat-gs_lon)**2:
        gs_lat = runway['glideslope']['longitude']
        gs_lon = runway['glideslope']['latitude']
        logger.warning('Reversing lat and long for glideslope on runway %d' %runway['id'])
    # =========================================================================

    start_2_loc = great_circle_distance__haversine(start_lat, start_lon, lzr_lat, lzr_lon)
    # The projected glideslope antenna position is given by this formula
    pgs_lat, pgs_lon = runway_snap(runway, gs_lat, gs_lon)
    gs_2_loc = great_circle_distance__haversine(pgs_lat, pgs_lon, lzr_lat, lzr_lon)
    end_2_loc = great_circle_distance__haversine(end_lat, end_lon, lzr_lat, lzr_lon)

    return start_2_loc, gs_2_loc, end_2_loc, pgs_lat, pgs_lon  # Runway distances to start, glideslope and end.


def runway_length(runway):
    '''
    Calculation of only the length for runways with no glideslope details
    and possibly no localizer information. In these cases we assume the
    glideslope is near end of runway and the beam is 700ft wide at the
    threshold.

    :param runway: Runway location details dictionary.
    :type runway: Dictionary containing:
    ['start']['latitude'] runway start position
    ['start']['longitude']
    ['end']['latitude'] runway end position
    ['end']['longitude']

    :return
    :param start_end: distance from start of runway to end
    :type start_loc: float, units = metres.

    :error conditions
    :runway without adequate information fails with ValueError
    '''

    try:
        start_lat = runway['start']['latitude']
        start_lon = runway['start']['longitude']
        end_lat = runway['end']['latitude']
        end_lon = runway['end']['longitude']

        return great_circle_distance__haversine(start_lat, start_lon, end_lat, end_lon)
    except:
        raise ValueError("runway_length unable to compute length of runway id='%s'" %runway['id'])


def runway_touchdown(runway):
    '''
    Distance from runway start to centre of touchdown markings.
    ref: https://www.icao.int/safety/Implementation/Library/Manual%20Aerodrome%20Stds.pdf
    page 68, taking lenth to beginning of marking plus half the minimum length of stripe.

    :param runway: Runway location details dictionary.
    :type runway: Dictionary

    :return
    :param tdn_dist: distance from start of runway to touchdown point
    :type tdn_dist: float, units = metres.
    :param aiming_point: aiming point on runways
    :type aiming_point: dict, with keys 'latitude' and 'longitude' both units = degrees
    '''
    length = runway_length(runway)
    if length:
        if length < 800:
            tdn_dist = 165
        elif length < 1200:
            tdn_dist = 265
        elif length < 2400:
            tdn_dist = 322.5
        elif length > 2400:
            tdn_dist = 422.5

        r = tdn_dist / length

        lat = (1.0-r) * runway['start']['latitude'] + r * runway['end']['latitude']
        lon = (1.0-r) * runway['start']['longitude'] + r * runway['end']['longitude']
        return tdn_dist, {'latitude':lat, 'longitude':lon}

    else:
        # Helipads
        if runway:
            locn = runway['start']
        else:
            locn = None
        return 0.0, locn


def runway_heading(runway):
    '''
    Computation of the runway heading from endpoints.
    :param runway: Runway location details dictionary.
    :type runway: Dictionary containing:
    ['start']['latitude'] runway start position
    ['start']['longitude']
    ['end']['latitude'] runway end position
    ['end']['longitude']

    :return
    :param rwy_hdg: true heading of runway centreline.
    :type rwy_hdg: float, units = degrees, facing from start to end.

    :error conditions
    :runway without adequate information fails with ValueError
    '''
    try:
        end_lat = runway['end']['latitude']
        end_lon = runway['end']['longitude']

        brg, dist = bearings_and_distances(np.ma.array(end_lat),
                                           np.ma.array(end_lon),
                                           runway['start'])
        rwy_brg = float(brg.data)
        try:
            rwy_data = float(runway['magnetic_heading'])
        except KeyError:
            return rwy_brg
        diff = (rwy_brg - rwy_data + 180) % 360 - 180
        if abs(diff) > 90.0:
            rwy_brg = (rwy_brg + 180) % 360.0
        return rwy_brg
    except:
        if runway:
            raise ValueError("runway_heading unable to resolve heading for runway: %s" % runway)
        else:
            raise ValueError("runway_heading unable to resolve heading; no runway")


def runway_snap_dict(runway, lat, lon):
    """
    This function snaps any location onto the closest point on the runway centreline.

    :param runway: Dictionary containing the runway start and end points.
    :type dict
    :param lat: Latitude of the point to snap
    :type lat: float
    :param lon: Longitude of the point to snap
    :type lon: float

    :returns dictionary {['latitude'],['longitude']}
    :type dict.
    """
    lat, lon = runway_snap(runway, lat, lon)
    to_return = {}
    to_return['latitude'] = lat
    to_return['longitude'] = lon
    return to_return


def runway_snap(runway, lat, lon):
    """
    This function snaps any location onto the closest point on the runway centreline.

    :param runway: Dictionary containing the runway start and end points.
    :type dict
    :param lat: Latitude of the point to snap
    :type lat: float
    :param lon: Longitude of the point to snap
    :type lon: float

    :returns new_lat, new_lon: Amended position now on runway centreline.
    :type float, float.
    http://www.flightdatacommunity.com/breaking-runways/
    """
    try:
        start_lat = runway['start']['latitude']
        start_lon = runway['start']['longitude']
        end_lat = runway['end']['latitude']
        end_lon = runway['end']['longitude']
    except:
        # Can't do the sums without endpoints.
        return None, None

    # =========================================================================
    # We have a problem that some runway coordinates were imported into the
    # database with the latitude and longitude reversed. This only applies to
    # localizer and glideslope coordinates. The traps that follow identify
    # the error and correct it locally, allowing for manual confirmation of
    # the error and correction of the database at a later stage.
    if (start_lat-lat)**2 > (start_lat-lon)**2 and \
       (end_lat-lat)**2 > (end_lat-lon)**2:
        x = lat
        lat = lon
        lon = x
        logger.warning('Reversing lat and long in runway_snap')
    # =========================================================================

    a = great_circle_distance__haversine(lat, lon, end_lat, end_lon)
    b = great_circle_distance__haversine(lat, lon, start_lat, start_lon)
    d = great_circle_distance__haversine(start_lat, start_lon, end_lat, end_lon)

    if not a or not b:
        return lat, lon

    if max(a,b,d)>20000:
        return None, None
        # was raise ValueError('Runway snap unrealistic distance')

    if d:
        r = (1.0+(a**2 - b**2)/d**2)/2.0

        # The projected glideslope antenna position is given by this formula
        new_lat = end_lat + r*(start_lat - end_lat)
        new_lon = end_lon + r*(start_lon - end_lon)

        return new_lat, new_lon

    else:
        return None, None

def groundspeed_from_position(lat, lon, hz):
    '''
    Calculation of Groundspeed from latitude and longitude

    :param lat: Latitude Prepared array
    :type lat: numpy array
    :param lon: Longitude Prepared array
    :type lon: numpy array

    :returns
    :param gs: groundspeed in knots
    :type gs: numpy array
    '''
    deg_to_metres = 1852*60 # 1852 m/nm & 60 nm/deg latitude
    dlat = rate_of_change_array(lat, hz, 2.0) * deg_to_metres
    # There is no masked array cos function, but the mask will be
    # carried forward as part of the latitude array anyway.
    dlon = rate_of_change_array(lon, hz, 2.0) * deg_to_metres *\
        np.cos(np.radians(lat))

    gs = np.ma.sqrt(dlat*dlat+dlon*dlon) / 0.514 # kn per m/s
    return gs

def ground_track(lat_fix, lon_fix, gspd, hdg, frequency, mode):
    """
    Computation of the ground track assuming no slipping.
    :param lat_fix: Fixed latitude point at one end of the data.
    :type lat_fix: float, latitude degrees.
    :param lon_fix: Fixed longitude point at the same time as lat_fix.
    :type lat_fix: float, longitude degrees.
    :param gspd: Groundspeed in knots
    :type gspd: Numpy masked array.
    :param hdg: True heading in degrees.
    :type hdg: Numpy masked array.
    :param frequency: Frequency of the groundspeed and heading data (used for integration scaling).
    :type frequency: Float (units = Hz)
    :param mode: type of calculation to be completed.
    :type mode: String, either 'takeoff' or 'landing' accepted.

    :returns
    :param lat_track: Latitude of computed ground track
    :type lat_track: Numpy masked array
    :param lon_track: Longitude of computed ground track
    :type lon_track: Numpy masked array.

    :error conditions
    :Fewer than 5 valid data points, returns None, None
    :Invalid mode fails with ValueError
    :Mismatched array lengths fails with ValueError
    """

    # We are going to extend the lat/lon_fix point by the length of the gspd/hdg arrays.
    # First check that the gspd/hdg arrays are sensible.
    if len(gspd) != len(hdg):
        raise ValueError('Ground_track requires equi-length groundspeed and '
                         'heading arrays')

    # Dummy masked array to join the invalid data arrays
    result=np.ma.array(np.zeros_like(gspd))
    result.mask = np.ma.logical_or(np.ma.getmaskarray(gspd),
                                   np.ma.getmaskarray(hdg))
    # It's not worth doing anything if there is too little data
    if np.ma.count(result) < 5:
        return None, None

    # Force a copy of the result array, as the repair_mask functions will
    # otherwise overwrite the result mask.
    result = np.ma.copy(result)

    repair_mask(gspd, repair_duration=None)
    repair_mask(hdg, repair_duration=None)

    if mode == 'takeoff':
        direction = 'backwards'
    elif mode == 'landing':
        direction = 'forwards'
    else:
        raise ValueError('Ground_track only recognises takeoff or landing '
                         'modes')

    hdg_rad = hdg * deg2rad
    delta_north = gspd * np.ma.cos(hdg_rad)
    delta_east = gspd * np.ma.sin(hdg_rad)

    scale = ut.multiplier(ut.KT, ut.METER_S)
    north = integrate(delta_north, frequency, scale=scale, direction=direction)
    east = integrate(delta_east, frequency, scale=scale, direction=direction)

    bearing = np.ma.array(np.rad2deg(np.arctan2(east, north)))
    distance = np.ma.array(np.ma.sqrt(north**2 + east**2))
    distance.mask = result.mask

    gt_lat, gt_lon = latitudes_and_longitudes(bearing, distance,
                                        {'latitude':lat_fix,
                                         'longitude':lon_fix})

    return gt_lat, gt_lon


def ground_track_precise(lat, lon, speed, hdg, frequency):
    """
    Computation of the ground track.
    :param lat: Latitude for the duration of the ground track.
    :type lat: Numpy masked array, latitude degrees.
    :param lon: Longitude for the duration of the ground track.
    :type lat: Numpy masked array, longitude degrees.

    :param gspd: Groundspeed for the duration of the ground track.
    :type gspd: Numpy masked array in knots.
    :param hdg: True heading for the duration of the ground track.
    :type hdg: Numpy masked array in degrees.

    :param frequency: Frequency of the array data (required for integration scaling).
    :type frequency: Float (units = Hz)

    :returns
    :param lat_track: Latitude of computed ground track
    :type lat_track: Numpy masked array
    :param lon_track: Longitude of computed ground track
    :type lon_track: Numpy masked array.

    :error conditions
    :Mismatched array lengths fails with ValueError
    """

    # Build arrays to return the computed track.
    lat_return = np_ma_masked_zeros_like(lat)
    lon_return = np_ma_masked_zeros_like(lat)
    lat_model = np_ma_masked_zeros_like(lat)
    lon_model = np_ma_masked_zeros_like(lat)

    # We are going to extend the lat/lon_fix point by the length of the gspd/hdg arrays.
    # First check that the gspd/hdg arrays are sensible.
    if (len(speed) != len(hdg)) or (len(speed) != len(lat)) or (len(speed) != len(lon)):
        raise ValueError('Ground_track_precise requires equi-length arrays')

    # We use the period where the speed was over 1kn and just leave the position at lower speeds unchanged.
    spd_above_1 = np.ma.masked_less_equal(np.ma.abs(speed), 1.0)
    track_slices = slices_remove_small_slices(np.ma.clump_unmasked(spd_above_1))

    # import matplotlib.pyplot as plt
    # plt.plot(lon, lat, '-k')

    hdg_hyst_chg = np.ma.ediff1d(hysteresis(hdg, 10.0))
    all_straights = np.ma.clump_unmasked(np.ma.masked_not_equal(hdg_hyst_chg, 0.0))

    for track_slice in track_slices:
        straights = slices_remove_small_slices(slices_and(all_straights, [track_slice]))
        curves = slices_remove_small_slices(
            slices_not(
                straights, begin_at=track_slice.start, end_at=track_slice.stop),
            count=1,
        )

        for straight in straights:
            # We compute an average ground track from heading and groundspeed.
            # This is computed in each direction, then blended progressively so that it meets the
            # endpoints exactly thereby cancelling out the errors in integrating the ground track.
            lat_model[straight], lon_model[straight] = av_gnd_trk(lat[straight], lon[straight], speed[straight], hdg[straight], frequency)
            # plt.plot(lon_model[straight], lat_model[straight], 'o-b')

        for curve in curves:
            # If this has to match the ILS track we need to blend it in nicely.
            if curve.start == 0:
                lat_model[curve] = gtp_blend_curve(lat[curve])
                lon_model[curve] = gtp_blend_curve(lon[curve])
            # We just use the prepared track because during turns the prepared track errors are usually not obvious
            else:
                lat_model[curve] = lat[curve]
                lon_model[curve] = lon[curve]
            # plt.plot(lon_model[curve], lat_model[curve], 'o-r')

    # plt.show()
    # We have computed the straight and curved moving sections. Where the aircraft was barely moving,
    # we leave it stationary at the point where the last movement stopped.
    lat_return = repair_mask(lat_model, repair_duration=None, extrapolate=True, method='fill_start', raise_entirely_masked=False)
    lon_return = repair_mask(lon_model, repair_duration=None, extrapolate=True, method='fill_start', raise_entirely_masked=False)

    return lat_return, lon_return

def gtp_blend_curve(array):
    '''
    The first data point for a ground track with ILS localizer correction is set from the localizer
    track computation, so we blend in this point across the curve turning off the runway.

    We can do this for the first track leaving the stand as it makes no difference and saves
    the complexity of knowing which piece of track we are calculating.
    '''
    delta = array[0]-array[1]
    out = array + np.linspace(delta, 0.0, num=len(array))
    out[0] -= delta
    return out

def av_gnd_trk(lat, lon, gspd, hdg, hz):
    '''
    Computation of an average ground track from the start forwards, and the end backwards, averaged.

    Helper function for ground_track_precise calling ground_track twice per segment.
    '''
    lat1, lon1 = ground_track(lat[0], lon[0], gspd, hdg, hz, 'landing')
    lat2, lon2 = ground_track(lat[-1], lon[-1], gspd, hdg, hz, 'takeoff')
    scale = np.linspace(1.0, 0.0, num=len(lat), endpoint=True)
    my_lat = lat1 * scale + lat2 * (1.0-scale)
    my_lon = lon1 * scale + lon2 * (1.0-scale)
    return my_lat, my_lon


def hash_array(array, sections, min_samples):
    '''
    Creates a sha256 hash from the array's tostring() method .
    '''
    checksum = sha256()
    for section in sections:
        if section.stop - section.start < min_samples:
            continue
        checksum.update(array[section].tostring())

    return checksum.hexdigest()


def hysteresis(array, hysteresis):
    """
    Applies hysteresis to an array of data. The function applies half the
    required level of hysteresis forwards and then backwards to provide a
    phase neutral result.

    :param array: Input data for processing
    :type array: Numpy masked array
    :param hysteresis: Level of hysteresis to apply.
    :type hysteresis: Float
    """
    if np.ma.count(array) == 0: # No unmasked elements.
        return array

    if hysteresis == 0.0 or hysteresis is None:
        return array

    if hysteresis < 0.0:
        raise ValueError("Hysteresis called with negative threshold")
        return array

    quarter_range = hysteresis / 4.0
    # Length is going to be used often, so prepare here:
    length = len(array)
    half_done = np.zeros(length)
    result = np.zeros(length)
    length = length-1 #  To be used for array indexing next

    # get a list of the unmasked data - allow for array.mask = False (not an array)
    if array.mask is np.False_:
        notmasked = np.arange(length+1)
    else:
        notmasked = np.ma.where(~array.mask)[0]
    # The starting point for the computation is the first notmasked sample.
    old = array[notmasked[0]]
    for index in notmasked:
        new = array[index]

        if new - old > quarter_range:
            old = new  - quarter_range
        elif new - old < -quarter_range:
            old = new + quarter_range
        half_done[index] = old

    # Repeat the process in the "backwards" sense to remove phase effects.
    for index in notmasked[::-1]:
        new = half_done[index]
        if new - old > quarter_range:
            old = new  - quarter_range
        elif new - old < -quarter_range:
            old = new + quarter_range
        result[index] = old

    # At the end of the process we reinstate the mask, although the data
    # values may have affected the result.
    return np.ma.array(result, mask=array.mask)


def ils_established(array, _slice, hz, point='established'):
    '''
    Helper function for ILS established computations
    :param array: ILS localizer or glideslope data array
    :type array: numpy masked array in dots
    :param _slice: slice of this array to scan
    :type _slice: Python slice
    :param hz: frequency of the array
    :type hz: float
    :param hz: point of interest 'established', 'immediate', 'end'
    :type hz: float
    '''
    if point in ('established', 'end'):
        time_required = ILS_ESTABLISHED_DURATION
    elif point == 'immediate':
        time_required = 1.0

    scope = slices_int(_slice)
    if scope.start == scope.stop:
        return None

    # When is the ILS signal within ILS_CAPTURE (0.5 dots)?
    captures = np.ma.clump_unmasked(
        np.ma.masked_greater(
            np.ma.abs(array[scope]),
            ILS_CAPTURE)
    )
    # When is the signal changing at less than ILS_CAPTURE_RATE (+/- 0.1 dots/second)?
    ils_rate = rate_of_change_array(array[scope], hz)
    low_rocs = np.ma.clump_unmasked(np.ma.masked_greater(np.ma.abs(ils_rate), ILS_CAPTURE_ROC))

    # We want both conditions to be true at the same time, so AND the two conditions
    capture_slices = slices_and(captures, low_rocs)
    if point == 'end':
        valid = slices_remove_small_gaps(
            np.ma.clump_unmasked(array[scope]),
            time_limit=time_required,
            hz=hz
        )
        capture_slices = slices_and(capture_slices, valid)

    for capture in capture_slices:
        # and now check that this period is longer than the required period.
        if slice_duration(capture, hz) >= time_required:
            if point == 'end':
                # get index passing 1 dot
                return index_at_value(np.ma.abs(array), 1.0, slice(_slice.start + (_slice.step or 1)*capture.stop, _slice.stop))
            else:
                return _slice.start + (_slice.step or 1)*capture.start
    return None


def ils_glideslope_align(runway):
    '''
    Projection of the ILS glideslope antenna onto the runway centreline
    :param runway: Runway location details dictionary.
    :type runway: Dictionary containing:
    ['start']['latitude'] runway start position
    ['start']['longitude']
    ['end']['latitude'] runway end position
    ['end']['longitude']
    ['glideslope']['latitude'] ILS glideslope antenna position
    ['glideslope']['longitude']

    :returns dictionary containing:
    ['latitude'] ILS glideslope position aligned to start and end of runway
    ['longitude']

    :error: if there is no glideslope antenna in the database for this runway, returns None
    '''
    try:
        new_lat, new_lon = runway_snap(runway,
                                       runway['glideslope']['latitude'],
                                       runway['glideslope']['longitude'])
        return {'latitude':new_lat, 'longitude':new_lon}
    except KeyError:
        return None


def ils_localizer_align(runway):
    '''
    Projection of the ILS localizer antenna onto the runway centreline
    :param runway: Runway location details dictionary.
    :type runway: Dictionary containing:
    ['start']['latitude'] runway start position
    ['start']['longitude']
    ['end']['latitude'] runway end position
    ['end']['longitude']
    ['localizer']['latitude'] ILS localizer antenna position
    ['localizer']['longitude']

    :returns dictionary containing:
    ['latitude'] ILS localizer position aligned to start and end of runway
    ['longitude']
    '''
    try:
        new_lat, new_lon = runway_snap(runway,
                                   runway['localizer']['latitude'],
                                   runway['localizer']['longitude'])
    except KeyError:
        new_lat, new_lon = runway['end']['latitude'], runway['end']['longitude']
        logger.warning('Localizer not found for this runway, so endpoint substituted')

    return {'latitude':new_lat, 'longitude':new_lon}


def integrate(array, frequency, initial_value=0.0, scale=1.0,
              direction="forwards", contiguous=False, extend=False,
              repair=False):
    """
    Trapezoidal integration

    Usage example:

    feet_to_land = integrate(airspeed[:touchdown], scale=ut.multiplier(ut.KT, ut.FPS), direction='reverse')

    :param array: Integrand.
    :type array: Numpy masked array.
    :param frequency: Sample rate of the integrand.
    :type frequency: Float
    :param initial_value: Initial value for the integral
    :type initial_value: Float
    :param scale: Scaling factor, default = 1.0
    :type scale: float
    :param direction: Optional integration sense, default = 'forwards'
    :type direction: String - ['forwards', 'backwards', 'reverse']
    :param contiguous: Option to restrict the output to the single longest contiguous section of data
    :type contiguous: Logical
    :param extend: Option to extend by half intervals at either end of the array.
    :type extend: Logical
    :param repair: Option to repair mask before integration.
    :type repair: Logical

    Notes: Reverse integration does not include a change of sign, so positive
    values have a negative slope following integration using this function.
    Backwards integration DOES include a change of sign, so positive
    values have a positive slope following integration using this function.

    Normal integration over n points will result in n-1 trapezoidal intervals
    being summed. This can be extended to provide n intervals by extending
    the first values by an integration step if required. The effect is to
    make the initial value the preceding value to the integral.

    :returns integral: Result of integration by time
    :type integral: Numpy masked array.
    """

    if np.ma.count(array)==0:
        return np_ma_masked_zeros_like(array)

    if repair:
        integrand = repair_mask(array,
                                repair_duration=None,
                                raise_entirely_masked=False,
                                extrapolate=True,
                                copy=True)
    elif contiguous:
        blocks = np.ma.clump_unmasked(array)
        longest_index = None
        longest_slice = 0
        for n, block in enumerate(blocks):
            slice_length = block.stop-block.start
            if slice_length > longest_slice:
                longest_slice = slice_length
                longest_index = n
        integrand = np_ma_masked_zeros_like(array)
        integrand[blocks[longest_index]] = array[blocks[longest_index]]
    else:
        integrand = array

    if direction.lower() == 'forwards':
        d = +1
        s = +1
    elif direction.lower() == 'reverse':
        d = -1
        s = +1
    elif direction.lower() == 'backwards':
        d = -1
        s = -1
    else:
        raise ValueError("Invalid direction '%s'" % direction)

    k = (scale * 0.5)/frequency
    to_int = k * (integrand + np.roll(integrand, d))
    edges = np.ma.flatnotmasked_edges(to_int)
    # In some cases to_int and the rolled version may result in a completely masked result.
    if edges is None:
        return np_ma_masked_zeros_like(array)

    if direction == 'forwards':
        if edges[0] == 1:
            to_int[0] = initial_value
        else:
            to_int[edges[0]] = initial_value
    else:
        if edges[1] == -1:
            to_int[-1] = initial_value * s
        else:
            to_int[edges[1]] = initial_value * s
            # Note: Sign of initial value will be reversed twice for backwards case.

    result=np.ma.zeros(len(integrand))

    result[::d] = np.ma.cumsum(to_int[::d] * s)


    # Original version used this half sample shifted result; never used.
    ##if extend:
        ##result += integrand[0]*s*k
        ##result[-1] += integrand[-1]*s*k

    if extend:
        first_value = integrand.compressed()[0]
        result += first_value * 2. * s * k

    return result

def integ_value(array,
                _slice=slice(None),
                start_edge=None,
                stop_edge=None,
                frequency=1.0,
                scale=1.0):
    """
    Get the integral value in the array and its index.

    :param array: masked array
    :type array: np.ma.array
    :param _slice: Slice to apply to the array and return min value relative to
    :type _slice: slice
    :param start_edge: Index for precise start timing
    :type start_edge: Float, between _slice.start-1 and slice_start
    :param stop_edge: Index for precise end timing
    :type stop_edge: Float, between _slice.stop and slice_stop+1

    :returns: Value named tuple of index and value.
    """
    if stop_edge:
        index = stop_edge
    elif _slice.stop:
        index = _slice.stop - 1
    else:
        index = len(array) - 1

    try:
        value = integrate(array[slices_int(_slice)],
                          frequency=frequency,
                          scale=scale,
                          repair=True,
                          extend=True)[-1]
    except IndexError:
        # Arises from _slice outside array boundary.
        index = None
        value = None
    return Value(index, value)

def interpolate(array, extrapolate=True):
    """
    This will replace all masked values in an array with linearly
    interpolated values between unmasked point pairs, and extrapolate first
    and last unmasked values to the ends of the array by default.

    See Derived Parameter Node 'Magnetic Deviation' for the prime example of
    use.

    In the special case where all source data is masked, the algorithm
    returns an unmasked array of zeros.

    :param array: Array of data with masked values to be interpolated over.
    :type array: numpy masked array
    :param extrapolate: Option to extrapolate the first and last masked values
    :type extrapolate: Bool

    :returns interpolated: array of all valid data
    :type interpolated: Numpy masked array, with all masks False.
    """
    # Where do we need to use the raw data?
    blocks = np.ma.clump_masked(array)
    last = len(array)
    if len(blocks)==1:
        if blocks[0].start == 0 and blocks[0].stop == last:
            logger.warn('No unmasked data to interpolate')
            return np_ma_zeros_like(array)

    for block in blocks:
        # Setup local variables
        a = block.start
        b = block.stop

        if a == 0:
            if extrapolate:
                array[:b] = array[b]
            else:
                # leave masked values at start untouched
                continue
        elif b == last:
            if extrapolate:
                array[a:] = array[a-1]
            else:
                # leave masked values at end untouched
                continue
        else:
            join = np.linspace(array[a - 1], array[b], num=b - a + 2)
            array[a:b] = join[1:-1]

    return array


def interpolate_coarse(array):
    '''
    Interpolate a coarse array which changes infrequently, e.g.
    [56, 56, 56, 57] -> [56, 56.333, 56.666, 57]

    :param array: Coarse array.
    :type array: numpy masked array
    :returns: Array interpolated between changing values.
    :rtype: numpy masked array
    '''
    array = array.copy()
    array.mask[1:] = np.ma.masked_equal(np.ma.diff(array.data), 0).mask | array.mask[1:]
    # Q: Use interpolate function instead?
    return repair_mask(array, repair_duration=None)


def interleave(param_1, param_2):
    """
    Interleaves two parameters (usually from different sources) into one
    masked array. Maintains the mask of each parameter.

    :param param_1:
    :type param_1: Parameter object
    :param param_2:
    :type param_2: Parameter object

    """
    # Check the conditions for merging are met
    if param_1.frequency != param_2.frequency:
        raise ValueError('Attempt to interleave parameters at differing sample '
                         'rates')

    dt = param_2.offset - param_1.offset
    # Note that dt may suffer from rounding errors,
    # hence rounding the value before comparison.
    if 2 * abs(round(dt, 6)) != 1 / param_1.frequency:
                raise ValueError('Attempt to interleave parameters that are '
                                 'not correctly aligned')

    merged_array = np.ma.zeros((2, len(param_1.array)))
    if dt > 0:
        merged_array = np.ma.column_stack((param_1.array, param_2.array))
    else:
        merged_array = np.ma.column_stack((param_2.array, param_1.array))

    return np.ma.ravel(merged_array)

"""
Superceded by blend routines.

def interleave_uneven_spacing(param_1, param_2):
    '''
    This interleaves samples that are not quote equi-spaced.
       |--------dt---------|
       |   x             y |
       |          m        |
       |   |------a------| |
       |     o         o   |
       |   |b|         |b| |

    Over a period dt two samples x & y will be merged to an equi-spaced new
    parameter "o". x & y are a apart, while samples o are displaced by b from
    their original positions.

    There is a second case where the samples are close together and the
    interpolation takes place not between x > y, but across the y > x interval.
    Hence two sections of code. Also, we don't know at the start whether x is
    parameter 1 or 2, so there are two options for the basic interleaving stage.
    '''
    # Check the conditions for merging are met
    if param_1.frequency != param_2.frequency:
        raise ValueError('Attempt to interleave parameters at differing sample rates')

    mean_offset = (param_2.offset + param_1.offset) / 2.0
    #result_offset = mean_offset - 1.0/(2.0 * param_1.frequency)
    dt = 1.0/param_1.frequency

    merged_array = np.ma.zeros((2, len(param_1.array)))

    if mean_offset - dt > 0:
        # The larger gap is between the two first samples
        merged_array = np.ma.column_stack((param_1.array,param_2.array))
        offset_0 = param_1.offset
        offset_1 = param_2.offset
        a = offset_1 - offset_0
    else:
        # The larger gap is between the second and third samples
        merged_array = np.ma.column_stack((param_2.array,param_1.array))
        offset_0 = param_2.offset
        offset_1 = param_1.offset
        a = dt - (offset_1 - offset_0)
    b = (dt - a)/2.0

    straight_array = np.ma.ravel(merged_array)
    if a < dt:
        straight_array[0] = straight_array[1] # Extrapolate a little at start
        x = straight_array[1::2]
        y = straight_array[2::2]
    else:
        x = straight_array[0::2]
        y = straight_array[1::2]
    # THIS WON'T WORK !!!
    x = (y - x)*(b/a) + x
    y = (y-x) * (1.0 - b) / a + x

    #return straight_array
    return None # to force a test error until this is fixed to prevent extrapolation
"""
"""
def interpolate_params(*params):
    '''
    Q: Should we mask indices which are being interpolated in masked areas of
       the input arrays.
    '''
    param_frequencies = [param.frequency for param in params]
    max_frequency = max(param_frequencies)
    out_frequency = sum(param_frequencies)

    data_arrays = []
    index_arrays = []

    for param in sorted(params, key=attrgetter('frequency')):
        multiplier = out_frequency / param.frequency
        offset = (param.offset * multiplier)
        # Will not create interpolation points for masked indices.
        unmasked_indices = np.where(~param.array.mask)[0]
        index_array = unmasked_indices.astype(np.float_) * multiplier + offset
        # Take only unmasked values to match size with index_array.
        data_arrays.append(param.array.data[unmasked_indices])
        index_arrays.append(index_array)
    # param assigned within loop has the maximum frequency.

    data_array = np.concatenate(data_arrays)
    index_array = np.concatenate(index_arrays)
    record = np.rec.fromarrays([index_array, data_array],
                               names='indices,values')
    record.sort()
    # Masked values will be NaN.
    interpolator = interp1d(record.indices, record.values, bounds_error=False,
                            fill_value=np.NaN)
    # Ensure first interpolated value is within range.
    out_offset = np.min(record.indices)
    out_indices = np.arange(out_offset, len(param.array) * multiplier,
                            param.frequency / out_frequency)
    interpolated_array = interpolator(out_indices)
    masked_array = np.ma.masked_array(interpolated_array,
                                      mask=np.isnan(interpolated_array))
    return masked_array, out_frequency, out_offset
"""


def index_of_datetime(start_datetime, index_datetime, frequency, offset=0):
    '''
    :param start_datetime: Start datetime of data file.
    :type start_datetime: datetime
    :param index_datetime: Datetime of which to calculate the index.
    :type index_datetime: datetime
    :param frequency: Frequency of index.
    :type frequency: float or int
    :param offset: Optional offset of the parameter in seconds.
    :type offset: float
    :returns: The index of index_datetime relative to start_datetime and frequency.
    :rtype: int or float
    '''
    difference = index_datetime - start_datetime
    return (difference.total_seconds() - offset) * frequency


def pairwise(iterable):
    '''
    https://docs.python.org/2/library/itertools.html#recipes
    s -> (s0,s1), (s1,s2), (s2, s3), ...
    '''
    a, b = itertools.tee(iterable)
    next(b, None)
    return zip(a, b)


def is_index_within_slice(index, _slice):
    '''
    :type index: int or float
    :type _slice: slice
    :returns: whether index is within the slice.
    :rtype: bool
    '''
    negative_step = _slice.step is not None and _slice.step < 0
    if _slice.start is None and _slice.stop is None:
        return True
    elif _slice.start is None:
        if negative_step:
            return index > _slice.stop
        else:
            return index < _slice.stop
    elif _slice.stop is None:
        if negative_step:
            return index <= _slice.start
        else:
            return index >= _slice.start
    if negative_step:
        return _slice.start >= index > _slice.stop
    else:
        return _slice.start <= index < _slice.stop


def is_index_within_slices(index, slices):
    '''
    :type index: int or float
    :type slices: slice
    :returns: whether index is within any of the slices.
    :rtype: bool
    '''
    for _slice in slices:
        if is_index_within_slice(index, _slice):
            return True
    return False

def are_indexes_within_slices(indexes, slices):
    '''
    :type index: list of integers
    :type slices: slice
    :returns: whether any index is within any of the slices.
    :rtype: bool
    '''
    for _slice in slices:
        for _index in indexes:
            if is_index_within_slice(_index, _slice):
                return True
    return False

def filter_slices_length(slices, length):
    '''
    :param slices: List of slices to filter.
    :type slices: [slice]
    :param length: Minimum length of slices.
    :type length: int or float
    :rtype: [slice]
    '''
    return [s for s in slices if (s.stop - s.start) >= length]


def filter_slices_duration(slices, duration, frequency=1):
    '''
    Q: Does this need to be updated to use Sections?
    :param slices: List of slices to filter.
    :type slices: [slice]
    :param duration: Minimum duration of slices in seconds.
    :type duration: int or float
    :param frequency: Frequency of slice start and stop.
    :type frequency: int or float
    :returns: List of slices greater than duration.
    :rtype: [slice]
    '''
    return filter_slices_length(slices, duration * frequency)


def find_slices_containing_index(index, slices):
    '''
    :type index: int or float
    :type slices: a list of slices to search through

    :returns: the first slice which contains index or None
    :rtype: [slice]
    '''
    return [s for s in slices if is_index_within_slice(index, s)]


def find_nearest_slice(index, slices):
    '''
    :type index: int or float
    :type slices: a list of slices to search through

    :returns: the first slice which contains index or None
    :rtype: [slice]
    '''
    if len(slices) == 0:
        return None

    if len(slices) == 1:
        return slices[0]

    slice_start_diffs = []
    slice_stop_diffs = []
    for _slice in slices:
        slice_start_diffs.append(abs(index - _slice.start))
        slice_stop_diffs.append(abs(index - _slice.stop))
    min_slice_start_diff = min(slice_start_diffs)
    min_slice_stop_diff = min(slice_stop_diffs)
    min_diff = min(min_slice_start_diff, min_slice_stop_diff)
    try:
        index = slice_start_diffs.index(min_diff)
    except ValueError:
        index = slice_stop_diffs.index(min_diff)
    return slices[index]


def is_slice_within_slice(inner_slice, outer_slice, within_use='slice'):
    '''
    inner_slice is considered to not be within outer slice if its start or
    stop is None.

    :type inner_slice: slice
    :type outer_slice: slice
    :returns: Whether inner_slice is within the outer_slice.
    :rtype: bool
    '''

    def entire_slice_within_slice():
        if outer_slice.start is None and outer_slice.stop is None:
            return True
        elif inner_slice.start is None and outer_slice.start is not None:
            return False
        elif inner_slice.stop is None and outer_slice.stop is not None:
            return False
        elif inner_slice.start is None and outer_slice.start is None:
            return inner_slice.stop < outer_slice.stop
        elif outer_slice.stop is None and outer_slice.stop is None:
            return inner_slice.start >= outer_slice.start
        else:
            start_within = outer_slice.start <= inner_slice.start <= outer_slice.stop
            stop_within = outer_slice.start <= inner_slice.stop <= outer_slice.stop
            return start_within and stop_within

    if within_use == 'slice':
        return entire_slice_within_slice()
    elif within_use == 'start':
        return is_index_within_slice(inner_slice.start, outer_slice)
    elif within_use == 'stop':
        return is_index_within_slice(inner_slice.stop, outer_slice)
    elif within_use == 'any':
        return slices_overlap(inner_slice, outer_slice)


def find_slices_overlap(first_slice, second_slice):
    '''
    Return slice representing common elements of slice1 and slice2.

    :param slice1: First slice
    :type slice1: Python slice
    :param slice2: Second slice
    :type slice2: Python slice

    :returns slice
    '''
    def slice_step(sl):
        return sl.step if sl.step is not None else 1

    if first_slice.step is not None and first_slice.step < 1 \
       or second_slice.step is not None and second_slice.step < 1:
        raise ValueError("Negative step is not supported")

    if slice_step(first_slice) != slice_step(second_slice):
        raise ValueError("Use the same step to find slice overlap")
    else:
        step = first_slice.step

    if second_slice.start is None or \
       (first_slice.start > second_slice.start if first_slice.start else False):
        start = first_slice.start
    else:
        start = second_slice.start

    if second_slice.stop is None or first_slice.stop < second_slice.stop:
        stop = first_slice.stop
    else:
        stop = second_slice.stop

    if start < stop:
        return slice(start, stop, step)
    else:
        return None


def slices_overlap(first_slice, second_slice):
    '''
    Logical check for an overlap existing between two slices.
    Requires more than one value overlapping

    :param slice1: First slice
    :type slice1: Python slice
    :param slice2: Second slice
    :type slice2: Python slice

    :returns boolean
    '''
    if first_slice.step is not None and first_slice.step < 1 \
       or second_slice.step is not None and second_slice.step < 1:
        raise ValueError("Negative step not supported")
    return ((second_slice.stop is None) or ((first_slice.start or 0) < second_slice.stop)) and \
           ((first_slice.stop is None) or ((second_slice.start or 0) < first_slice.stop))


def slices_overlap_merge(first_list, second_list, extend_start=0, extend_stop=0, limit_start=None, limit_end=None):
    '''
    Where slices from the second list overlap the first, the first slice is
    extended to the limit of the second list slice.
    If there is no overlap, the first slice is returned unchanged.

    :param first_list: First list of slices
    :type first_list: List of slices
    :param second_list: Second list of slices
    :type second_list: List of slices
    :param extend_start: Increment at start of the resulting slices_above
    :type extend_stop: Integer
    :param extend_stop: Increment at stop end of the resulting slices_above
    :type extend_stop: Integer
    :param limit_start: Maximum length of overlap to merge into at start
    :type limit_start: Integer
    :param limit_stop: Maximum length of overlap to merge into at end
    :type limit_stop: Integer
    '''
    result_list = []

    for first_slice in first_list:
        overlap = False
        for second_slice in second_list:
            if slices_overlap(first_slice, second_slice):
                overlap = True
                begin = max(min(first_slice.start, second_slice.start) - extend_start, 0)
                if limit_start:
                    begin = max(begin, first_slice.start - limit_start)
                end = max(first_slice.stop, second_slice.stop) + extend_stop
                if limit_end:
                    end = min(end, first_slice.stop + limit_end)
                result_list.append(slice(begin, end))
                break

        if not overlap:
            if not extend_start and not extend_stop:
                result_list.append(first_slice)
            else:
                result_list.append(slice(first_slice.start - extend_start,
                                         first_slice.stop + extend_stop))

    return result_list


def slices_and(first_list, second_list):
    '''
    This is a simple AND function to allow two slice lists to be merged. This
    function accepts reverse sequence input slices, but the output is always
    forward ordered.

    :param first_list: First list of slices
    :type first_list: List of slices
    :param second_list: Second list of slices
    :type second_list: List of slices

    :returns: List of slices where first and second lists overlap.
    '''
    def fwd(_slice):
        if (_slice.step is not None and _slice.step < 0):
            return slice(_slice.stop+1, max(_slice.start+1,0), -_slice.step)
        else:
            return _slice

    result_list = []
    for first_slice in first_list:
        for second_slice in second_list:
            slice_1 = fwd(first_slice)
            slice_2 = fwd(second_slice)

            if slices_overlap(slice_1, slice_2):
                slice_start = max((s.start for s in (slice_1, slice_2)
                                   if s.start is not None))
                if slice_1.stop is None:
                    slice_stop = slice_2.stop
                elif slice_2.stop is None:
                    slice_stop = slice_1.stop
                else:
                    slice_stop = min(slice_1.stop, slice_2.stop)
                result_list.append(slice(slice_start,slice_stop))
    return result_list


def slices_and_not(first, second):
    '''
    It is surprisingly common to need one condition but not a second.
    Airborne but not Approach And Landing, for example. This little routine
    makes this simple.

    :param first: First list of slices- values to be included
    :type first: [slice]
    :param second: Second list of slices- values to be excluded
    :type second: [slice]

    :returns: List of slices in the first but outside the second lists.
    '''
    if not first:
        return []

    return slices_and(first,
                      slices_not(second,
                                 begin_at=min([s.start for s in first]),
                                 end_at=max([s.stop for s in first])))


def slices_not(slice_list, begin_at=None, end_at=None):
    '''
    Inversion of a list of slices. Currently does not cater for reverse slices.

    :param slice_list: list of slices to be inverted.
    :type slice_list: list of Python slices.
    :param begin_at: optional starting index value, slices before this will be ignored
    :param begin_at: integer
    :param end_at: optional ending index value, slices after this will be ignored
    :param end_at: integer

    :returns: list of slices. If begin or end is specified, the range will extend to these points. Otherwise the scope is within the end slices.
    '''
    if not slice_list:
        return [slice(begin_at, end_at)]

    start_slices = [s.start for s in slice_list]
    a = None if None in start_slices else min(start_slices)

    stop_slices  = [s.stop for s in slice_list]
    b =  None if None in stop_slices else min(stop_slices)

    c = max([s.step or 1 for s in slice_list])
    if c>1:
        raise ValueError("slices_not does not cater for non-unity steps")

    try:
        startpoint = a if b is None else min(a,b)
    except TypeError:
        startpoint = None

    if begin_at is not None \
       and startpoint is not None \
       and begin_at < startpoint:
        startpoint = begin_at
    if startpoint is None:
        startpoint = 0

    starts = [s for s in start_slices if s is not None]
    c = max(starts) if starts else None

    stops = [s for s in stop_slices if s]
    d = max(stops) if stops else None

    endpoint = max(c,d) if c and d else c or d

    try:
        endpoint = end_at if end_at > endpoint else endpoint
    except TypeError:
        endpoint = end_at or endpoint

    workspace = np.ma.zeros(int(endpoint))
    for each_slice in slice_list:
        workspace[slices_int(each_slice)] = 1
    workspace=np.ma.masked_equal(workspace, 1)

    return shift_slices(
        np.ma.clump_unmasked(workspace[slices_int(startpoint,endpoint)]),
        startpoint
    )


def slices_or(*slice_lists):
    '''
    Logical OR function for lists of slices.

    :param slice_lists: Lists of slices to be combined.
    :type slice_lists: [[slice]]
    :returns: List of slices combined.
    :rtype: list
    '''
    slices = []
    if all(len(s) == 0 or s == [None] for s in slice_lists):
        return slices

    recheck = False
    for slice_list in slice_lists:
        for input_slice in slice_list:
            if input_slice is None:
                continue
            modified = False
            for output_slice in copy(slices):
                if slices_overlap(input_slice, output_slice):
                    if input_slice.start is None or output_slice.start is None:
                        slice_start = None
                    else:
                        slice_start = min(input_slice.start, output_slice.start)
                    if input_slice.stop is None or output_slice.stop is None:
                        slice_stop = None
                    else:
                        slice_stop = max(input_slice.stop, output_slice.stop)

                    input_slice = slice(slice_start, slice_stop)
                    try:
                        slices.remove(output_slice)
                    except:
                        # This has already been handled at a lower level, so quit.
                        break
                    slices.append(input_slice)
                    modified = True
                    recheck = True

            if not modified:
                slices.append(input_slice)

        if recheck:
            # The new slice may overlap two, so repeat the process.
            slices = slices_or(slices)

    return slices


def slices_remove_overlaps(slices):
    '''
    removes overlapping slices from list, keeps longest slice.
    '''
    result = []
    for s in sorted(slices, key=lambda s: slice_duration(s, 1), reverse=True):
        if not any(slices_overlap(s, r) for r in result):
            result.append(s)
    return result


def slices_remove_small_gaps(slice_list, time_limit=10, hz=1, count=None):
    '''
    Routine to remove small gaps in a list of slices. Typically when a list
    of flight phases have been computed and we don't want to drop out for
    trivial periods, this will create a single slice across what were two
    slices with a small gap.

    :param slice_list: list of slices to be processed
    :type slice_list: list of Python slices.
    :param time_limit: Tolerance below which slices will be joined.
    :type time_limit: integer (sec)
    :param hz: sample rate for the parameter
    :type hz: float

    :param count: Tolerance based on count, not time
    :type count: integer (default = None)

    :returns: slice list.
    '''
    if slice_list is None or len(slice_list) < 2:
        return slice_list
    elif any(s.start is None for s in slice_list) and any(s.stop is None for s in slice_list):
        return [slice(None, None, slice_list[0].step)]

    sample_limit = count if count is not None else time_limit * hz
    slice_list = sorted(slice_list, key=lambda s: s.start or 0)
    new_list = [slice_list[0]]
    for each_slice in slice_list[1:]:
        if each_slice.start and new_list[-1].stop  and \
           each_slice.start - new_list[-1].stop < sample_limit:
            new_list[-1] = slice(new_list[-1].start, each_slice.stop)
        else:
            new_list.append(each_slice)
    return new_list


def slices_remove_small_slices(slices, time_limit=10, hz=1, count=None):
    '''
    Routine to remove small slices in a list of slices.

    :param slice_list: list of slices to be processed
    :type slice_list: list of Python slices.

    :param time_limit: Tolerance below which slice will be rejected.
    :type time_limit: integer (sec)
    :param hz: sample rate for the parameter
    :type hz: float

    :param count: Tolerance based on count, not time
    :type count: integer (default = None)

    :returns: slice list.
    '''
    if slices is None or slices == []:
        return slices
    sample_limit = count if count is not None else time_limit * hz
    return [s for s in slices if s.stop - s.start > sample_limit]


def slices_find_small_slices(slices, time_limit=10, hz=1, count=None):
    '''
    Find small slices in a list of slices.

    :param slice_list: list of slices to be processed
    :type slice_list: list of Python slices.

    :param time_limit: Tolerance below which slice will be rejected.
    :type time_limit: integer (sec)
    :param hz: sample rate for the parameter
    :type hz: float

    :param count: Tolerance based on count, not time
    :type count: integer (default = None)

    :returns: slice list.
    '''
    if slices is None or slices == []:
        return slices
    sample_limit = count if count is not None else time_limit * hz
    return [s for s in slices if s.stop - s.start < sample_limit]


def trim_slices(slices, seconds, frequency, hdf_duration):
    '''
    Trims slices by a number of seconds and excludes slices which are too small
    after trimming. Does not work with reverse slices.

    :param slices: Slices to trim.
    :type slices: [slice]
    :param seconds: Seconds to trim.
    :type seconds: int or float
    :param frequency: Frequency of slice indices.
    :type frequency: int or float
    :param hdf_duration: Duration of data within the HDF file in seconds
    :type hdf_duration: int
    :returns: Trimmed slices.
    :rtype: list
    '''
    trim_duration = seconds * frequency
    trimmed_slices = []
    for _slice in slices:
        trimmed_slice = slice((_slice.start or 0) + trim_duration,
                              (_slice.stop or hdf_duration) - trim_duration)
        if slice_duration(trimmed_slice, frequency) <= 0:
            continue
        trimmed_slices.append(trimmed_slice)
    return trimmed_slices


def valid_slices_within_array(array, sections=None):
    '''
    returns slices of unmasked data, optionally within section slices.
    '''
    array_band = mask_outside_slices(array, [x.slice for x in sections])
    return np.ma.clump_unmasked(array_band)


"""
def section_contains_kti(section, kti):
    '''
    Often want to check that a KTI value is inside a given slice.
    '''
    if len(kti)!=1 or len(section)!=2:
        return False
    return section.slice.start <= kti[0].index <= section.slice.stop
"""


def latitudes_and_longitudes(bearings, distances, reference):
    """
    Returns the latitudes and longitudes of a track given true bearing and
    distances with respect to a fixed point.

    Usage:
    lat[], lon[] = latitudes_and_longitudes(brg[], dist[],
                   {'latitude':lat_ref, 'longitude', lon_ref})

    :param bearings: The bearings of the track in degrees.
    :type bearings: Numpy masked array.
    :param distances: The distances of the track in metres.
    :type distances: Numpy masked array.
    :param reference: The location of the reference point in degrees.
    :type reference: dict with {'latitude': lat, 'longitude': lon} in degrees.

    :returns latitude, longitude: Latitudes and Longitudes in degrees.
    :type latitude, longitude: Two Numpy masked arrays

    Navigation formulae have been derived from the scripts at
    http://www.movable-type.co.uk/scripts/latlong.html
    Copyright 2002-2011 Chris Veness, and altered by Flight Data Services to
    suit the POLARIS project.
    """
    lat_ref = radians(reference['latitude'])
    lon_ref = radians(reference['longitude'])
    brg = bearings * deg2rad
    dist = distances.data / 6371000.0 # Scale to earth radius in metres

    lat = np.arcsin(sin(lat_ref)*np.ma.cos(dist) +
                   cos(lat_ref)*np.ma.sin(dist)*np.ma.cos(brg))
    lon = np.arctan2(np.ma.sin(brg)*np.ma.sin(dist)*np.ma.cos(lat_ref),
                      np.ma.cos(dist)-sin(lat_ref)*np.ma.sin(lat))
    lon += lon_ref

    joined_mask = np.logical_or(bearings.mask, distances.mask)
    lat_array = np.ma.array(data = np.rad2deg(lat),mask = joined_mask)
    lon_array = np.ma.array(data = np.rad2deg(lon),mask = joined_mask)
    return lat_array, lon_array


def localizer_scale(runway):
    """
    Compute the ILS localizer scaling factor from runway or nominal data.
    """
    try:
        # Compute the localizer scale factor (degrees per dot)
        # Half the beam width is 2.5 dots full scale
        scale = (runway['runway']['localizer']['beam_width']/2.0) / 2.5
    except:
        try:
            length = runway_length(runway)
        except:
            length = None

        if length is None:
            length = ut.convert(8000, ut.FT, ut.METER)  # Typical length

        # Normal scaling of a localizer gives 700ft width at the threshold,
        # so half of this is 350ft=106.68m. This appears to be full 2-dots
        # scale.
        scale = np.degrees(np.arctan2(106.68, length)) / 2.0
    return scale


def mask_inside_slices(array, slices):
    '''
    Mask slices within array.

    :param array: Masked array to mask.
    :type array: np.ma.masked_array
    :param slices: Slices to mask.
    :type slices: list of slice
    :returns: Array with masks applied.
    :rtype: np.ma.masked_array
    '''
    mask = np.zeros(len(array), dtype=np.bool_) # Create a mask of False.
    for slice_ in slices:
        start_ = int(math.floor(slice_.start or 0))
        if slice_.stop:
            stop_ = int(math.ceil(slice_.stop) + 1)
        else:
            stop_ = None
        mask[slice(start_, stop_)] = True
        # Original version below did not operate correctly with floating point slice ends. Amended temporarily until more comprehensive solution available.
        # Was: mask[slice_] = True
    return np.ma.array(array, mask=np.ma.mask_or(mask, array.mask))


def mask_outside_slices(array, slices):
    '''
    Mask areas outside of slices within array.

    :param array: Masked array to mask.
    :type array: np.ma.masked_array
    :param slices: The areas outside these slices will be masked..
    :type slices: list of slice
    :returns: Array with masks applied.
    :rtype: np.ma.masked_array
    '''
    mask = np.ones(len(array), dtype=np.bool_) # Create a mask of True.
    for slice_ in slices:
        start_ = int(math.ceil(slice_.start or 0))
        stop_ = int(math.floor(slice_.stop or -1))
        mask[slice(start_, stop_)] = False
        # Original version below did not operate correctly with floating point slice ends. Amended temporarily until more comprehensive solution available.
        # Was: mask[slice_] = False
    return np.ma.array(array, mask=np.ma.mask_or(mask, array.mask))


def mask_edges(mask):
    '''
    Return a mask with sections masked only at the beginning and end of the
    data.

    :type mask: np.array
    :returns: Mask with only the edges masked.
    :rtype: np.array
    '''
    if isinstance(mask, np.ma.MaskedArray):
        mask = np.ma.getmaskarray(mask)

    edge_mask = np.zeros_like(mask, dtype=np.bool)

    if not len(mask) or mask.all() or (not mask[0] and not mask[-1]):
        return edge_mask

    masked_slices = runs_of_ones(mask)

    if masked_slices[0].start == 0:
        edge_mask[masked_slices[0]] = True

    if masked_slices[-1].stop == len(mask):
        edge_mask[masked_slices[-1]] = True

    return edge_mask


def max_continuous_unmasked(array, _slice=slice(None)):
    """
    Returns the max_slice
    """
    if _slice.step and _slice.step != 1:
        raise ValueError("Step not supported")
    clumps = np.ma.clump_unmasked(array[slices_int(_slice)])
    if not clumps or clumps == [slice(0,0,None)]:
        return None

    _max = None
    for clump in clumps:
        dur = clump.stop - clump.start
        if not _max or _max.stop-_max.start < dur:
            _max = clump
    offset = _slice.start or 0
    return slice(_max.start + offset, _max.stop + offset)


def max_abs_value(array, _slice=slice(None), start_edge=None, stop_edge=None):
    """
    Get the value of the maximum absolute value in the array.
    Return value is NOT the absolute value (i.e. may be negative)

    Note, if all values are masked, it will return the value at the first index
    (which will be masked!)

    :param array: masked array
    :type array: np.ma.array
    :param _slice: Slice to apply to the array and return max absolute value relative to
    :type _slice: slice
    :param start_edge: Index for precise start timing
    :type start_edge: Float, between _slice.start-1 and slice_start
    :param stop_edge: Index for precise end timing
    :type stop_edge: Float, between _slice.stop and slice_stop+1

    :returns: Value named tuple of index and value.
    """
    #slice_start = start_edge if start_edge is not None else _slice.start
    #slice_stop = stop_edge if stop_edge is not None else _slice.stop
    #max_val_slice = slice(slice_start, slice_stop, _slice.step)
    index, value = max_value(np.ma.abs(array), _slice,
                          start_edge=start_edge, stop_edge=stop_edge)

    if value is None:
        return Value(None, None)
    else:
        return Value(index, array[int(index)]) # Recover sign of the value.


def max_value(array, _slice=slice(None), start_edge=None, stop_edge=None):
    """
    Get the maximum value in the array and its index relative to the array and
    not the _slice argument.

    :param array: masked array
    :type array: np.ma.array
    :param _slice: Slice to apply to the array and return max value relative to
    :type _slice: slice
    :param start_edge: Index for precise start timing
    :type start_edge: Float, between _slice.start-1 and slice_start
    :param stop_edge: Index for precise end timing
    :type stop_edge: Float, between _slice.stop and slice_stop+1

    :returns: Value named tuple of index and value.
    """
    #slice_start = start_edge if start_edge is not None else _slice.start
    #slice_stop = stop_edge if stop_edge is not None else _slice.stop
    #max_val_slice = slice(slice_start, slice_stop, _slice.step)
    index, value = _value(array, _slice, np.ma.argmax,
                          start_edge=start_edge, stop_edge=stop_edge)

    return Value(index, value)


def median_value(array, _slice=None, start_edge=None, stop_edge=None):
    '''
    Calculate the median value within an optional slice of the array and return
    both the endpoint index and the median.

    :param array: Data to calculate the median value of.
    :type array: np.ma.masked_array
    :param _slice: Optional subsection of the data to calculate the average value within.
    :type _slice: slice
    :returns: The midpoint index and the average value.
    :rtype: Value named tuple of index and value.
    '''
    start = _slice.start or 0 if _slice else 0
    stop = _slice.stop or len(array) if _slice else len(array)
    midpoint = start + ((stop - start) // 2)
    if _slice:
        array = array[_slice]
    return Value(midpoint, np.ma.median(array))


def merge_masks(masks, min_unmasked=1):
    '''
    :type masks: [mask]
    :type min_unmasked: int
    :returns: Array of merged masks.
    :rtype: np.array(dtype=np.bool_)
    '''
    if len(masks) == 1:
        return masks[0]
    # Q: What if min_unmasked is less than one?
    mask_sum = np.sum(np.array(masks), axis=0)
    return mask_sum >= min_unmasked


def min_value(array, _slice=slice(None), start_edge=None, stop_edge=None):
    """
    Get the minimum value in the array and its index.

    :param array: masked array
    :type array: np.ma.array
    :param _slice: Slice to apply to the array and return min value relative to
    :type _slice: slice
    :param start_edge: Index for precise start timing
    :type start_edge: Float, between _slice.start-1 and slice_start
    :param stop_edge: Index for precise end timing
    :type stop_edge: Float, between _slice.stop and slice_stop+1

    :returns: Value named tuple of index and value.
    """
    #slice_start = start_edge if start_edge is not None else _slice.start
    #slice_stop = stop_edge if stop_edge is not None else _slice.stop
    #min_val_slice = slice(slice_start, slice_stop, _slice.step)
    index, value = _value(array, _slice, np.ma.argmin,
                          start_edge=start_edge, stop_edge=stop_edge)

    return Value(index, value)


def average_value(array, _slice=slice(None), start_edge=None, stop_edge=None):
    '''
    Calculate the average value within an optional slice of the array and return
    both the midpoint index and the average.

    :param array: Data to calculate the average value of.
    :type array: np.ma.masked_array
    :param _slice: Optional subsection of the data to calculate the average value within.
    :type _slice: slice
    :returns: The midpoint index and the average value.
    :rtype: Value named tuple of index and value.
    '''
    start = _slice.start or 0 if _slice else 0
    stop = _slice.stop or len(array) if _slice else len(array)
    midpoint = start + ((stop - start) // 2)
    if _slice:
        array = array[slices_int(_slice)]
    return Value(midpoint, np.ma.mean(array))


def std_dev_value(array, _slice=slice(None), start_edge=None, stop_edge=None):
    """
    Get the standard deviation in the array and its index.

    :param array: Data to calculate the standard deviation of.
    :type array: np.ma.masked_array
    :param _slice: Optional subsection of the data to calculate the standard deviation within.
    :type _slice: slice
    :returns: The midpoint index and the standard deviation.
    :rtype: Value named tuple of index and value.
    """
    start = _slice.start or 0 if _slice else 0
    stop = _slice.stop or len(array) if _slice else len(array)
    midpoint = start + ((stop - start) // 2)
    if _slice:
        array = array[_slice]
    return Value(midpoint, np.ma.std(array))


def minimum_unmasked(array1, array2):
    """
    Get the minimum value between two arrays. Differs from the Numpy minimum
    in that is there are masked values in one array, these are ignored and
    data from the other array is used.

    :param array_1: masked array
    :type array_1: np.ma.array
    :param array_2: masked array
    :type array_2: np.ma.array
    """
    a1_masked = np.ma.getmaskarray(array1)
    a2_masked = np.ma.getmaskarray(array2)
    neither_masked = np.logical_not(np.logical_or(a1_masked,a2_masked))
    one_masked = np.logical_xor(a1_masked,a2_masked)
    # Data for a1 is good when only one is masked and the mask is on a2.
    a1_good = np.logical_and(a2_masked, one_masked)

    return np.ma.where(neither_masked, np.ma.minimum(array1, array2),
                       np.ma.where(a1_good, array1, array2))


def merge_two_parameters(param_one, param_two):
    '''
    Use: merge_two_parameters is intended for discrete and multi-state
    parameters. Use blend_two_parameters for analogue parameters.

    This process merges two parameter objects. They must be recorded at the
    same frequency. They are interleaved without smoothing, and then the
    offset and frequency are computed as though the finished item was
    equispaced.

    If the two parameters are recorded less than half the sample interval
    apart, a value error is raised as the synthesized parameter cannot
    realistically be described by an equispaced result.

    :param param_one: Parameter object
    :type param_one: Parameter
    :param param_two: Parameter object
    :type param_two: Parameter

    :returns array, frequency, offset
    '''
    assert param_one.frequency  == param_two.frequency
    assert len(param_one.array) == len(param_two.array)

    delta = (param_one.offset - param_two.offset) * param_one.frequency
    off = (param_one.offset+param_two.offset-(1/(2.0*param_one.frequency)))/2.0
    if -0.75 < delta < -0.25:
        # merged array should be monotonic (always increasing in time)
        array = merge_sources(param_one.array, param_two.array)
        return array, param_one.frequency * 2, off
    elif 0.25 < delta < 0.75:
        array = merge_sources(param_two.array, param_one.array)
        return array, param_two.frequency * 2, off
    else:
        raise ValueError("merge_two_parameters called with offsets too similar. %s : %.4f and %s : %.4f" \
                         % (param_one.name, param_one.offset, param_two.name, param_two.offset))

def merge_sources(*arrays):
    '''
    This simple process merges the data from multiple sensors where they are
    sampled alternately. Unlike blend_alternate_sensors or the parameter
    level option blend_two_parameters, this procedure does not make any
    allowance for the two sensor readings being different.

    :param array: sampled data from an alternate signal source
    :type array: masked array
    :returns: masked array with merging algorithm applied.
    :rtype: masked array
    '''
    result = np.ma.empty((len(arrays[0]),len(arrays)))
    for dim, array in enumerate(arrays):
        result[:,dim] = array
    return np.ma.ravel(result)


def blend_equispaced_sensors(array_one, array_two):
    '''
    This process merges the data from two sensors where they are sampled
    alternately. Where one sensor is invalid, the process substitutes from
    the other sensor where possible, maintaining a higher level of data
    validity.

    :param array_one: sampled data from one signal source
    :type array_one: masked array
    :param array_two: sampled data from one signal source
    :type array_two: masked array
    :returns: masked array with merging algorithm applied.
    :rtype: masked array
    '''
    assert len(array_one) == len(array_two)
    both = merge_sources(array_one, array_two)
    both_mask = np.ma.getmaskarray(both)

    av_other = np_ma_masked_zeros_like(both)
    av_other[1:-1] = (both[:-2] + both[2:])/2.0
    av_other[0] = both[1]
    av_other[-1] = both[-2]
    av_other_mask = np.ma.getmaskarray(av_other)

    best = (both + av_other)/2.0
    best_mask = np.ma.getmaskarray(best)

    # We build up the best available data starting from the worst case, where
    # we have no valid data, so return a masked zero
    result = np_ma_masked_zeros_like(both)

    # If the other channel is valid, use the average of the before and after
    # samples of the other channel.
    result = np.ma.where(av_other_mask, result, av_other)

    # Better - if the channel sampled at the right moment is valid, use this.
    result = np.ma.where(both_mask, result, both)

    # Best option is this channel averaged with the mean of the other channel
    # before and after samples.
    result = np.ma.where(best_mask, result, best)

    return result


def blend_nonequispaced_sensors(array_one, array_two, padding):
    '''
    Where there are timing differences between the two samples, this
    averaging process computes the average value between alternate pairs of
    samples. This has the effect of removing sensor mismatch and providing
    equispaced data points. The disadvantage is that in the presence of one
    sensor malfunction, all resulting data is invalid.

    :param array_one: sampled data from one signal source
    :type array_one: masked array
    :param array_two: sampled data from one signal source
    :type array_two: masked array
    :param padding: where to put the padding value in the array
    :type padding: String "Precede" or "Follow"
    :returns: masked array with merging algorithm applied.
    :rtype: masked array
    '''
    assert len(array_one) == len(array_two)

    both = merge_sources(array_one, array_two)
    mask_array = np.ma.getmaskarray(both)
    first_mask = mask_array[0]
    last_mask = mask_array[-1]
    mask_array[0] = False
    mask_array[-1] = False

    mean_array = np.divide(np.roll(both, -1) + np.roll(both, 1), 2.0)
    both[mask_array] = mean_array[mask_array]
    if first_mask:
        both[0] = np.ma.masked
    if last_mask:
        both[-1] = np.ma.masked

    # A simpler technique than trying to append to the averaged array.
    av_pairs = np.ma.empty_like(both)
    if padding == 'Follow':
        av_pairs[:-1] = (both[:-1]+both[1:])/2
        av_pairs[-1] = av_pairs[-2]
        av_pairs[-1] = np.ma.masked
    else:
        av_pairs[1:] = (both[:-1]+both[1:])/2
        av_pairs[0] = av_pairs[1]
        av_pairs[0] = np.ma.masked
    return av_pairs

def blend_two_parameters(param_one, param_two, mode=None):
    '''
    Use: blend_two_parameters is intended for analogue parameters. Use
    merge_two_parameters for discrete and multi-state parameters.

    This process merges the data from two sensors where they are sampled
    alternately. Often pilot and co-pilot attitude and air data signals are
    stored in alternate locations to provide the required sample rate while
    allowing errors in either to be identified for investigation purposes.

    For FDM, only a single parameter is required, but mismatches in the two
    sensors can lead to, taking pitch attitude as an example, apparent "nodding"
    of the aircraft and errors in the derived pitch rate.

    This process merges two parameter arrays of the same frequency.
    Smoothes and then computes the offset and frequency appropriately.

    Two alternative processes are used, depending upon whether the samples
    are equispaced or not.

    :param param_one: Parameter object
    :type param_one: Parameter
    :param param_two: Parameter object
    :type param_two: Parameter
    :param mode: Function control for ILS merging; may be 'localizer' or 'glideslope'
    :type mode: string

    :returns array, frequency, offset
    :type array: Numpy masked array
    :type frequency: Float (Hz)
    :type offset: Float (sec)

    '''
    def _interp(a, freq, off):
        '''
        Simple linear interpolation to double sample rate when one of the
        arrays to merge is invariant or corrupt. This allows the subsequent
        analysis processes to proceed without failing due to differing sample
        rates.
        '''
        b = np.ma.empty(2 * a.size,)
        if off >= 0.5/freq:
            b[1::2] = a
            b[2::2] = (a[:-1]+a[1:]) / 2.0
            b[0] = b[1]
            off -= 0.5/freq
        else:
            b[0::2] = a
            b[1:-1:2] = (a[:-1]+a[1:]) / 2.0
            b[-1] = b[-2]
        return b, 2.0 * freq, off

    if param_one is None and param_two is None:
        raise ValueError('blend_two_parameters called with both parameters = None')
    if param_one is None:
        return _interp(param_two.array, param_two.frequency, param_two.offset)

    if param_two is None:
        return _interp(param_one.array, param_one.frequency, param_one.offset)

    assert param_one.frequency == param_two.frequency, \
        'The frequency of blended parameters must be the same: ' \
        '%s %sHz, %s %sHz' % (param_one.name, param_one.frequency,
                              param_two.name, param_two.frequency)

    # Parameters for blending should not be aligned.
    #assert param_one.offset != param_two.offset

    # A common problem is that one sensor may be unserviceable, and has been
    # identified already by parameter validity testing. Trap this case and
    # deal with it first, raising a warning and dropping back to the single
    # reliable source of information.
    # Note that for ILS sources, it is commonplace for this to arise, hence the
    # special mode options listed below.
    a = np.ma.count(param_one.array)
    b = np.ma.count(param_two.array)
    if not mode:
        if a+b == 0:
            logger.warning("Neither '%s' or '%s' has valid data available.",
                           param_one.name, param_two.name)
            # Return empty space of the right shape...
            return np_ma_masked_zeros_like(len(param_one.array)*2), 2.0*param_one.frequency, param_one.offset

        if a < b*0.8:
            logger.warning("Little valid data available for %s (%d valid samples), using %s (%d valid samples).", param_one.name, float(a)/len(param_one.array)*100, param_two.name, float(b)/len(param_two.array)*100)
            return _interp(param_two.array, param_two.frequency, param_two.offset)

        elif b < a*0.8:
            logger.warning("Little valid data available for %s (%d valid samples), using %s (%d valid samples).", param_two.name, float(b)/len(param_two.array)*100, param_one.name, float(a)/len(param_one.array)*100)
            return _interp(param_one.array, param_one.frequency, param_one.offset)

    # A second problem is where both sensor may appear to be serviceable but
    # one is invariant. If the parameters were similar, a/(a+b)=0.5 so we are
    # looking for one being less than 20% of its normal level.
    c = float(np.ma.ptp(param_one.array))
    d = float(np.ma.ptp(param_two.array))

    if c+d == 0.0:
        logger.warning("No variation in %s or %s, returning %s.", param_one.name, param_two.name, param_one.name)
        return _interp(param_one.array, param_one.frequency, param_one.offset)

    if c/(c+d) < 0.1:
        logger.warning("No variation in %s, using only %s.", param_one.name, param_two.name)
        return _interp(param_two.array, param_two.frequency, param_two.offset)

    elif d/(c+d) < 0.1:
        logger.warning("No variation in %s, using only %s.", param_two.name, param_one.name)
        return _interp(param_one.array, param_one.frequency, param_one.offset)


    frequency = param_one.frequency * 2.0

    # Special treatment of two-source ILS signals
    if mode:
        # The tolerance is set by:
        if mode == 'localizer':
            tol = ILS_LOC_SPREAD
        elif mode == 'glideslope':
            tol = ILS_GS_SPREAD
        else:
            raise ValueError('ILS mode not recognized')

        masked_array = np_ma_masked_zeros_like(param_one.array)

        temp = np.ma.where(np.ma.abs(param_one.array) < np.ma.abs(param_two.array) - tol,
                           x=masked_array ,
                           y=param_one.array)
        param_two.array = np.ma.where(np.ma.abs(param_two.array) < np.ma.abs(param_one.array) - tol,
                                      x=masked_array,
                                      y=param_two.array)

        param_one.array = temp

    # Are the parameters equispaced?
    # We force ILS signals through this path as the benefit of gaining the best signal
    # (i.e. producing a valid result if one singal is inoperative) outweighs
    # the timing errors involved.
    if (abs(param_one.offset - param_two.offset) * frequency == 1.0):
        # Equispaced process
        if param_one.offset < param_two.offset:
            offset = param_one.offset
            array = blend_equispaced_sensors(param_one.array, param_two.array)
        else:
            offset = param_two.offset
            array = blend_equispaced_sensors(param_two.array, param_one.array)

    else:
        # Non-equispaced process
        offset = (param_one.offset + param_two.offset)/2.0
        padding = 'Follow'

        if offset >= 1.0/frequency:
            offset = offset - 1.0/frequency
            padding = 'Precede'

        if param_one.offset <= param_two.offset:
            # merged array should be monotonic (always increasing in time)
            array = blend_nonequispaced_sensors(param_one.array, param_two.array, padding)
        else:
            array = blend_nonequispaced_sensors(param_two.array, param_one.array, padding)

    return array, frequency, offset


def blend_parameters(params, offset=0.0, frequency=1.0, small_slice_duration=4, mode='linear',
                     validity='any_one', tolerance=None):
    '''
    This most general form of the blend options allows for multiple sources
    to be blended together even though the spacing, validity and even sample
    rate may be different. Furthermore the offset and frequency of the output
    parameter can be selected if required.

    :param params: list of parameters to be merged, can be None if not available
    :type params: [Parameter]
    :param offset: the offset of the resulting parameter in seconds
    :type offset: float
    :param frequency: the frequency of the resulting parameter
    :type frequency: float
    :param small_slice_duration: duration of short slices to ignore in seconds (only applicable in mode cubic)
    :type small_slice_duration: float
    :param mode: type of interpolation to use - default 'linear' or 'cubic'. Anything else raises exception.
    :type mode: str
    :param validity: requirements for validity in the data - from ['all', 'all_but_one', 'any_one']
    :type validity: str
    :param tolerance: tolerance for merging to take place
    :type tolerance: float or None (for no test to be applied)
    '''

    assert frequency > 0.0
    assert mode in {'linear', 'cubic'}, 'blend_parameters mode must be either linear or cubic.'

    # accept as many params as required
    params = [p for p in params if p is not None]
    assert len(params), "No parameters to merge"

    # Find out about the parameters we have to deal with...
    min_ip_freq = min(p.frequency for p in params)

    if tolerance:
        test_array = np.ma.zeros((len(params), int(len(params[0].array) * min_ip_freq / params[0].frequency)))
        for n, p in enumerate(params):
            test_array[n, :] = resample(p.array, p.frequency, min_ip_freq)

    if mode == 'linear':
        return blend_parameters_linear(params, frequency, tolerance=tolerance, offset=offset)

    # mode is cubic

    # Find out about the parameters we have to deal with...
    min_ip_freq = min(p.frequency for p in params)

    p_valid_slices = []

    # Prepare a place for the output signal
    length = int(len(params[0].array) * frequency / params[0].frequency)
    result = np_ma_masked_zeros(length)
    # Ensure mask is expanded for slicing.
    result.mask = np.ma.getmaskarray(result)

    # Slices of valid data are scaled to the lowest timebase and then or'd
    # to find out when any valid data is available.
    for seq, param in enumerate(params):
        # We can only work on non-trivial slices which have four or more
        # samples as below this level it's not possible to compute a cubic
        # spline.
        nts=slices_remove_small_slices(np.ma.clump_unmasked(param.array),
                                       count=max(param.frequency * small_slice_duration, 4))
        nts=slices_remove_small_gaps(nts)
        if nts:
            param.array = repair_mask(mask_outside_slices(param.array, nts))

        # Now scale these non-trivial slices into the lowest timebase for
        # collation.
        p_valid_slices.append(slices_multiply(nts, min_ip_freq / param.frequency))

    all_masks = np.array([np.ma.getmaskarray(p.array)[::int(p.frequency // min_ip_freq)] for p in params])
    num_valid = len(params) - np.sum(all_masks, axis=0)

    if validity == 'all':
        bad = num_valid < len(params)
    elif validity == 'all_but_one':
        bad = num_valid < max(len(params) - 1, 1)
    elif validity == 'any_one':
        bad = num_valid == 0
    else:
        raise ValueError('Unrecognised validity mode in blend_parameters')

    any_valid = runs_of_ones(~bad)

    if any_valid is None:
        # No useful chunks of data to process, so give up now.
        return

    # Now we can work through each period of valid data.
    for this_valid in any_valid:
        result_slice = slice_multiply(this_valid, frequency/min_ip_freq)
        if result_slice.stop - result_slice.start < 1:
            # Less than 1 sample of valid data.
            continue
        result[result_slice] = blend_parameters_cubic(
            frequency, offset, params, result_slice, tolerance=tolerance)
        # The endpoints of a cubic spline are generally unreliable, so trim
        # them back.
        result[result_slice][0] = np.ma.masked
        result[result_slice][-1] = np.ma.masked
    return result


def resample_mask(mask, orig_hz, resample_hz):
    '''
    Resample a boolean array by simply repeating or stepping.
    TODO: Tests

    :param mask: mask array or scalar
    :type: np.array(dtype=bool)
    :param orig_hz: original frequency of the mask array
    :type orig_hz: int or float
    :param resample_hz: target frequency
    :type resample_hz: int or float
    :returns: resampled mask array
    :rtype: np.array(dtype=bool)
    '''
    if np.isscalar(mask) or resample_hz == orig_hz:
        return mask
    elif not is_power2_fraction(orig_hz) or not is_power2_fraction(orig_hz):
        raise ValueError("Both orig_hz '%f' and resample_hz '%f' must be powers of two.", orig_hz, resample_hz)

    if resample_hz > orig_hz:
        resampled = mask.repeat(resample_hz / orig_hz)
    elif resample_hz < orig_hz:
        resampled = mask[::orig_hz / resample_hz]

    return resampled


def blend_parameters_linear(params, frequency, tolerance=None, offset=0):
    '''
    This provides linear interpolation to support the generic routine
    blend_parameters.

    :param params: list of parameters to blend linearly
    :type params: [Parameter]
    :param frequency: target frequency in Hz
    :type frequency: int or float
    :param offset: target offset in seconds
    :type offset: int or float
    :returns: linearly blended parameter array
    :rtype: np.ma.array
    '''

     # Make space for the computed curves
    weights = []
    aligned = []

    # Find out about the parameters we have to deal with...
    min_ip_freq = min(p.frequency for p in params)

    # Compute the individual splines
    for param in params:
        aligned.append(align_args(param.array, param.frequency, param.offset, frequency, offset))
        # Remember the sample rate as this dictates the weighting
        weights.append(param.frequency)

    result = np.ma.average(aligned, axis=0, weights=weights)

    tol_mask = None
    if tolerance:
        test_array = np.ma.zeros((len(params), int(len(params[0].array) * min_ip_freq / params[0].frequency)))
        for n, p in enumerate(params):
            test_array[n, :] = resample(p.array, p.frequency, min_ip_freq)
        tol_mask = np.ma.masked_greater(np.ma.ptp(test_array, axis=0), tolerance)
        result.mask = np.ma.logical_or(np.ma.getmaskarray(result), np.ma.getmaskarray(tol_mask))

    return result


def blend_parameters_cubic(frequency, offset, params, result_slice, tolerance=None):
    '''
    :param frequency: the frequency of the output parameter
    :type frequency: float
    :param offset: the offset of the output parameter
    :type offset: float
    :param params: list of input parameters to be merged, can be None if not available
    :type params: [Parameter]
    :param result_slice: the slice where results will be returned
    :type result_slice: slice

    This provides cubic spline interpolation to support the generic routine
    blend_parameters. It uses cubic spline interpolation for each of the
    component parameters, then applies weighting to reflect both the
    frequency of samples of the parameter and it's mask. The multiple cubic
    splines are then summed at the points where new samples are required.

    To be used with care as this both gives a smoother transition at sample
    boundaries, but suffers from overswing which can cause problems.
    '''

    new_t = np.linspace(result_slice.start / frequency,
                        result_slice.stop / frequency,
                        num=(result_slice.stop - result_slice.start),
                        endpoint=False) + offset

    # Make space for the computed curves
    curves = []
    weights = []
    resampled_masks = []

    # Compute the individual splines
    for seq, param in enumerate(params):
        # The slice and timebase for this parameter...
        my_slice = slice_multiply(result_slice, param.frequency / frequency)
        resampled_masks.append(
            resample(np.ma.getmaskarray(param.array)[my_slice],
                     param.frequency, frequency))
        timebase = np.linspace(my_slice.start/param.frequency,
                               my_slice.stop/param.frequency,
                               num=my_slice.stop-my_slice.start,
                               endpoint=False) + param.offset
        my_time = np.ma.array(
            data=timebase, mask=np.ma.getmaskarray(param.array[my_slice]))
        if len(my_time.compressed()) < 4:
            continue
        my_curve = scipy_interpolate.splrep(
            my_time.compressed(), param.array[my_slice].compressed(), s=0)
        # my_curve is the spline knot array, now compute the values for
        # the output timebase.
        curves.append(
            scipy_interpolate.splev(new_t, my_curve, der=0, ext=0))

        # Compute the weights
        weights.append(blend_parameters_weighting(
            param.array[my_slice], frequency/param.frequency))

    if curves:
        a = np.vstack(tuple(curves))
        result = np.ma.average(a, axis=0, weights=weights)
        if tolerance:
            result.mask = np.ma.masked_greater(np.ma.ptp(a, axis=0), tolerance).mask
    else:
        result = np_ma_masked_zeros_like(new_t)

    return result

def blend_parameters_weighting(array, wt):
    '''
    A small function to relate masks to weights. Used by
    blend_parameters_cubic above.

    :param array: array to compute weights for
    :type array: numpy masked array
    :param wt: weighting factor =  ratio of sample rates
    :type wt: float
    '''
    mask = np.ma.getmaskarray(array)
    param_weight = (1.0 - mask)
    result_weight = np_ma_masked_zeros_like(np.ma.arange(floor(len(param_weight) * wt)))
    final_weight = np_ma_masked_zeros_like(np.ma.arange(floor(len(param_weight) * wt)))
    result_weight[0] = param_weight[0] / wt
    result_weight[-1] = param_weight[-1] / wt

    for i in range(1, len(param_weight) - 1):
        if param_weight[i] == 0.0:
            result_weight[int(i * wt)] = 0.0
            continue
        if param_weight[i - 1] == 0.0 or param_weight[i + 1] == 0.0:
            result_weight[int(i * wt)] = 0.1 # Low weight to tail of valid data. Non-zero to avoid problems of overlapping invalid sections.
            continue
        result_weight[int(i * wt)] = 1.0 / wt

    for i in range(1, len(result_weight) - 1):
        if result_weight[i-1]==0.0 or result_weight[i + 1] == 0.0:
            final_weight[i]=result_weight[i]/2.0
        else:
            final_weight[i]=result_weight[i]
    final_weight[0]=result_weight[0]
    final_weight[-1]=result_weight[-1]

    return repair_mask(final_weight, repair_duration=None)



def most_points_cost(coefs, x, y):
    '''
    This cost function computes a value which is minimal for points clost to
    a "best fit" line. It differs from normal least squares optimisation in
    that points a long way from the line have almost the same error as points
    a little way off the line.

    The function is used as a form of correlation function where we are
    looking to find the largest number of points on a certain line, with less
    regard to points that lie off that line.

    :param coefs: line coefficients, m and c, to be adjusted to minimise this cost function.
    :type coefs: list of floats, containing [m, c]
    :param x: independent variable
    :type x: numpy masked array
    :param y: dependent variable
    :type y: numpy masked array

    :returns: cost function; most negative value represents best fit.
    :type: float
    '''
    # Wrote "assert len(x) == len(y)" but can't find how to test this, so verbose equivalent is...
    if len(x) != len(y):
        raise ValueError('most_points_cost called with x & y of unequal length')
    if len(x) < 2:
        raise ValueError('most_points_cost called with inadequate samples')
    # Conventional y=mx+c equation for the "best fit" line
    m=coefs[0]
    c=coefs[1]

    # We compute the distance of each point from the line
    d = np.ma.sqrt((m*x+c-y)**2.0/(m**2.0+1))
    # and work out the maximum distance
    d_max = np.ma.max(d)
    if d_max == 0.0:
        raise ValueError('most_points_cost called with colinear data')
    # The error for each point is computed as a nonlinear function of the
    # distance, tailored to make points on the line give a small error, and
    # those away from the line progressively greater, but reaching a limit
    # value of 0 so that points at a great distance do not contribute more to
    # the weighted error.

    # width sets the width of the channel created by this function. Larger
    # values make the channel wider, but this opens up the function to
    # settling on minima away from the optimal line. Too narrow a width and,
    # again, the function can latch onto few points and determine a local
    # minimum. The value of 0.003 was chosen from analysis of fuel flow vs
    # altitude plots where periods of level flight in the climb create low
    # fuel readings which are not part of the climb performance we are trying
    # to detect. Values 3 times greater or smaller gave similar results,
    # while values 10 times greater or smaller led to erroneous results.
    width=0.003
    e = 1.0 -1.0/((d/d_max)**2 + width)
    mean_error = np.ma.sum(e)/len(d)
    return mean_error


def moving_average(array, window=9, weightings=None):
    """
    Moving average over an array with window of n samples. Weightings allows
    customisation of the importance of each position's value in the average.

    Requires odd lengthed moving windows so that the result is positioned
    centrally in the window offset.

    :param array: Masked Array
    :type array: np.ma.array
    :param window: Size of moving average window to use
    :type window: Integer
    :param weightings: Apply uneven weightings across the window - the same length as window.
    :type weightings: array-like object consisting of floats

    deprecated...
    :param pad: Pad the returned array to the same length of the input, using masked 0's
    :type pad: Boolean

    Ref: http://argandgahandapandpa.wordpress.com/2011/02/24/python-numpy-moving-average-for-data/
    """
    # Make sure we are working with a valid window size.
    assert window%2 == 1, 'Window %d is not an odd number' % window
    if len(array)==0:
        return None

    if weightings is None:
        weightings = np.repeat(1.0, window) / window
    elif len(weightings) != window:
        raise ValueError("weightings argument (len:%d) must equal window (len:%d)" % (
            len(weightings), window))

    # We repair the mask otherwise masked elements will expand to cover the
    # whole window dimension.
    copy_array = np.ma.copy(array) # To avoid corrupting the mask.
    repaired = repair_mask(copy_array ,
                           repair_duration=None,
                           raise_duration_exceedance=False,
                           extrapolate=True)
    stretch = int(window/2)
    stretched_data = np.ma.concatenate([[repaired[0]] * stretch,
                                        repaired,
                                        [repaired[-1]] * stretch])

    averaged = np.convolve(stretched_data.data, weightings, 'valid')
    result = np.ma.array(data=averaged,
                         mask=np.ma.getmaskarray(array).copy())
    return result


def nearest_neighbour_mask_repair(array, copy=True, repair_gap_size=None, direction='both'):
    """
    Repairs gaps in data by replacing it with the nearest neighbour from
    either side until the gaps are filled. Designed for lots of fairly short
    gaps.

    Restrict the gap repairing using repair_gap_size which determines how
    many samples in gaps to fill over.

    NOTE: The start and end are extrapolated with the first / last valid
    sample in all cases.

    WARNING: Currently wraps, so masked items at start will be filled with
    values from end of array.

    TODO: Avoid wrapping from start /end and use first value to preceed values. (extrapolate)

    Ref: http://stackoverflow.com/questions/3662361/fill-in-missing-values-with-nearest-neighbour-in-python-numpy-masked-arrays
    """
    if direction not in ('both', 'forward', 'backward'):
        raise ValueError('Unexpected direction value provided: %s' % direction)
    if copy:
        array = array.copy()
    def next_neighbour(start=1):
        """
        Generates incrementing positive and negative pairs from start
        e.g. start = 1
        yields 1,-1, 2,-2, 3,-3,...
        """
        x = start
        while True:
            if direction in ('both', 'forward'):
                yield x
            if direction in ('both', 'backward'):
                yield -x
            x += 1
    # if first or last masked, repair now (extrapolate)
    start, stop = np.ma.notmasked_edges(array)
    if start > 0:
        array[:start] = array[start]
    if stop+1 < len(array):
        array[stop+1:] = array[stop]

    neighbours = next_neighbour()
    if isinstance(array, MappedArray):
        a_copy = array.raw.copy()
    else:
        a_copy = array.copy()
    for n, shift in enumerate(neighbours):
        if not np.any(array.mask) or repair_gap_size and n >= repair_gap_size:
            break
        a_shifted = np.roll(a_copy, shift=shift)
        idx = ~a_shifted.mask * array.mask
        array[idx] = a_shifted[idx]
    return array


def normalise(array, normalise_max=1.0, scale_max=None, copy=True, axis=None):
    """
    Normalise an array between 0 and normalise_max.

    :param normalise_max: Upper limit of normalised result. Default range is between 0 and 1.
    :type normalise_max: float
    :param scale_max: Maximum value to normalise against. If None, the maximum value will be sourced from the array.
    :type scale_max: int or float or None
    :param copy: Returns a copy of the array, leaving input array untouched
    :type copy: bool
    :param axis: default to normalise across all axis together. Only supports None, 0 and 1!
    :type axis: int or None
    :returns: Array containing normalised values.
    :rtype: np.ma.masked_array
    """
    if copy:
        array = array.copy()
    scaling = normalise_max / (scale_max or array.max(axis=axis))
    try:
        if np.isinf(scaling):
            return np_ma_masked_zeros_like(array)
    except:
        # Multi-dimensional process gives scaling = np.ma.masked
        pass

    if axis == 1:
        # transpose
        scaling = scaling.reshape(scaling.shape[0],-1)
    array *= scaling
    ##array *= normalise_max / array.max() # original single axis version
    return array

def np_ma_concatenate(arrays):
    """
    Derivative of the normal concatenate function which handles mapped discrete arrays.
    :param arrays: list of arrays, which may have mapped values.
    :type arrays: list of numpy masked arrays

    :returns: single numpy masked array, which may have mapped values.

    :raises: ValueError if mapped arrays carry different mappings.
    """
    if len(arrays) == 0:
        return None # Nothing to concatenate !

    if hasattr(arrays[0], 'values_mapping'):
        # Handle mapped arrays here.
        mapping = arrays[0].values_mapping
        for each_array in arrays[1:len(arrays)+1]:
            if each_array.values_mapping != mapping:
                raise ValueError('Attempt to concatenate differing multistate arrays')
        array = np.ma.concatenate(arrays)
        array.values_mapping = mapping
        return array
    else:
        # Numeric only arrays.
        return np.ma.concatenate(arrays)


def np_ma_zeros_like(array, mask=False, dtype=float):
    """
    The Numpy masked array library does not have equivalents for some array
    creation functions. These are provided with similar names which may be
    replaced should the Numpy library be extended in future.

    :param array: array of length to be replicated.
    :type array: A Numpy masked array - can be masked or not.

    TODO: Confirm operation with normal Numpy array. The reference to array.data probably fails.

    :returns: Numpy masked array of unmasked zero values, length same as input array.
    """
    return np.ma.array(
        np.zeros_like(array.data),
        mask=mask.copy() if isinstance(mask, np.ndarray) else mask,
        dtype=dtype)


def np_ma_ones_like(array, **kwargs):
    """
    Creates a masked array filled with ones. See also np_ma_zeros_like.

    :param array: array of length to be replicated.
    :type array: A Numpy array - can be masked or not.

    :returns: Numpy masked array of unmasked 1.0 float values, length same as input array.
    """
    return np_ma_zeros_like(array, **kwargs) + 1.0


def np_ma_ones(length):
    """
    Creates a masked array filled with ones.

    :param length: length of the array to be created.
    :type length: integer.

    :returns: Numpy masked array of unmasked 1.0 float values, length as specified.
    """
    return np_ma_zeros_like(np.ma.arange(length)) + 1.0


def np_ma_masked_zeros(length):
    """
    Creates a masked array filled with masked values. The unmasked data
    values are all zero. The very klunky code here is to circumvent Numpy's
    normal response which is to return random data values where it knows the
    data is masked. In this case we want to ensure zero values as we may be
    lifting the mask in due course and we don't want to reveal random data.

    See also np_ma_zeros_like.

    :param length: array length to be replicated.
    :type length: int

    :returns: Numpy masked array of masked 0.0 float values of length equal to
    input.
    """
    return np.ma.array(data=np.zeros(length), mask=True)


def np_ma_masked_zeros_like(array, dtype=float):
    """
    Creates a masked array filled with masked values. The unmasked data
    values are all zero. The very klunky code here is to circumvent Numpy's
    normal response which is to return random data values where it knows the
    data is masked. In this case we want to ensure zero values as we may be
    lifting the mask in due course and we don't want to reveal random data.

    See also np_ma_zeros_like.

    :param array: array of length to be replicated.
    :type array: A Numpy array - can be masked or not.

    :returns: Numpy masked array of masked 0.0 float values, length same as
    input array.
    """
    return np.ma.array(data=np.zeros(len(array), dtype=dtype),
                       mask=np.ones(len(array), dtype=np.bool))


def truck_and_trailer(data, ttp, overall, trailer, curve_sense, _slice):
    '''
    See peak_curvature procedure for details of parameters.

    http://www.flightdatacommunity.com/truck-and-trailer/
    '''
    # Trap for invariant data
    if np.ma.ptp(data) == 0.0:
        return None

    # Set up working arrays
    x = np.arange(ttp) + 1 #  The x-axis is always short and constant
    sx = np.sum(x)
    r = sx/float(x[-1]) #
    trucks = len(data) - ttp + 1 #  How many trucks fit this array length?

    sy = np.empty(trucks) #  Sigma y
    sy[0]=np.sum(data[0:ttp]) #  Initialise this array with just y values

    sxy = np.empty(trucks) #  Sigma x.y
    sxy[0]=np.sum(data[0:ttp]*x[0:ttp]) #  Initialise with xy products

    for back in range(trucks-1):
        # We compute the values for the least squares formula, using the
        # numerator only (the denominator is constant and we're not really
        # interested in the answer).

        # As we move the back of the truck forward, the trailer front is a
        # little way ahead...
        front = back + ttp
        sy[back+1] = sy[back] - data [back] + data[front]
        sxy[back+1] = sxy[back] - sy[back] + ttp*data[front]

    m = np.empty(trucks) # Resulting least squares slope (best fit y=mx+c)
    m = sxy - r*sy

    #  How many places can the truck and trailer fit into this data set?
    places=len(data) - overall + 1
    #  The angle between the truck and trailer at each place it can fit
    angle=np.empty(places)

    for place in range(places):
        angle[place] = m[place+trailer] - m[place]

    # Normalise array and prepare for masking operations
    if np.max(np.abs(angle)) == 0.0:
        return None # All data in a straight line, so no curvature to find.


    # Default curve sense of Concave has a positive angle. The options are
    # adjusted to allow us to use positive only tests hereafter.
    if curve_sense == 'Bipolar':
        angle_max = np.max(np.abs(angle))
        angles = np.ma.abs(angle/angle_max)
    elif curve_sense == 'Convex':
        angle_max = np.min(angle)
        if angle_max>=0.0:
            return None # No concave angles.
        angles = np.ma.array(angle/angle_max)
    else:  # curve_sense == 'Concave'
        angle_max = np.max(angle)
        if angle_max<=0.0:
            return None # No concave angles.
        angles=np.ma.array(angle/angle_max)

    # Find peak - using values over 50% of the highest allows us to operate
    # without knowing the data characteristics.
    peak_slice=np.ma.clump_unmasked(np.ma.masked_less(angles,0.5))

    if peak_slice:
        index = peak_index(angles.data[peak_slice[0]])+\
            peak_slice[0].start+(overall/2.0)-0.5
        return index*(_slice.step or 1) + (_slice.start or 0)
    else:
        # Data curved in wrong sense or too weakly to find corner point.
        return None


def offset_select(mode, param_list):
    """
    This little piece of code finds the offset from a list of possibly empty
    parameters. This is used in the collated engine parameters where
    allowance is made for four engines, but only two or three may be
    installed and we don't know which order the parameters are recorded in.

    :param mode: which type of offset to compute.
    :type mode: string 'mean', 'first', 'last'

    :return: offset
    :type: float
    """
    least = None
    for p in param_list:
        if p:
            if not least:
                least = p.offset
                most = p.offset
                total = p.offset
                count = 1
            else:
                least = min(least, p.offset)
                most = max(most, p.offset)
                total = total + p.offset
                count += 1
    if mode == 'mean':
        return total / float(count)
    if mode == 'first':
        return least
    if mode == 'last':
        return most
    raise ValueError ("offset_select called with unrecognised mode")


def overflow_correction(array, ref=None, fast=None, hz=1, ccd=None):
    '''
    Overflow Correction postprocessing procedure. Used only on Altitude Radio
    signals.

    This can be used to remove overflows and to tidy up the resulting data,
    which may still be offset following the removal of overflow jumps. The
    same algorithm is used in both cases to ensure that the same slicing is
    used consistently.

    :param array: array of data from a single radio altimeter
    :type array: Numpy array
    :param fast: flight phases
    :type fast: Section
    :param hz: array sample rate
    :type hz: float
    '''
    array = array.astype(np.float64)  # int32 not supported
    good_slices = slices_remove_small_gaps(
        slices_remove_small_slices(np.ma.clump_unmasked(array),
                                   time_limit=10, hz=hz),
        time_limit=5, hz=hz)
    # Due to aircraft power-up sequences, the first few samples of data is
    # sometimes corrupt.
    if not good_slices:
        return array

    end = good_slices[0].stop
    begin = min(good_slices[0].start + 4, end - 1)
    good_slices[0] = slice(begin, end)

    if not fast:
        # The first time we use this algorithm we don't have speed information
        for good_slice in slices_int(good_slices):
            if np.ma.ptp(array[good_slice]) > 20.0:
                array[good_slice] = overflow_correction_array(array[good_slice])
            else:
                if abs(np.ma.average(array[good_slice])) > 100.0:
                    array[good_slice] = np.ma.masked
    else:
        # The second time our challenge is to make sure the segments are
        # adjusted correctly

        # array = pin_to_ground(array, good_slices, fast.get_slices(), hz)
        array = align_altitudes(array,
                                ref,
                                slices_int(good_slices),
                                slices_int(fast.get_slices()),
                                hz,
                                ccd)

    return array

def align_altitudes(alt_rad, alt_std, good_slices, fast_slices, hz, ccd):
    '''
<<<<<<< HEAD
    This corrects the offset for each section of radio altitude data, on the basis that the
    tops of the data will be similar in value.
    '''
    idxs, vals = cycle_finder(alt_rad.data, min_step=1000.0)
    peaks = [0] + [a for a in idxs[1::2]] + [len(alt_rad) - 2]
    fast_idxs = [f.start for f in fast_slices]
    fast_idxs.extend([f.stop for f in fast_slices])
    top_all = np.ma.max(alt_rad)
    for s in zip(peaks[:-1], peaks[1:]):
        scope = slice(s[0] + 1, s[1] + 2)
        bottom_scope = np.ma.min(alt_rad[scope])
        top_scope = np.ma.max(alt_rad[scope])
        if are_indexes_within_slices(fast_idxs, [scope]):
            # We know the rad alt should read zero at start or end of flight
            # ...we only adjust by 1k blocks
            delta = 1024.0 * np.rint(bottom_scope / 1024)
            if delta and np.ma.min(alt_rad[scope] - delta) >= -20:
                # if the lowest point is less than -20, we can safely assume something went wrong, and we don't apply it
                alt_rad[scope] -= delta
        elif top_scope is not np.ma.masked:
            # Make the top align with the rest of the data
            delta = 1024.0 * np.rint((top_scope - top_all) / 1024.0)
            if delta and np.ma.min(alt_rad[scope] - delta) >= -20:
                alt_rad[scope] -= delta
=======
    This corrects the offset for each section of radio altitude data,
    using a crude height above ground level estimate.
    '''

    if ccd and len(ccd) > 1:
        # Catch go arounds / flight diversions by spliting the fast section at the end of each cruise climb descent phase
        # The last ccd is ignored. Flight with 3 ccd slices: start of fast -> end of ccd 1 -> end of ccd 2 -> end of fast
        split_fast_slices = []
        for fast_slice in fast_slices:
            temp = fast_slice
            for section in ccd[:-1]:
                next_split = slices_split([temp], section.slice.stop)
                if len(next_split) == 2:
                    split_fast_slices.append(next_split[0])
                    temp = next_split[1]
            split_fast_slices.append(temp)
        fast_slices = split_fast_slices

    for fast_slice in fast_slices:
        # crude altitude aal for this slice only
        baro = alt_std[fast_slice]
        if not np.ma.count(baro):
            continue
        peak_index = int(np.ma.argmax(baro))
        baro[:peak_index] -= first_valid_sample(baro).value or 0.0
        baro[peak_index:] -= last_valid_sample(baro).value or 0.0
        # fgs = fast and good slice
        for fgs in slices_and(good_slices, [fast_slice]):
            # The reference data will be just this piece of baro altitude
            ref = baro[shift_slice(fgs, -fast_slice.start)]
            # We want the lower altitudes to be more closely matched
            peak = min(ALTITUDE_RADIO_MAX_RANGE, np.ma.max(ref))
            weights = np.ma.masked_outside((peak - ref) / peak, 0.0, 1.0)
            if not np.ma.count(weights):
                # This segment was entirely outside the range of interest
                alt_rad[fgs] = np.ma.masked
                continue
            # The average difference, with emphasized weighting is...
            mean_diff = np.ma.average(baro[shift_slice(fgs, -fast_slice.start)] - alt_rad[fgs], weights=weights**2)
            # and we only adjust by 1k blocks
            delta = 1024.0 * np.rint(mean_diff / 1024)
            if delta:
                # if the lowest point is less than -20, we can safely assume something went wrong, and we don't apply it
                if np.ma.min(alt_rad[fgs] + delta) >= -20 or np.isnan(delta):
                    alt_rad[fgs] += delta
>>>>>>> 3b675284

    return alt_rad


def overflow_correction_array(array):
    '''
    Overflow correction based on power of two jumps only.
    '''
    keep_mask = np.ma.getmaskarray(array).copy()
    array.mask = False
    midpoint = len(array) // 2
    jump = np.ma.ediff1d(array, to_begin=0.0)
    abs_jump = np.ma.abs(jump)

    # Most radio altimeters are scaled to overflow at 2048ft, but occasionally the signed
    # value changes by half this amount. Hence jumps more than half a power lower than 2**10.
    # We want to correct the step, hence the change of sign in the resulting array.
    steps = -np.ma.where(abs_jump > 900.0, 2**np.rint(np.ma.log2(abs_jump)) * np.sign(jump), 0)
    for check in np.ma.nonzero(steps):
        if len(check) == 0:
            continue
        index = check[0]
        if index >= len(steps)-1:
            continue
        if steps[index] == -steps[index+1]:
            steps[index:index+2] = 0.0

    biggest_step_up = np.ma.max(steps)
    biggest_step_down = np.ma.min(steps)

    # Only fix things that need fixing
    delta = None
    if biggest_step_up or biggest_step_down:
        # Compute and apply the correction
        biggest_step = max(abs(x) for x in (biggest_step_up, biggest_step_down) if x is not None)
        steps = np.ma.where(abs(steps) >= biggest_step / 4, steps, 0.0)
        # Climb data has positive changes for most samples...
        dy = np.average(np.sign(np.ma.ediff1d(array)))
        if dy > 0.0:
            array += np.ma.cumsum(steps)
            delta = 1024.0 * np.rint((np.min(array[:midpoint]) + 20) / 1024)
        elif dy < 0.0:
            # Roll the steps array to account for the reversal of direction
            # compared to the original ediff1d computation.
            array[::-1] -= np.cumsum(np.roll(steps[::-1], 1))
            delta = 1024.0 * np.rint((np.min(array[midpoint:]) + 20) / 1024)
        else:
            # Rare case of perfectly balanced changes; make no changes.
            pass

    if delta:
        # Adjust the data by offsetting by this delta.
        array -= delta

    # Where there was a jump, the original data was masked, which we no longer
    # need. The mask may have been assigned to the exact point of the change or
    # possibly one sample earlier or later, or even two of these samples.
    # Therefore the masking across steps is hidden for the step +/- 1 index.
    hide_steps = np.zeros_like(array)
    for index in np.flatnonzero(steps != 0):
        hide_steps[index-1:index+2] = 1

    return np.ma.array(data=array, mask=np.logical_and(keep_mask, hide_steps == 0))


def peak_curvature(array, _slice=slice(None), curve_sense='Concave',
                   gap = TRUCK_OR_TRAILER_INTERVAL,
                   ttp = TRUCK_OR_TRAILER_PERIOD):
    """
    :param array: Parameter to be examined
    :type array: Numpy masked array
    :param _slice: Range of index values to be scanned.
    :type _slice: Python slice. May be indexed in reverse to scan backwards in time.
    :param curve_sense: Optional operating mode. Default 'Concave' has
                        positive curvature (concave upwards when plotted).
                        Alternatives 'Convex' for curving downwards and
                        'Bipolar' to detect either sense.
    :type curve_sense: string

    :returns peak_curvature: The index where the curvature first peaks in the required sense.
    :rtype: integer

    Note: Although the range to be inspected may be restricted by slicing,
    the peak curvature index relates to the whole array, not just the slice.

    This routine uses a "Truck and Trailer" algorithm to find where a
    parameter changes slope. In the case of FDM, we are looking for the point
    where the airspeed starts to increase (or stops decreasing) on the
    takeoff and landing phases. This is more robust than looking at
    longitudinal acceleration and complies with the POLARIS philosophy that
    we should provide analysis with only airspeed, altitude and heading data
    available.
    """
    curve_sense = curve_sense.title()
    if curve_sense not in ('Concave', 'Convex', 'Bipolar'):
        raise ValueError('Curve Sense %s not supported' % curve_sense)
    if gap%2 - 1:
        gap -= 1  #  Ensure gap is odd
    trailer = int(ttp)+int(gap)
    overall = 2*int(ttp) + int(gap)

    input_data = array[slices_int(_slice)]
    if np.ma.count(input_data)==0:
        return None

    valid_slices = np.ma.clump_unmasked(input_data)
    for valid_slice in valid_slices:
        # check the contiguous valid data is long enough.
        if (valid_slice.stop - valid_slice.start) <= 3:
            # No valid segment data is not long enough to process
            continue
        elif np.ma.ptp(input_data[slices_int(valid_slice)]) == 0:
            # No variation to scan in current valid slice.
            continue
        elif valid_slice.stop - valid_slice.start > overall:
            # Use truck and trailer as we have plenty of data
            data = array[slices_int(_slice)][slices_int(valid_slice)]
            # The normal path is to go and process this data.
            corner = truck_and_trailer(data, int(ttp), overall, trailer, curve_sense, _slice)  #Q: What is _slice going to do if we've already subsliced it?
            if corner:
                # Found curve
                return corner + valid_slice.start
            # Look in next slice
            continue
        else:
            if _slice.step not in (None, 1, -1):
                raise ValueError("Index returned cannot handle big steps!")
            # Simple methods for small data sets.
            data = input_data[slices_int(valid_slice)]
            curve = data[2:] - 2.0*data[1:-1] + data[:-2]
            if curve_sense == 'Concave':
                curve_index, val = max_value(curve)
                if val <= 0:
                    # No curve or Curved wrong way
                    continue
            elif curve_sense == 'Convex':
                curve_index, val = min_value(curve)
                if val >= 0:
                    # No curve or Curved wrong way
                    continue
            else:  #curve_sense == 'Bipolar':
                curve_index, val = max_abs_value(curve)
                if val == 0:
                    # No curve
                    continue
            if _slice.step and _slice.step < 0 and (_slice.start and _slice.stop):
                # stepping backwards through data, change index
                return _slice.start - curve_index -1
            elif _slice.step and _slice.step < 0:
                # stepping backwards without slices
                return len(array) - (curve_index + 1 + valid_slice.start + (_slice.start or 0))
            else:
                # step == 0 or 1, return index + 1 to get to the middle of the curve
                return curve_index + 1 + valid_slice.start + (_slice.start or 0)
        #endif
    else:  #endfor
        # did not find curve in valid data
        return None


def peak_index(a):
    '''
    Scans an array and returns the peak, where possible computing the local
    maximum assuming a quadratic curve over the top three samples.

    :param a: array
    :type a: list of floats

    '''
    if len(a) == 0:
        raise ValueError('No data to scan for peak')
    elif len(a) == 1:
        return 0
    elif len(a) == 2:
        return np.argmax(a)
    else:
        loc=np.argmax(a)
        if loc == 0:
            return 0
        elif loc == len(a)-1:
            return len(a)-1
        else:
            denominator = (2.0*a[loc-1]-4.0*a[loc]+2.0*a[loc+1])
            if abs(denominator) < 0.001:
                return loc
            else:
                peak=(a[loc-1]-a[loc+1])/denominator
                return loc+peak


def rate_of_change_array(to_diff, hz, width=None, method='two_points'):
    '''
    Lower level access to rate of change algorithm. See rate_of_change for
    description.

    The regression method was added to provide greater smoothing over an
    extended period. This is required where the parameter being
    differentiated has poor quantisation, e.g. Altitude STD with 32ft steps.

    :param to_diff: input data
    :type to_diff: Numpy masked array
    :param hz: sample rate for the input data (sec-1)
    :type hz: float
    :param width: the differentiation time period (sec)
    :type width: float
    :param method: selects 'two_point' simple differentiation or 'regression'
    type method: string

    :returns: masked array of values with differentiation applied

    '''
    if width is None:
        width = 2 / hz

    hw = int(width * hz / 2.0)
    hw2 = hw * 2

    if hw < 1:
        raise ValueError('Rate of change called with inadequate width.')

    if len(to_diff) <= 2 * hw:
        logger.info("Rate of change called with short data segment. Zero rate "
                    "returned")
        return np_ma_zeros_like(to_diff)

    if method == 'two_points':
        input_mask = np.ma.getmaskarray(to_diff)
        # Set up an array of masked zeros for extending arrays.
        slope = np.ma.copy(to_diff)
        slope[hw:-hw] = (to_diff[2*hw:] - to_diff[:-2*hw]) / hw2 * hz
        slope[:hw] = (to_diff[1:hw+1] - to_diff[0:hw]) * hz
        slope[-hw:] = (to_diff[-hw:] - to_diff[-hw-1:-1])* hz
        slope.mask = np.logical_or(input_mask, np.ma.getmaskarray(slope))
        for i in range(-hw,0):
            slope.mask[:i] = np.logical_or(input_mask[-i:], slope.mask[:i])
        for i in range(1,hw+1):
            slope.mask[i:] = np.logical_or(input_mask[:-i], slope.mask[i:])
        return slope

    elif method == 'regression':
        # Neat solution; works well, but for height data smoothing the raw
        # values works better and for pitch and roll attitudes the
        # improvement was small and would result in more masked results than
        # the preceding technique.

        # The fit will be for equi-spaced samples around the midpoint.
        x = np.arange(-hw, hw+1)
        # Scaling is given by:
        sx2_hz = np.sum(x*x)/hz
        # We extended data array to allow for convolution overruns.
        z = np.array([to_diff[0]]*hw+list(to_diff)+[to_diff[-1]]*hw)
        # The compute the least squares fit for each point over the required
        # range and re-scale to allow for width and sample rate.
        return np.convolve(z,-x,'same')[hw:-hw]/sx2_hz

    else:
        raise ValueError('Rate of change called with unrecognised method')


def rate_of_change(diff_param, width, method='two_points'):
    '''
    @param to_diff: Parameter object with .array attr (masked array)

    Differentiation using the xdot(n) = (x(n+hw) - x(n-hw))/w formula.
    Half width hw=w/2 and this provides smoothing over a w second period,
    without introducing a phase shift.

    The mask array is manipulated to make all samples enclosed by the
    differentiation range masked; that is, although only two points in the
    original array are used in the computation, if the width covers 4
    samples, then 9 final result values are masked, corresponding to four
    steps before and four steps after the midpoint.

    :param diff_param: input Parameter
    :type diff_param: Parameter object
    :type diff_param.array : masked array
    :param diff_param.frequency : sample rate for the input data (sec-1)
    :type diff_param.frequency: float
    :param width: the differentiation time period (sec)
    :type width: float
    :param method: selects 'two_point' simple differentiation or 'regression'
    type method: string

    :returns: masked array of values with differentiation applied
    '''
    hz = diff_param.frequency
    to_diff = diff_param.array
    return rate_of_change_array(to_diff, hz, width, method=method)


"""
def runs_of_ones_array(bits, min_len=0, max_len=None):
    '''
    :type bits: np.ma.masked_array
    :type min_len: int
    :type max_len: int or None
    :returns: Start, stop and duration of ones.
    :rtype: (int, int, int)
    '''
    # make sure all runs of ones are well-bounded
    bounded = np.ma.hstack(([0], bits, [0]))
    # get 1 at run starts and -1 at run ends
    difs = np.ma.diff(bounded)
    run_starts, = np.ma.where(difs > 0)
    run_ends, = np.ma.where(difs < 0)
    run_dur = run_ends - run_starts
    filtered = run_dur >= min_len
    if max_len:
        filtered &= run_dur <= max_len
    # return duration and starting locations
    return run_starts[filtered], run_ends[filtered], run_dur[filtered]


def repair(array, fill_with='starts'):
    if not np.ma.count(array):
        return array
    #TODO: Move to repair_mask...
    #data = array
    starts, ends, durs = runs_of_ones_array(array.mask)
    repeats = np.diff(np.ma.hstack(([0], ends)))
    # use starts-1 or just ends
    if fill_with == 'starts':
        fill = np.repeat(array[starts-1], repeats)
    else:
        fill = np.repeat(array[ends], repeats)
    pad = np.zeros(len(array) - len(fill))
    vals = np.hstack((fill, pad))
    # fill data, where masked, using repeated vals
    np.copyto(array, vals, where=array.mask, casting='unsafe')
    return array


>>> repair(y)
array([ 0,  1,  1,  1,  1,  1,  6,  7,  7,  9, 10, 11, 11, 11, 11, 11, 16,
       17, 17, 19])
>>> y
masked_array(data = [0 1 -- -- -- -- 6 7 -- 9 10 11 -- -- -- -- 16 17 -- 19],
             mask = [False False  True  True  True  True False False  True False False False
  True  True  True  True False False  True False],
       fill_value = 999999)

>>> repair(y, 'ends')
array([ 0,  1,  6,  6,  6,  6,  6,  7,  9,  9, 10, 11, 16, 16, 16, 16, 16,
       17, 19, 19])

"""


def fill_masked_edges(array, fill_value):
    '''
    :type array: np.ma.array
    :type fill_value: float or int
    :returns: Array with masked beginning and end masked.
    :rtype: np.ma.masked_array
    '''
    if array.mask.all() or not array.mask.any():
        # Array is entirely masked or entirely unmasked.
        return array

    masked_slices = np.ma.clump_masked(array)
    if masked_slices[0].start == 0:
        # Fill the start of the array.
        array[masked_slices[0]] = fill_value
    if masked_slices[-1].stop == len(array):
        # Fill the end of the array.
        array[masked_slices[-1]] = fill_value

    return array


def repair_mask(array, frequency=1, repair_duration=REPAIR_DURATION,
                copy=False, extrapolate=False, repair_above=None,
                method='interpolate', raise_duration_exceedance=False,
                raise_entirely_masked=True):
    '''
    This repairs short sections of data ready for use by flight phase algorithms
    It is not intended to be used for key point computations, where invalid data
    should remain masked.

    :param copy: If True, returns modified copy of array, otherwise modifies the array in-place.
    :param method: Repair method to apply in masked sections, either interpolate, fill_start (fill with value at start of masked section), fill_stop (fill with stop of masked section).
    :param raise_entirely_masked: If True, an exception is raised if the incoming data is entirely masked.
    :param repair_duration: If None, any length of masked data will be repaired.
    :param raise_duration_exceedance: If False, no warning is raised if there are masked sections longer than repair_duration. They will remain unrepaired.
    :param extrapolate: If True, data is extrapolated at the start and end of the array.
    :param repair_above: If value provided only masked ranges where first and last unmasked values are this value will be repaired.
    :raises ValueError: If the entire array is masked.
    '''
    if array.mask.all():
        # Cannot repair entierly masked array.
        if raise_entirely_masked:
            raise ValueError("Array cannot be repaired as it is entirely masked")
        else:
            return array
    elif not array.mask.any():
        # Array entirely unmasked - nothing to do.
        return array

    if copy:
        array = array.copy()

    if repair_duration:
        repair_samples = repair_duration * frequency
    else:
        repair_samples = None

    masked_sections = np.ma.clump_masked(array)

    for section in masked_sections:
        length = section.stop - section.start
        if repair_samples and length > repair_samples:
            if raise_duration_exceedance:
                raise ValueError("Length of masked section '%s' exceeds "
                                 "repair duration '%s'." % (length * frequency,
                                                            repair_duration))
            else:
                continue # Too long to repair
        elif section.start == 0:
            if extrapolate or method == 'fill_stop':
                # TODO: Does it make sense to subtract 1 from the section stop??
                #array.data[section] = array.data[section.stop - 1]
                array[section] = array[section.stop]
            else:
                continue # Can't interpolate if we don't know the first sample

        elif section.stop == len(array):
            if extrapolate or method == 'fill_start':
                array[section] = array[section.start - 1]
            else:
                continue # Can't interpolate if we don't know the last sample

        else:
            start_value = array[section.start - 1]
            stop_value = array[section.stop]
            if method == 'interpolate':
                if (repair_above is None or
                    (start_value > repair_above and stop_value > repair_above)):
                    # XXX: Find neater solution, potentially
                    # scipy.interpolate.InterpolatedUnivariateSpline, as
                    # optimisation.
                    array.data[section] = np.linspace(start_value, stop_value,
                                                      length+2)[1:-1]
                    array.mask[section] = False
            elif method == 'fill_start':
                array[section] = start_value
            elif method == 'fill_stop':
                array[section] = stop_value
            else:
                raise NotImplementedError('Repair method %s not implemented.',
                                          method)

    return array


def resample(array, orig_hz, resample_hz):
    '''
    Upsample or downsample an array for it to match resample_hz.
    Offset is maintained because the first sample is always returned.
    '''
    if orig_hz == resample_hz:
        return array
    modifier = resample_hz / float(orig_hz)
    if modifier > 1:
        return np.ma.repeat(array, modifier)
    else:
        # Only convert complete blocks of data.
        endpoint = floor(len(array)*modifier)/modifier
        return array[:int(endpoint):int(1 / modifier)]


def round_to_nearest(array, step):
    """
    Rounds to nearest step value, so step 5 would round as follows:
    1 -> 0
    3.3 -> 5
    7.5 -> 10
    10.5 -> 10 # np.round drops to nearest even number(!)

    :param array: Array to be rounded
    :type array: np.ma.array
    :param step: Value to round to
    :type step: int or float
    """
    step = float(step) # must be a float
    return np.ma.round(array / step) * step


def rms_noise(array, ignore_pc=None):
    '''
    :param array: input parameter to measure noise level
    :type array: numpy masked array
    :param ignore_pc: percent to ignore (see below)
    :type integer: % value in range 0-100

    :returns: RMS noise level
    :type: Float, units same as array

    :exception: Should all the difference terms include masked values, this
    function will return None.

    This computes the rms noise for each sample compared with its neighbours.
    In this way, a steady cruise at 30,000 ft will yield no noise, as will a
    steady climb or descent.

    The rms noise may be used to examine parameter reasonableness, in which
    case the occasional spike is not considered background noise levels. The
    ignore_pc value allows the highest spike readings to be ignored and the
    rms is then the level for the normal operation of the parameter.
    '''
    # The difference between one sample and the ample to the left is computed
    # using the ediff1d algorithm, then by rolling it right we get the answer
    # for the difference between this sample and the one to the right.
    if len(array.data)==0 or np.ma.ptp(array.data)==0.0:
        #logging.warning('rms noise test has no variation in signal level')
        return None
    diff_left = np.ma.ediff1d(array, to_end=0)
    diff_right = np.ma.array(data=np.roll(diff_left.data,1),
                             mask=np.roll(diff_left.mask,1))
    local_diff = (diff_left - diff_right)/2.0
    diffs = local_diff[1:-1]
    if np.ma.count(diffs) == 0:
        return None
    elif ignore_pc is None or ignore_pc/100.0*len(array)<1.0:
        to_rms = diffs
    else:
        monitor = slice(0, int(floor(len(diffs) * (1-ignore_pc/100.0))))
        to_rms = np.ma.sort(np.ma.abs(diffs))[monitor]
    return sqrt(np.ma.mean(np.ma.power(to_rms, 2))) # RMS in one line !


def runs_of_ones(bits, min_samples=None, skip_mask=False):
    '''
    Q: This function used to have a min_len kwarg which was a result of its
    implementation. If there is a use case for only returning sections greater
    than a minimum length, would it be better to specify time based on a
    frequency rather than samples?
    TODO: Update to return Sections?
    :returns: S
    :rtype: [slice]
    '''
    if not len(bits) or not np.ma.count(bits):
        return []
    if skip_mask:
        bits = repair_mask(bits)
    runs = np.ma.clump_unmasked(np.ma.masked_not_equal(bits, 1))
    if min_samples:
        runs = slices_remove_small_slices(runs, count=min_samples)

    return runs


def slices_of_runs(array, min_samples=None, flat=False):
    '''
    Provides a list of slices of runs of each value in the array.

    If the provided array is a mapped array used for multi-states, we return the
    string representation of the value. This function works as a generator which
    yields a tuple of the value and a list of slices of each run of that value
    in the provided array.

    Note that the masked constant value is excluded from the returned data.

    :param array: a numpy masked array or mapped array.
    :type array: np.ma.array
    :param flat: yield a flat list of unordered slices
    :type flat: bool
    '''
    for value in np.ma.sort(np.ma.unique(array)):
        if value is np.ma.masked:
            continue
        if hasattr(array, 'values_mapping'):
            value = array.values_mapping[value]
        runs = runs_of_ones(array == value, min_samples=min_samples)
        if flat:
            for run in runs:
                yield run
        else:
            if min_samples and runs == []:
                value = None
            yield value, runs


def shift_slice(this_slice, offset):
    """
    This function shifts a slice by an offset. The need for this arises when
    a phase condition has been used to limit the scope of another phase
    calculation.

    :type this_slice: slice
    :type offset: int or float
    :rtype: slice
    """
    if not offset:
        return this_slice

    start = None if this_slice.start is None else this_slice.start + offset
    stop = None if this_slice.stop is None else this_slice.stop + offset

    if start is None or stop is None or (stop - start) >= 1:
        ### This traps single sample slices which can arise due to rounding of
        ### the iterpolated slices.
        return slice(start, stop, this_slice.step)
    else:
        return None


def shift_slices(slicelist, offset):
    """
    This function shifts a list of slices by a common offset, retaining only
    the valid (not None) slices.

    :type slicelist: [slice]
    :type offset: int or float
    :rtype [slice]

    """
    if offset:
        newlist = []
        for each_slice in slicelist:
            if each_slice and offset:
                new_slice = shift_slice(each_slice,offset)
                if new_slice: newlist.append(new_slice)
        return newlist
    else:
        return slicelist


def slice_duration(_slice, hz):
    '''
    Gets the duration of a slice in taking the frequency into account. While
    the calculation is simple, there were instances within the code of slice
    durations being compared against values in seconds without considering
    the frequency of the slice indices.

    :param _slice: Slice to calculate the duration of.
    :type _slice: slice
    :param hz: Frequency of slice.
    :type hz: float or int
    :returns: Duration of _slice in seconds.
    :rtype: float
    '''
    if _slice.stop is None:
        raise ValueError("Slice stop '%s' is unsupported by slice_duration.",
                         _slice.stop)
    return (_slice.stop - (_slice.start or 0)) / float(hz)


def slices_duration(slices, hz):
    '''
    Gets the total duration of a list of slices.

    :param slices: Slices to calculate the total duration of.
    :type slices: [slice]
    :param hz: Frequency of slices.
    :type hz: int or float
    :returns: Total duration of all slices.
    :rtype: float
    '''
    return sum([slice_duration(_slice, hz) for _slice in slices])


def slices_contract(slices, length, max_index=None):
    '''
    Contract as in decrease in size. Slices which are smaller than the contraction are removed.
    Negative steps are not supported.

    :param slices: Slices to contract.
    :type slices: [slice]
    :param length: Length to contract.
    :type length: int or float
    :param max_index: Max index for contracting None slices.
    :type max_index: int or None
    :returns: Contracted slices.
    :rtype: slice
    '''
    if length == 0:
        return slices

    if max_index is not None and max_index <= 0:
        raise ValueError('')

    constricted_slices = []
    for s in slices:
        if s.step and s.step < 0:
            raise NotImplementedError('Negative steps are not supported.')

        slice_start = s.start + length if s.start else length

        slice_stop = s.stop or max_index
        if slice_stop:
            slice_stop -= length

            if slice_start >= slice_stop:
                # Slice has been contracted 'out of existence'.
                continue

        constricted_slices.append(slice(slice_start, slice_stop, s.step))

    return constricted_slices


def slices_contract_duration(slices, frequency, seconds, max_index=None):
    '''
    :param slices: Slices to contract.
    :type slices: [slice]
    :param frequency: Frequency of slices.
    :type frequency: int or float
    :param seconds: Seconds to contract the slices by.
    :type seconds: int or float
    :param max_index: Max index for contracting None slices.
    :type max_index: int or None
    :returns: Contract slices.
    :rtype: [slice]
    '''
    return slices_contract(slices, seconds / float(frequency), max_index=max_index)


def slices_extend(slices, length):
    '''
    :param slices: Slices to extend.
    :type slices: [slice]
    :param length: Length of extension in samples.
    :type length: int or float
    :returns: Extended slices.
    :rtype: [slice]
    '''
    if length == 0:
        return slices

    extended_slices = []
    for s in slices:
        if s.step and s.step < 0:
            raise NotImplementedError('Negative step is not supported.')

        extended_slices.append(slice(
            max(s.start - length, 0) if s.start else 0,
            s.stop + length if s.stop else None,
            s.step,
        ))
    return slices_or(extended_slices)


def slices_extend_duration(slices, frequency, seconds):
    '''
    :param slices: Slices to extend.
    :type slices: [slice]
    :param frequency: Frequency of slices.
    :type frequency: int or float
    :param seconds: Seconds to extend the slices by.
    :type seconds: int or float
    :returns: Extended slices.
    :rtype: [slice]
    '''
    return slices_extend(slices, seconds / float(frequency))


def slices_after(slices, index):
    '''
    Gets slices truncated to only contain sections after an index.

    :param slices: Slices to truncate.
    :type slices: [slice]
    :param index: Cutoff index.
    :type index: int or float
    :returns: Truncated slices.
    :rtype: [slice]
    '''
    truncated_slices = []
    for _slice in slices:
        if _slice.stop is None:
            raise ValueError(
                'Slice stop being None is not supported in slices_after.')
        if _slice.start > _slice.stop:
            raise ValueError(
                'Reverse slices are not supported in slices_after.')
        if _slice.stop < index:
            # Entire slice is before index.
            continue
        if (_slice.start or 0) < index:
            _slice = slice(index, _slice.stop)
        truncated_slices.append(_slice)
    return truncated_slices


def slices_before(slices, index):
    '''
    Gets slices truncated to only contain sections before an index.

    :param slices: Slices to truncate.
    :type slices: [slice]
    :param index: Cutoff index.
    :type index: int or float
    :returns: Truncated slices.
    :rtype: [slice]
    '''
    truncated_slices = []
    for _slice in slices:
        if _slice.stop is None:
            raise ValueError(
                'Slice stop being None is not supported in slices_before.')
        if _slice.start > _slice.stop:
            raise ValueError(
                'Reverse slices are not supported in slices_after.')
        if _slice.start > index:
            # Entire slice is before index.
            continue
        if _slice.stop > index:
            _slice = slice(_slice.start, index)
        truncated_slices.append(_slice)
    return truncated_slices


def slice_midpoint(_slice):
    '''
    Gets the midpoint of a slice. Slice stop of None is not supported.

    :param _slice:
    :type _slice: slice
    :returns: The midpoint of the slice.
    :rtype: float
    '''
    difference = _slice.stop - (_slice.start or 0)
    return _slice.stop - (float(difference) / 2)


def slice_multiply(_slice, f):
    '''
    :param _slice: Slice to rescale
    :type _slice: slice
    :param f: Rescale factor
    :type f: float

    :returns: slice rescaled by factor f
    :rtype: integer
    '''
    """
    Original version replaced by less tidy version to maintain start=0 cases
    and to ensure rounding for reductions in frequency does not extend into
    earlier samples than those intended.
    """
    return slice(None if _slice.start is None else int(ceil(_slice.start * f)),
                 None if _slice.stop is None else int(_slice.stop * f),
                 None if _slice.step is None else int(_slice.step * f))


def slices_multiply(slices, f):
    '''
    :param slices: Iterable of slices to rescale
    :type slices: Iterable
    :param f: Rescale factor
    :type f: float

    :returns: List of slices rescaled by factor f
    :rtype: integer
    '''
    return [slice_multiply(s, f) for s in slices]


def slice_round(_slice):
    '''
    Round the slice start and stop indices to the nearest integer boundary.

    As numpy arrays floor float indices, this can produce inaccurate results,
    especially when the parameter frequency is low.

    :type _slice: slice
    :rtype: slice
    '''
    start = _slice.start
    stop = _slice.stop
    if start is not None:
        start = int(np.round(start))
    if stop is not None:
        stop = int(np.round(stop))
    return slice(start, stop, _slice.step)


def slices_split(slices, index):
    '''
    Split slices at index.

    Returns a new list of slices with the matching one of them split at index
    (if applicable).

    :param slices: Slices to split
    :type slices: list of slices
    :param index: Index at which to split slices
    :type index: int

    :returns: Split slices
    :rtype: list of slices
    '''
    result = []
    for sl in slices:
        if is_index_within_slice(index, sl):
            result.append(slice(sl.start, index))
            result.append(slice(index, sl.stop))
        else:
            result.append(sl)

    return result


def slices_round(slices):
    '''
    Round an iterable of slices.

    :type _slice: iterable of slices
    :rtype: [slice]
    '''
    return [slice_round(s) for s in slices]


def slice_samples(_slice):
    '''
    Gets the number of samples in a slice.

    :param _slice: Slice to count sample length.
    :type _slice: slice
    :returns: Number of samples in _slice.
    :rtype: integer
    '''
    step = 1 if _slice.step is None else _slice.step

    if _slice.start is None or _slice.stop is None:
        return 0
    else:
        return (abs(_slice.stop - _slice.start) - 1) // abs(step) + 1


def slices_above(array, value):
    '''
    Get slices where the array is above value. Repairs the mask to avoid a
    large number of slices being created.

    :param array:
    :type array: np.ma.masked_array
    :param value: Value to create slices above.
    :type value: float or int
    :returns: Slices where the array is above a certain value.
    :rtype: list of slice
    '''
    if len(array) == 0:
        return array, []
    repaired_array = repair_mask(array)
    if repaired_array is None: # Array length is too short to be repaired.
        return array, []
    band = np.ma.masked_less(repaired_array, value)
    slices = np.ma.clump_unmasked(band)
    return repaired_array, slices


def slices_below(array, value):
    '''
    Get slices where the array is below value. Repairs the mask to avoid a
    large number of slices being created.

    :param array:
    :type array: np.ma.masked_array
    :param value: Value to create slices below.
    :type value: float or int
    :returns: Slices where the array is below a certain value.
    :rtype: list of slice
    '''
    if len(array) == 0:
        return array, []
    repaired_array = repair_mask(array)
    if repaired_array is None: # Array length is too short to be repaired.
        return array, []
    band = np.ma.masked_greater(repaired_array, value)
    slices = np.ma.clump_unmasked(band)
    return repaired_array, slices


def slices_between(array, min_, max_):
    '''
    Get slices where the array's values are between min_ and max_. Repairs
    the mask to avoid a large number of slices being created.

    :param array:
    :type array: np.ma.masked_array
    :param min_: Minimum value within slices.
    :type min_: float or int
    :param max_: Maximum value within slices.
    :type max_: float or int
    :returns: Slices where the array is above a certain value.
    :rtype: list of slice
    '''
    if np.ma.count(array) == 0:
        return array, []
    try:
        repaired_array = repair_mask(array)
    except ValueError:
        # data is entirely masked or too short to be repaired
        return array, []
    # Slice through the array at the top and bottom of the band of interest
    band = np.ma.masked_outside(repaired_array, min_, max_)
    # Remove the equality cases as we don't want these. (The common issue
    # here is takeoff and landing cases where 0ft includes operation on the
    # runway. As the array samples here are not coincident with the parameter
    # being tested in the KTP class, by doing this we retain the last test
    # parameter sample before array parameter saturated at the end condition,
    # and avoid testing the values when the array was unchanging.
    band = np.ma.masked_equal(band, min_)
    band = np.ma.masked_equal(band, max_)
    # Group the result into slices - note that the array is repaired and
    # therefore already has small masked sections repaired, so no allowance
    # is needed here for minor data corruptions.
    slices = np.ma.clump_unmasked(band)
    return repaired_array, slices


def slices_from_to(array, from_, to, threshold=0.1):
    '''
    Get slices of the array where values are between from_ and to, and either
    ascending or descending depending on whether from_ is greater than or less
    than to. Dips and peaks into the range will create slices where the
    direction of the array matches from_ and to.

    :param array:
    :type array: np.ma.masked_array
    :param from_: Value from.
    :type from_: float or int
    :param to: Value to.
    :type to: float or int
    :param threshold: Minimum threshold to detect dips and peaks into the range defined as a ratio from 0 (no threshold) to 1 (full range).
    :type threshold: float or int
    :returns: Slices of the array where values are between from_ and to and either ascending or descending depending on comparing from_ and to.
    :rtype: list of slice
    '''
    if from_ == to:
        raise ValueError('From and to values should not be equal.')
    elif threshold > 1 or threshold < 0:
        raise ValueError('threshold must be within the range 0-1.')
    elif len(array) == 0:
        return array, []

    # Find the minimum and maximum of the range without knowing direction.
    range_min = min(from_, to)
    range_max = max(from_, to)

    # Find the threshold min and max.
    threshold = (range_max - range_min) * threshold
    threshold_max = range_max - threshold
    threshold_min = range_min + threshold

    rep_array, slices = slices_between(array, from_, to)
    rep_array.mask = np.ma.getmaskarray(rep_array)

    filtered_slices = []
    for _slice in slices:

        if len(array[_slice]) == 1:
            # If only a single sample matches, we must compare the sample
            # before and after to ascertain direction.
            test_slice = slice(_slice.start - 1, _slice.stop + 1)
            if sum(np.invert(rep_array.mask[test_slice])) != 3:
                # Skip slice without 3 unmasked samples.
                continue
        else:
            test_slice = _slice

        # Calculate the following variables to work out if _slice is linear,
        # dip or peak.
        # Check if the start and stop of the slice are either masked or
        # at an array boundary.
        starts_within_range = (test_slice.start == 0 or
                               rep_array.mask[test_slice.start - 1])
        stops_within_range = (test_slice.stop == len(array) or
                              rep_array.mask[test_slice.stop])
        start_value = array[test_slice.start]
        stop_value = array[test_slice.stop - 1]
        # Check if the start and stop are in the upper or lower half of the
        # range to attempt to discern direction.
        start_max = abs(start_value - range_max) < abs(start_value - range_min)
        stop_max = abs(stop_value - range_max) < abs(stop_value - range_min)
        # The section is considered to be linear if it transitions from one
        # half of the range to the other between the start and stop. Sections
        # not matching this condition are considered to have no clear direction.
        linear = sum([start_max, stop_max]) == 1

        slice_start = _slice.start
        slice_stop = _slice.stop

        if starts_within_range and stops_within_range and not linear:
            # data is curved but does not enter range at start or stop.
            # we could dissect further, but it's already complicated.
            continue
        elif linear:
            # linear
            if from_ > to and not start_max:
                # descending wrong direction
                continue
            elif from_ < to and not stop_max:
                # climbing wrong direction
                continue
        elif ((starts_within_range and stop_max) or
              (stops_within_range and start_max) or
              (start_max and stop_max)):
            # treat as dip
            value = min_value(rep_array, _slice=test_slice)
            if value.value > threshold_max:
                # value does not dip below threshold
                continue
            if from_ > to:
                # descending
                slice_stop = value.index
            else:
                # climbing
                slice_start = value.index
        elif ((starts_within_range and not stop_max) or
              (stops_within_range and not start_max) or
              (not start_max and not stop_max)):
            # treat as peak
            value = max_value(rep_array, _slice=test_slice)
            if value.value < threshold_min:
                # value does not peak above threshold
                continue
            if from_ > to:
                # descending
                slice_start = value.index
            else:
                # climbing
                slice_stop = value.index
        if int(slice_start) != int(slice_stop):
            filtered_slices.append(slice(slice_start, slice_stop))

    return rep_array, filtered_slices


def slices_from_ktis(kti_1, kti_2):
    '''
    From two KTIs or KTI lists, this function identifies the pairs of times
    which relate to a section of the flight and return a list of slices ready
    for creation of a KPV using the existing "create_kpv..." family of
    methods. This routine forms the basis of the fuel usage measurement
    functions.

    :param kti_1: Key Time Instance or list of KTIs at start of period of interest
    :type kti_1: KeyTimeInstance node(s)
    :param kti_2: Key Time Instance or list of KTIs at end of period of interest
    :type kti_2: KeyTimeInstance node(s)

    :returns: list of slices
    '''
    # If either list is void, we won't find any valid periods.
    if kti_1 is None or kti_2 is None:
        return []

    # Inelegant way of ensuring we are dealing with lists of KTIs
    if not isinstance(kti_1, list):
        kti_1=[kti_1]
    if not isinstance(kti_2, list):
        kti_2=[kti_2]

    # Unpack the KTIs to get the indexes, and mark which were
    # start (0) and end (1) values.
    unpk = sorted(itertools.chain(
        ((t.index, 0) for t in kti_1),
        ((t.index, 1) for t in kti_2)))
    # Prepare the ground...
    previous = None
    slices = []
    # Now scan the list looking for an end immediately following a start.
    for item in unpk:
        if item[1]:
            if previous is None or previous[1]:
                continue
            else:
                # previous[1] was 0 and item[1] = 1
                slices.append(slice(previous[0], item[0]+1))
        previous = item
    return slices


def level_off_index(array, frequency, seconds, variance, _slice=None,
                   include_window=True):
    '''
    Find the first index within _slice where array levels off.

    :type array: np.ma.masked_array
    :type frequency: int or float
    :type seconds: int or float
    :type variance: int or float
    :type _slice: slice
    :param include_window: Include the window in the returned level off index.
    :type include_window: bool
    :raises ValueError: If the sample window (frequency * samples) is not a whole number.
    :returns: Index where the array first levels off within slice within the specified variance.
    :rtype:
    '''
    if _slice:
        array = array[slices_int(_slice)]

    samples = int(ceil(frequency * seconds))

    if samples > array.size:
        return None

    sliding_window = np.lib.stride_tricks.as_strided(
        array, shape=(len(array) - samples, samples),
        strides=array.strides * 2)

    unmasked_slices = np.ma.clump_unmasked(array)

    for unmasked_slice in filter_slices_length(unmasked_slices, samples):
        # Exclude masked data within the sliding_window.
        stop = unmasked_slice.stop - (samples - 1)
        ptp = np.ptp(sliding_window[unmasked_slice.start:stop], axis=-1)
        stable = ptp < variance

        if not stable.any():
            # All data is not level.
            continue

        index = np.argmax(stable) + unmasked_slice.start

        if _slice and _slice.start:
            index += _slice.start

        if include_window:
            index += samples

        return index

    return None


"""
Spline function placeholder

At some time we are likely to want to add interpolation, and this scrap of
code was used to prove the principle. Easy to do and the results are really
close to the recorded data in the case used for testing.

See 'Pitch rate computation at 4Hz and 1Hz with interpolation.xls'

import numpy as np
import scipy.interpolate as interp
import matplotlib.pyplot as plt

y=np.array([0.26,0.26,0.79,0.35,-0.26,-0.04,1.23,4.57,4.75,1.93,0.44,1.14,0.97,1.14,0.79])
x=np.array(range(236,251,1))
f = interp.interp1d(x, y, kind='cubic')
xnew = np.linspace(236,250,57)
plt.plot(x,y,'o',xnew,f(xnew),'-')
plt.legend(['data', 'cubic'], loc='best')
plt.show()
for i in xnew:
    print(f(i))
"""
def step_local_cusp(array, span):
    """
    A small function developed for the step function to find local cusps
    where data has changed from sloping to steady. Cusp defined as the point
    closest to the start of the data where the local slope is half the slope
    from the first sample.

    Unlike the peak curvature algorithm, this does not require a significant
    number of samples to operate (flap travelling times between detents can
    be short). Unlike top of climb algorithm, this uses the local data to
    determine the slope characteristic.

    :param array: Masked array to examine. Always start from beginning of array
                 (must be passed in using reverse indexing if backwards operation needed).
    :type array: np.ma.array

    :returns: index to cusp from start of data. Zero if no cusp found, or if
    the slope increases significantly after the start of the range to test.
    :rtype: integer
    """
    local_array=array[span]
    if len(local_array)==0:
        return None
    elif len(local_array)<3:
        return 0
    else:
        v0 = local_array[0]
        v_1=v0
        for n, v in enumerate(local_array[1:]):
            slope_0 = abs(v-v0)/float(n+1)
            slope_n = abs(v-v_1)
            # The condition reverses for reversed slices.
            if span.step==-1:
                if slope_n < slope_0/2.0:
                    return n+1
                if slope_n > slope_0*2.0:
                    return 0
            else:
                if slope_n < slope_0/2.0:
                    return n
                if slope_n > slope_0*2.0:
                    return 0
            v_1=v
        return 0


def including_transition(array, steps, hz=1, mode='include'):
    r'''
    Snaps signal to step values including transition, e.g.:
          _____
      ___|/   \|
    _|/        \|__

    :type array: np.ma.array
    :param steps: Steps to align the signal to.
    :type steps: [int]
    :param threshold: Threshold of difference between two flap settings to apply the next flap setting.
    :type threshold: float

    threshold = 0.01 makes the system too late and too conservative.
    '''
    steps = sorted(steps)
    mid_steps = [steps[0] - 10.0]

    for step_1, step_2 in zip(steps[:-1], steps[1:]):
        mid_steps.append((step_1 + step_2) / 2.0)
    mid_steps.append(steps[-1] + 10.0)

    change = rate_of_change_array(array, hz)
    # change will show non null values a bit too soon as the function is looking
    # over multiple samples (a window). We want to check the edges of the periods
    # where there is a change and overwrite it with the value given by a
    # simple ediff1d
    significant_roc = np.ma.abs(change) > 0.03
    edges = np_ma_zeros_like(significant_roc, dtype=np.bool)
    edges[1:] = significant_roc[1:] ^ significant_roc[:-1]
    sample_change = np.ma.ediff1d(array, to_begin=0.0)
    change[edges] = sample_change[edges]

    # first raise the array to the next step if it exceeds the previous step
    # plus a minimal threshold (step as early as possible)
    output = np_ma_masked_zeros_like(array)

    for mid_1, flap, mid_2 in zip(mid_steps[:-1], steps, mid_steps[1:]):
        # Slice the data into bands that are between the midpoint flap values
        bands = slices_and(runs_of_ones(array > mid_1), runs_of_ones(array <= mid_2))
        for band in bands:
            # Find where the data did not change in this band...
            partial = np.ma.where(np.ma.abs(change[band.start:band.stop]) < 0.03, flap, np.ma.masked) # threshold of 0.03 to account for slight changes/flutter
            if len(partial) == 1:
                if change[band.start] > 0:
                    output[band.start] = flap
                else:
                    output[min(band.stop - 1, len(array) - 1)] = flap
                continue

            if np.ma.count(partial):
                # Unchanged data can be included in our output flap array directly
                output[band] = partial

            # See if it passed through the flap setting of interest.
            # Widen band of interest in case values were rapidly changing.
            # mid_1, flap = 27.5, 30. If array = [..., 27.0, 31.0, 33.0, ...] the band would
            # only capture the values starting at 31.0 and we would miss the point where
            # we crossed 30 degrees of flap.
            wider_band = slice(max(band.start - 1, 0), min(band.stop + 1, len(array)))
            index = index_at_value(array[wider_band], flap)
            if index is not None:
                if array[wider_band][-1] > array[wider_band.start]:
                    # Going up
                    output[floor(index + wider_band.start)] = flap
                else:
                    # Going down
                    output[ceil(index + wider_band.start)] = flap

            elif not np.ma.count(partial):
                # The data crept into this band without reaching the flap setting.
                # Find the local extrema.
                array_derivative_sign_change = np.diff(np.sign(sample_change[band]))
                idx_non_zero = np.nonzero(array_derivative_sign_change)
                if idx_non_zero:
                    output[band.start + idx_non_zero[0]] = flap
                else:
                    # This would mean that the data continuously increased or decreased
                    # in this band but never crossed the flap setting.
                    # Unless masked data, this seems impossible. Ignore.
                    pass


    for gap in np.ma.clump_masked(output):
        before = output[max(gap.start - 1, 0)]
        after = output[min(gap.stop, len(output) - 1)]
        if mode == 'include':
            output[gap] = max(before, after)
        else:
            output[gap] = min(before, after)

    return output


def step_values(array, steps, hz=1, step_at='midpoint', rate_threshold=0.5):
    """
    Rounds each value in the array to the nearest step, depending upon the
    step_at method.

    Primarily written for flap movements, although slat, ailerons and others
    can make good use of this stepping system.

    Maintains the original array's mask.

    NOTE: If "skip" is to be supported again, simply merge step changes which
    occur within 3 to 5 samples of each other!


    step_at options
    ===============

    midpoint:
    * simply change flap in the middle of transitions

    move_start:
    * transition at the start of movements (like flap lever)

    move_stop:
    * transition at the end of movements

    including_transition:
    * all transition movements are included as the next step (early on
      increase, late on decrease). Normally more safety cautious.

    excluding_transition:
    * transition movements are excluded from the next step until transtion has
      finished. Used by those wishing for minimal time at the next step level
      e.g. this is likely to reduce flap overspeed measurements.


    :param array: Masked array to step
    :type array: np.ma.array
    :param steps: Steps to round to nearest value
    :type steps: list of integers
    :param hz: If 'midpoint' steps not in use, required for rate of change calc
    :type hz: float
    :param step_at: Step conversion mode
    :type step_at: String, default='midpoint', options are listed above.
    :param rate_threshold: rate of change threshold for non-moving control
    :type rate_threshold: float, default 0.5 is suitable for flap operation.
    :returns: Stepped masked array
    :rtype: np.ma.array
    """
    step_at = step_at.lower()
    step_at_options = ('midpoint', 'move_start', 'move_stop',
                       'including_transition', 'excluding_transition')
    if step_at not in step_at_options:
        raise ValueError("Incorrect step_at choice argument '%s'" % step_at)

    steps = sorted(steps)  # ensure steps are in ascending order
    stepping_points = np.ediff1d(steps, to_end=[0])/2.0 + steps
    stepped_array = np_ma_zeros_like(array, mask=array.mask)
    low = None
    for level, high in zip(steps, stepping_points):
        if low is None:
            matching = (-high < array) & (array <= high)
        else:
            matching = (low < array) & (array <= high)
        stepped_array[matching] = level
        low = high
    # all the remaining values are above the top step level
    stepped_array[low < array] = level
    stepped_array.mask = np.ma.getmaskarray(array)
    if step_at == 'midpoint':
        # our work here is done
        return stepped_array

    '''
    A note about how this works:

    We've found the midpoints of each transition and we have an array which
    has forced the array to the nearest steps. We now need to move forward or
    backward from the midpoint to find the start of the transition
    'move_start' or the end of the transition 'move_stop'.

    Where possible, we use the rate of change of the parameter to determine
    where the transition to the next step starts / stops. Sometimes this
    isn't very effective (for very progressive state changes with low rate of
    change), in which case we seek for where the state crossed the next step
    value (see next paragraph). Failing both of these options, we use the
    flap midpoint determined as the first step to ensure we don't go beyond
    two steps changes worth.

    Depending on the direction of travel (increasing / decreasing) determines
    how close to the next setting we will get (5% of the difference between
    flap settings under for increasing steps, 5% over for decreasing). This
    is why you may see slightly early transitions, however this value was
    found to be the perfect balance of accounting for parameters that do not
    sit at the desired value and accounting for the slight transition delay.

    If increasing we step early for 'including_transition' and step late for
    decreasing so that the entire next step and the transition period are
    included as the next step.

    The opposite happens for 'excluding_transition' so that the transitions
    are ignored until the next step is fully established.
    '''
    # create new array, initialised with first flap setting
    new_array = np.ones_like(array.data) * first_valid_sample(stepped_array).value

    # create a list of tuples with index of midpoint change and direction of
    # travel
    flap_increase = find_edges(stepped_array, direction='rising_edges')
    flap_decrease = find_edges(stepped_array, direction='falling_edges')

    transitions = [(idx, 'increase') for idx in flap_increase] + \
                  [(idx, 'decrease') for idx in flap_decrease]

    if not transitions:
        logger.warning("No changes between steps could be found in step_values.")
        return np.ma.array(new_array)

    # sort based on index
    sorted_transitions = sorted(transitions, key=lambda v: v[0])
    flap_changes = [idx for idx, direction in sorted_transitions]

    roc = rate_of_change_array(array, hz)

    for prev_midpoint, (flap_midpoint, direction), next_midpoint in\
        zip_longest( [0] + flap_changes[0:-1], sorted_transitions,
                     flap_changes[1:]):
        prev_flap = prev_unmasked_value(stepped_array, int(floor(flap_midpoint)),
                                        start_index=int(floor(prev_midpoint)))
        stop_index = int(ceil(next_midpoint)) if next_midpoint else None
        next_flap = next_unmasked_value(stepped_array, int(ceil(flap_midpoint)),
                                        stop_index=stop_index).value
        is_masked = (array[int(floor(flap_midpoint))] is np.ma.masked or
                     array[int(ceil(flap_midpoint))] is np.ma.masked)
        if is_masked:
            new_array[int(floor(prev_midpoint)):int(floor(prev_flap.index))] = prev_flap.value
            prev_midpoint = prev_flap.index

        if direction == 'increase':
            # looking for where positive change reduces to this value
            roc_to_seek_for = 0.1
        else:
            # looking for negative roc reduces to this value
            roc_to_seek_for = -0.1

        # allow a change to be 5% before the flap is reached
        flap_tolerance = (abs(prev_flap.value - next_flap) * 0.05)

        if (is_masked and direction == 'decrease'
            or step_at == 'move_start'
            or direction == 'increase' and step_at == 'including_transition'
            or direction == 'decrease' and step_at == 'excluding_transition'):
            #TODO: support within 0.1 rather than 90%
            # prev_midpoint (scan stop) should be after the other scan transition...
            scan_rev = slice(flap_midpoint, prev_midpoint, -1)
            ### 0.975 is within 0.1 of flap 40 and 0.
            ##idx = index_at_value_or_level_off(array, prev_flap, scan_rev,
                                              ##abs_threshold=0.2)
            if direction == 'decrease':
                flap_tolerance *= -1

            roc_idx = index_at_value(roc, roc_to_seek_for, scan_rev)
            val_idx = index_at_value(array, prev_flap.value + flap_tolerance, scan_rev)
            idxs = [x for x in (roc_idx, val_idx) if x]
            idx = max(idxs) if idxs else flap_midpoint

        elif (is_masked and direction == 'increase'
              or step_at == 'move_stop'
              or direction == 'increase' and step_at == 'excluding_transition'
              or direction == 'decrease' and step_at == 'including_transition'):
            scan_fwd = slice(int(flap_midpoint), next_midpoint, +1)

            if direction == 'increase':
                flap_tolerance *= -1

            roc_idx = index_at_value(roc, roc_to_seek_for, scan_fwd)
            val_idx = index_at_value(array, next_flap + flap_tolerance, scan_fwd)
            # Rate of change is preferred when the parameter flattens out,
            # value is used when transitioning between two states and the
            # parameter does not level.
            idxs = [x for x in (val_idx, roc_idx) if x is not None]
            idx = (idxs and min(idxs)) or flap_midpoint

        # floor +1 to ensure transitions start at the next sample
        new_array[int(floor(idx))+1:] = next_flap

    # Mask edges of array to avoid extrapolation.
    finished_array = np.ma.array(new_array, mask=mask_edges(array))

    '''
    import matplotlib.pyplot as plt
    plt.plot(array)
    plt.plot(finished_array)
    plt.show()
    '''

    return finished_array


def touchdown_inertial(land, roc, alt):
    """
    For aircraft without weight on wheels switches, or if there is a problem
    with the switch for this landing, we do a local integration of the
    inertial rate of climb to estimate the actual point of landing. This is
    referenced to the available altitude signal, Altitude AAL, which will
    have been derived from the best available source. This technique leads on
    to the rate of descent at landing KPV which can then make the best
    calculation of the landing ROD as we know more accurately the time where
    the mainwheels touched.

    :param land: Landing period
    :type land: slice
    :param roc: inertial rate of climb
    :type roc: Numpy masked array
    :param alt: altitude aal
    :type alt: Numpy masked array

    :returns: index, rod
    :param index: index within landing period
    :type index: integer
    :param rod: rate of descent at touchdown
    :type rod: float, units fpm
    """
    # Time constant of 6 seconds.
    tau = 1/6.0
    # Make space for the integrand
    startpoint = land.start_edge
    endpoint = land.stop_edge
    sm_ht = np_ma_zeros_like(roc.array[startpoint:endpoint])
    # Repair the source data (otherwise we propogate masked data)
    my_roc = repair_mask(roc.array[startpoint:endpoint])
    my_alt = repair_mask(alt.array[startpoint:endpoint])

    # Start at the beginning...
    sm_ht[0] = alt.array[startpoint]
    #...and calculate each with a weighted correction factor.
    for i in range(1, len(sm_ht)):  # FIXME: Slow - esp. when landing covers a large period - perhaps second check that altitude is sensible?
        sm_ht[i] = (1.0-tau)*sm_ht[i-1] + tau*my_alt[i-1] + my_roc[i]/60.0/roc.hz


    '''
    # Plot for ease of inspection during development.
    from analysis_engine.plot_flight import plot_parameter
    plot_parameter(alt.array[startpoint:endpoint], show=False)
    plot_parameter(roc.array[startpoint:endpoint]/100.0, show=False)
    #plot_parameter(on_gnd.array[startpoint:endpoint], show=False)
    plot_parameter(sm_ht)
    '''

    # Find where the smoothed height touches zero and hence the rod at this
    # point. Note that this may differ slightly from the touchdown measured
    # using wheel switches.
    index = index_at_value(sm_ht, 0.0)
    if index:
        roc_tdn = my_roc[index]
        return Value(index + startpoint, roc_tdn)
    else:
        return Value(None, None)


def track_linking(pos, local_pos):
    """
    Obtain corrected tracks from takeoff phase, final approach and landing
    phase and possible intermediate approach and go-around phases, and
    compute error terms to align the recorded lat&long with each partial data
    segment.

    Takes an array of latitude or longitude position data and the equvalent
    array of local position data from ILS localizer and synthetic takeoff
    data.

    :param pos: Flight track data (latitude or longitude) in degrees.
    :type pos: np.ma.masked_array, masked from data validity tests.
    :param local_pos: Position data relating to runway or ILS.
    :type local_pos: np.ma.masked_array, masked where no local data computed.

    :returns: Position array using local_pos data where available and interpolated pos data elsewhere.

    TODO: Include last valid sample style functions to avoid trap of adjusting at a masked value.
    """
    # Where do we need to use the raw data?
    blocks = np.ma.clump_masked(local_pos)
    last = len(local_pos)

    for block in blocks:
        # Setup local variables
        a = block.start
        b = block.stop
        adj_a = 0.0
        adj_b = 0.0
        link_a = 0
        link_b = 0

        # Look at the first edge
        if a==0:
            link_a = 1
        else:
            adj_a = (local_pos[a-1] - pos[a-1]) or 0.0

        # now the other end
        if b==last:
            link_b = 1
        else:
            adj_b = (local_pos[b] - pos[b]) or 0.0

        fix_a = adj_a + link_a*adj_b
        fix_b = adj_b + link_b*adj_a

        if link_a ==1 or link_b == 1:
            fix = np.linspace(fix_a, fix_b, num=b-a)
        else:
            fix = np.linspace(fix_a, fix_b, num=b-a+2)[1:-1]
        local_pos[block] = pos[block] + fix
    return local_pos


def smooth_track_cost_function(lat_s, lon_s, lat, lon, ac_type, hz):
    # Summing the errors from the recorded data is easy.
    from_data = np.sum((lat_s - lat)**2)+np.sum((lon_s - lon)**2)

    # The errors from a straight line are computed swiftly using convolve.
    slider=np.array([-1,2,-1])
    from_straight = np.sum(np.convolve(lat_s,slider,'valid')**2) + \
        np.sum(np.convolve(lon_s,slider,'valid')**2)

    if ac_type and ac_type.value=='helicopter':
        weight = 100 # As helicopters fly more slowly so we don't need such smoothing.
    elif hz == 1.0:
        weight = 1000
    elif hz == 0.5:
        weight = 300
    elif hz == 0.25:
        weight = 100
    else:
        raise ValueError('Lat/Lon sample rate not recognised in smooth_track_cost_function.')

    cost = from_data + weight*from_straight
    return cost


def smooth_signal(array, window_len=11, window='hanning'):
    """
    Smooth the data using a window with requested size.

    This method is based on the convolution of a scaled window with the signal.
    The signal is prepared by introducing reflected copies of the signal
    (with the window size) in both ends so that transient parts are minimized
    in the begining and end part of the output signal.

    input:
        array: the input signal array to be smoothed
        window_len: the dimension of the smoothing window and should be an odd
                    integer
        window: the type of window from:
            'flat' - window will produce a moving average smoothing.
            'hanning'
            'hamming'
            'bartlett'
            'blackman'

    output:
        the smoothed signal

    Method from http://scipy-cookbook.readthedocs.io/items/SignalSmooth.html
    """
    if array.ndim != 1:
        raise ValueError("smooth only accepts 1 dimension arrays.")

    if array.size < window_len:
        return array

    if window_len < 3:
        return array

    if not window in ['flat', 'hanning', 'hamming', 'bartlett', 'blackman']:
        raise ValueError("Window is one of 'flat', 'hanning', 'hamming', "
                         "'bartlett', 'blackman'")

    s=np.r_[array[window_len-1:0:-1], array, array[-2:-window_len-1:-1]]
    if window == 'flat': #moving average
        w = np.ones(window_len, np.float64)
    else:
        win_func = getattr(np, window, None)
        w = win_func(window_len)
    out = np.convolve(w/w.sum(), s, mode='valid')
    # Trim the extra elements of the array to make the returned array the same
    # length. The example suggest using:
    #    "return y[(window_len/2-1):-(window_len/2)]"
    # This left the array size 1 element too big , the excess has been trim
    # off the end of the array.
    if out.size > array.size:
        extra = out.size - array.size
        extra_start = window_len//2-1
    return np.ma.MaskedArray(out[extra_start:-(extra-extra_start)], array.mask)


def smooth_track(lat, lon, ac_type, hz):
    """
    Input:
    lat = Recorded latitude array
    lon = Recorded longitude array
    ac_type = aircraft type (aeroplane or helicopter)
    hz = sample rate

    Returns:
    lat_last = Optimised latitude array
    lon_last = optimised longitude array
    Cost = cost function, used for testing satisfactory convergence.
    """

    if len(lat) <= 5:
        return lat, lon, 0.0 # Polite return of data too short to smooth.

    lat_s = np.ma.copy(lat)
    lon_s = np.ma.copy(lon)

    # Set up a weighted array that will slide past the data.
    r = 0.7
    # Values of r alter the speed to converge; 0.7 seems best.
    slider = np.ma.ones(5)*r/4
    slider[2] = 1-r

    cost_0 = float('inf')
    cost = smooth_track_cost_function(lat_s, lon_s, lat, lon, ac_type, hz)

    while cost < cost_0:  # Iterate to an optimal solution.
        lat_last = np.ma.copy(lat_s)
        lon_last = np.ma.copy(lon_s)

        # Straighten out the middle of the arrays, leaving the ends unchanged.
        lat_s.data[2:-2] = np.convolve(lat_last,slider,'valid')
        lon_s.data[2:-2] = np.convolve(lon_last,slider,'valid')

        cost_0 = cost
        cost = smooth_track_cost_function(lat_s, lon_s, lat, lon, ac_type, hz)

    if cost>0.1:
        logger.warn("Smooth Track Cost Function closed with cost %f.3",cost)

    return lat_last, lon_last, cost_0

def straighten_altitudes(fine_array, coarse_array, limit, copy=False):
    '''
    Like straighten headings, this takes an array and removes jumps, however
    in this case it is the fine altimeter rollovers that get corrected.

    In the original format, we kept the signal in step with the coarse
    altimeter signal without relying upon that for accuracy, but now the fine
    signal is straightened before removing spikes and the alignment is
    carried out in match_altitudes.
    '''
    return straighten(fine_array, coarse_array, limit, copy)

def match_altitudes(fine, coarse):
    '''
    This function is specific to old altimetry systems which had fine and
    coarse potentiometers. The coarse pot had a range of 135,000ft (yes!) and
    the fine pot covered 5,000ft. The difficulty is that there is no
    certainty what the coarse value will be when the fine pot rolls over
    (unlike digital systems where the coarse and fine parts originate from
    the same binary value).

    The fine part is straightened early in the processing so that spikes can
    be corrected using the normal validation processes, but as we start from
    an arbitrary turn of the potentiometer, we can be any multiple of 5000 ft
    out from the true altitude.

    This function compares the two, then uses the correlation function to
    determine the best fit height adjustment. This is snapped onto the
    nearest 5000ft value and used to correct the altitude(fine) based
    readings.

    The process works in valid data blocks as the offset will have been reset
    during the calculation of the fine part in the presence of data spikes.
    '''

    fine.mask = np.ma.getmaskarray(coarse) | np.ma.getmaskarray(fine)
    chunks = np.ma.clump_unmasked(fine)
    big_chunks = slices_remove_small_slices(chunks, count=2)
    result = np_ma_masked_zeros_like(fine)
    for chunk in big_chunks:
        av_diff = np.average(fine.data[chunk] - coarse.data[chunk])
        correction = round(av_diff/5000.0)*5000.0
        result[chunk] = fine[chunk]-correction
    return result

def straighten_headings(heading_array, copy=True):
    '''
    We always straighten heading data before checking for spikes.
    It's easier to process heading data in this format.

    :param heading_array: array/list of numeric heading values
    :type heading_array: iterable
    :returns: Straightened headings
    :rtype: Generator of type Float
    '''
    return straighten(heading_array, None, 360.0, copy)

def straighten(array, estimate, limit, copy):
    '''
    Basic straightening routine, used by both heading and altitude signals.

    :param array: array of numeric of overflowing values
    :type array: numpy masked array
    :param limit: limit value for overflow.
    :type limit: float
    :returns: Straightened parameter
    :rtype: numpy masked array
    '''
    if copy:
        array = array.copy()
    last_value = None
    for clump in np.ma.clump_unmasked(array):
        start_value = array[clump.start]
        if estimate is not None and estimate[clump.start]:
            # make sure we are close to the estimate at the start of each block
            offset = estimate[clump.start] - start_value
            if offset>0.0:
                start_value += int(floor(offset / limit + 0.5) * limit)
            else:
                start_value += int(ceil(offset / limit - 0.5) * limit)
        else:
            if last_value is not None:
                # shift array section to be consistent with previous
                start_value += limit * np.round((last_value - start_value) / limit)

        diff = np.ediff1d(array[clump])
        diff -= limit * np.trunc(diff * 2.0 / limit)
        array[clump][0] = start_value
        array[clump][1:] = np.cumsum(diff) + start_value
        last_value = array[clump][-1]
    return array


def straighten_overflows(array, min_val, max_val, threshold=4):
    '''
    Straighten a signal which overflows when the value exceeds a specified
    range. Threshold is specified as a fraction of the full range
    (total_range / threshold, e.g. 200 / 4 = 50). The threshold is used to
    avoid missing data and data spikes causing unwanted overflows.

    :param array: Signal to straighten.
    :type array: np.ma.masked_array
    :param min_val: Minimum value of parameter before overflow occurs.
    :type min_val: int or float
    :param max_val: Maximum value of parameter before overflow occurs.
    :type max_val: int or float
    :param threshold: Threshold specified as a fraction of the total range.
    :type threshold: int or float
    :returns: Straightened signal.
    :rtype: np.ma.masked_array
    '''
    straight = array.copy()

    if max_val <= min_val:
        raise ValueError('Invalid range: %s to %s', min_val, max_val)

    total_range = max_val - min_val

    partition = total_range / threshold
    upper = max_val - partition
    lower = min_val + partition

    last_value = None
    for unmasked_slice in np.ma.clump_unmasked(array):
        overflow = 0
        first_value = array[unmasked_slice.start]
        if last_value is not None:
            # Check if overflow occurred within masked region.
            if last_value < lower and first_value > upper:
                overflow -= 1
            elif last_value > upper and first_value < lower:
                overflow += 1
            # correct the rest of the array
            straight[unmasked_slice.start:] += overflow * total_range

        # locate overflows and shift the arrays
        diff = np.ediff1d(array[unmasked_slice])
        abs_diff = np.abs(diff)

        for idx in np.where(abs_diff > total_range - partition)[0]:
            if (idx + 1 < len(abs_diff) and
                (abs_diff[idx - 1] > partition * 2 or
                 abs_diff[idx + 1] > partition * 2)):
                # ignore data spike
                continue
            sign = np.sign(diff[idx])
            overflow -= sign
            straight[unmasked_slice.start + idx + 1:] -= sign * total_range

        last_value = array[unmasked_slice.stop - 1]

    return straight


def straighten_longitude(array):
    return straighten_overflows(array, -180, 180, threshold=32)


def subslice(orig, new):
    """
    a = slice(2,10,2)
    b = slice(2,2)
    c = subslice(a, b)
    assert range(100)[c] == range(100)[a][b]

    See tests for capabilities.
    """
    step = (orig.step or 1) * (new.step or 1)

    # FIXME: asks DJ
    # Inelegant fix for one special case. Sorry, Glen.
    if new.start == 0:
        start = orig.start
    else:
        start = (orig.start or 0) + (new.start or orig.start or 0) * (orig.step or 1)

    stop = orig.stop if new.stop is None else \
        (orig.start or 0) + (new.stop or orig.stop or 0) * (orig.step or 1) # the bit after "+" isn't quite right!!

    return slice(start, stop, None if step == 1 else step)


def index_at_distance(distance, index_ref, latitude_ref, longitude_ref, latitude, longitude, hz):
    '''
    This routine computes the index into arrays latitude and longitude that
    is a specified distance from the reference point.

    :param distance: Distance from the reference point required.
    :type distance: int, units nautical miles
    :param index_ref: Index into the latitude and longitude arrays at reference point
    :type index_ref: int. Note: This is only a help to speed the algorithm; accuracy is not important.
    :param latitude_ref: Latitude of the reference point
    :type latitude_ref: float, degrees latitude
    :param longitude_ref: Longitude of the reference point
    :type longitude_ref: float, degrees longitude
    :param latitude: Latitude of the aircraft track
    :type latitude: np.ma.array
    :param longitude: Longitude of the aircraft track
    :type longitude: np.ma.array
    :param hz: Sample rate of latitude and longitude arrays
    :type hz: float

    :returns: Index into the latitude and longitude arrays
    :rtype: float
    :raises: ValueError
    '''

    def distance_error(index, *args):
        radius = args[0]
        latitude_ref = args[1]
        longitude_ref = args[2]
        latitude = args[3]
        longitude = args[4]

        rad = distance_at_index(index[0], latitude, longitude, latitude_ref, longitude_ref)
        # and simply squaring the error allows robust minimum searching.
        error = (rad - radius) ** 2.0
        return error

    # It is natural to hold the distance as an integer, but locally we need a float
    _distance = float(distance)

    # We start by guessing an index based on some sample results.
    #   the distance estimate
    abs_d = abs(_distance)
    if abs_d < 10:
        # Flown at low speed; about a minute for the last two miles
        secs = abs_d * 30.0
    else:
        # More distant ranges at higher speeds
        secs = abs_d * 15
    guess = copysign(secs * hz, _distance)
    end_data = np.ma.flatnotmasked_edges(latitude)[1]-60
    estimate = max(0, min(index_ref + guess, end_data))

    # By constraining the boundaries we ensure the iteration does not
    # stray outside the available array.
    boundaries = [(0, end_data)]

    kti = optimize.fmin_l_bfgs_b(
        distance_error, estimate,
        fprime=None,
        args = (
            abs(_distance),
            latitude_ref,
            longitude_ref,
            latitude,
            longitude,
            index_ref,
        ),
        approx_grad=True,
        epsilon=0.005,
        factr=1e8,
        bounds=boundaries, maxfun=100)

    solution_index = kti[0][0]
    # To find out if this was a good answer, we compute the actual range and compare the error.
    solution_range = distance_at_index(solution_index, latitude, longitude, latitude_ref, longitude_ref)
    _dist_err = abs(abs(distance) - solution_range)

    error = kti[2]['warnflag']
    if solution_index == boundaries[0][0] or solution_index == boundaries[0][1]:
        logger.warning('Attempted to scan further than data permits.')
        return
    elif _dist_err > 0.02:
        # This can happen if the flight is too short (i.e. less than 250nm if that is the distance requested)
        # It can also arise if the wrong runway has been identified, so the actual position is the closest point
        # on the approach to the correct (but unidentified) runway.
        logger.warning('Converged on the wrong minimum.')
        return
    elif error:
        logger.warning('Returned early from iteration algorithm: %d', error)
        # ...but the solution is still good, so return this...
        return solution_index
    else:
        return solution_index


def distance_at_index(i, latitude, longitude, latitude_ref, longitude_ref):
    try:
        lon_i = value_at_index(longitude, i) or 0.0
    except ValueError:
        lon_i = 0.0
    try:
        lat_i = value_at_index(latitude, i) or 0.0
    except ValueError:
        lat_i = 0.0

    return  great_circle_distance__haversine(lat_i, lon_i, latitude_ref, longitude_ref, units=ut.NM)


def index_closest_value(array, threshold, _slice=slice(None)):
    '''
    This function seeks the moment when the parameter in question gets
    closest to a threshold. It works both forwards and backwards in time. See
    index_at_value for further details.
    '''
    return index_at_value(array, threshold, _slice, endpoint='closing')


def index_at_value(array, threshold, _slice=slice(None), endpoint='exact'):
    '''
    This function seeks the moment when the parameter in question first crosses
    a threshold. It works both forwards and backwards in time. To scan backwards
    pass in a slice with a negative step. This is really useful for finding
    things like the point of landing.

    For example, to find 50ft Rad Alt on the descent, use something like:
       idx_50 = index_at_value(alt_rad, 50.0, slice(on_gnd_idx,0,-1))

    :param array: input data
    :type array: masked array
    :param threshold: the value that we expect the array to cross in this slice.
    :type threshold: float
    :param _slice: slice where we want to seek the threshold transit.
    :type _slice: slice
    :param endpoint: type of end condition being sought.
    :type endpoint: string 'exact' requires array to pass through the threshold,
    while 'closing' seeks the last point where the array is closing on the
    threshold and 'nearest' seeks the point nearest to the threshold.
    'first_closing' seeks the first point where the array reaches the closest value.

    :returns: interpolated time when the array values crossed the threshold. (One value only).
    :returns type: Float or None
    '''
    assert endpoint in ['exact', 'closing', 'nearest', 'first_closing']
    step = _slice.step or 1
    max_index = len(array)

    # Arrange the limits of our scan, ensuring that we stay inside the array.
    if step == 1:
        begin = max(int(py2round(_slice.start or 0)), 0)
        end = min(int(py2round(_slice.stop or max_index)), max_index)
        left, right = slice(begin, end - 1, step), slice(begin + 1, end,step)

    elif step == -1:
        begin = min(int(py2round(_slice.start or max_index)), max_index-1)
        # Indexing from the end of the array results in an array length
        # mismatch. There is a failing test to cover this case which may work
        # with array[:end:-1] construct, but using slices appears insoluble.
        end = max(int(_slice.stop or 0),0)
        left = slice(begin, end, step)
        right = slice(begin - 1, end - 1 if end > 0 else None, step)

    else:
        raise ValueError('Step length not 1 in index_at_value')

    if begin == end:
        logger.warning('No range for seek function to scan across')
        return None

    # When the data being tested passes the value we are seeking, the
    # difference between the data and the value will change sign.
    # Therefore a negative value indicates where value has been passed.
    value_passing_array = (array[left] - threshold) * (array[right] - threshold)
    test_array = np.ma.masked_greater(value_passing_array, 0.0)

    if len(test_array) == 0:
        # Q: Does this mean that value_passing_array is also empty?
        return None

    if (_slice.stop == _slice.start) and (_slice.start is not None):
        # No range to scan across. Special case of slice(None, None, None)
        # covers the whole array so is allowed.
        return None

    elif not np.ma.count(test_array) or np.ma.all(np.isnan(test_array)):
        # The parameter does not pass through threshold in the period in
        # question, so return empty-handed.
        if endpoint in ['closing', 'first_closing']:
            # Rescan the data to find the last point where the array data is
            # closing.
            diff = np.ma.ediff1d(array[slices_int(_slice)])
            if _slice.step is not None and _slice.step >= 0:
                start_index = _slice.start
                stop_index = _slice.stop
            else:
                start_index = _slice.stop
                stop_index = _slice.start
            value = closest_unmasked_value(array, _slice.start or 0,
                                           start_index=start_index,
                                           stop_index=stop_index)
            if value:
                value = value.value
            else:
                return None

            if endpoint == 'closing':
                if threshold >= value:
                    diff_where = np.ma.where(diff < 0)
                else:
                    diff_where = np.ma.where(diff > 0)
            elif endpoint == 'first_closing':
                if threshold >= value:
                    diff_where = np.ma.where(diff <= 0)
                else:
                    diff_where = np.ma.where(diff >= 0)
            else:
                raise 'Unrecognised command in index_at_value'

            try:
                return (_slice.start or 0) + (step * diff_where[0][0])
            except IndexError:
                if start_index is None or stop_index is None:
                    return len(array) - 1
                else:
                    if step==1:
                        return (_slice.stop - step)
                    else:
                        return _slice.stop

        elif endpoint == 'nearest':
            closing_array = abs(array-threshold)
            return begin + step * np.ma.argmin(closing_array[slices_int(_slice)])
        else:
            return None  #TODO: raise exception when not found?
    else:
        n, dummy = np.ma.flatnotmasked_edges(test_array)
        a = array[begin + (step * n)]
        b = array[begin + (step * (n + 1))]
        # Force threshold to float as often passed as an integer.
        # Also check for b=a as otherwise we get a divide by zero condition.
        if (a is np.ma.masked or b is np.ma.masked or np.isnan(a) or np.isnan(b) or a == b):
            r = 0.5
        else:
            r = (float(threshold) - a) / (b - a)

    return (begin + step * (n + r))


def index_at_value_or_level_off(array, frequency, value, _slice, abs_threshold=None):
    '''
    Find the index closest to the value unless it doesn't get within 10% of
    that value or the value +/- the abs_threshold, in which case find the
    point of level off.

    Designed for finding sections around Go Arounds where the
    _slice region defines the area to search within.

    Negative step in slice supported.

    :param array: Normally an Altitude based array.
    :type array: np.ma.array
    :param value: Value to seek to
    :type value: Float
    :param _slice: Constraint within array to search until
    :type _slice: slice
    :param abs_threshold: The absolute threshold which the value must be within.
    :type abs_threshold: float
    :returns: Index at closest value or at level off
    :rtype: Int
    '''
    index = index_at_value(array, value, _slice, 'nearest')
    # did we get within 90% of the threshold?
    if abs_threshold is None:
        abs_threshold = value * 0.1
    if index is not None and abs(value_at_index(array, index) - value) < abs_threshold:
        return index
    else:
        # we never got quite close enough to 2000ft above the
        # minimum go around altitude. Find the top of the climb.
        return find_level_off(array, frequency, _slice)

def _value(array, _slice, operator, start_edge=None, stop_edge=None):
    """
    Applies logic of min_value and max_value across the array slice.
    """
    start_result = np.nan
    stop_result = np.nan
    slice_start = _slice.start
    slice_stop = _slice.stop

    # have we got sections or slices
    if slice_start and slice_start % 1:
        start_edge = slice_start
        slice_start = int(ceil(slice_start))
    if slice_stop and slice_stop % 1:
        stop_edge = slice_stop
        slice_stop = int(floor(slice_stop))

    values = []

    search_slice = slices_int(slice_start, slice_stop, _slice.step)

    if _slice.step and _slice.step < 0:
        raise ValueError("Negative step not supported")
    if np.ma.count(array[search_slice]):
        # get start_edge and stop_edge values if required
        if start_edge:
            start_result = value_at_index(array, start_edge)
            if start_result is not None and start_result is not np.ma.masked:
                values.append((start_result, start_edge))
        # floor the start position as it will have been floored during the slice
        value_index = int(operator(array[search_slice]) + int(floor(search_slice.start or 0)) * (search_slice.step or 1))
        value = array[value_index]
        values.append((value, value_index))
        if stop_edge:
            stop_result = value_at_index(array, stop_edge)
            if stop_result is not None and stop_result is not np.ma.masked:
                values.append((stop_result, stop_edge))
        result_idx = operator(np.ma.array(values)[:,0])
        return Value(values[result_idx][1], values[result_idx][0])

    else:
        return Value(None, None)


def value_at_time(array, hz, offset, time_index):
    '''
    Finds the value of the data in array at the time given by the time_index.

    :param array: input data
    :type array: masked array
    :param hz: sample rate for the input data (sec-1)
    :type hz: float
    :param offset: fdr offset for the array (sec)
    :type offset: float
    :param time_index: time into the array where we want to find the array value.
    :type time_index: float
    :returns: interpolated value from the array
    :raises ValueError: From value_at_index if time_index is outside of array range.
    '''
    # Timedelta truncates to 6 digits, therefore round offset down.
    time_into_array = time_index - round(offset - 0.0000005, 6)
    location_in_array = time_into_array * hz

    # Trap overruns which arise from compensation for timing offsets.
    diff = location_in_array - len(array)
    if location_in_array < 0:
        location_in_array = 0
    if diff > 0:
        location_in_array = len(array) - 1

    return value_at_index(array, location_in_array)


def value_at_datetime(start_datetime, array, hz, offset, value_datetime):
    '''
    Finds the value of the data in array at the time given by value_datetime.

    :param start_datetime: Start datetime of data.
    :type start_datetime: datetime
    :param array: input data
    :type array: masked array
    :param hz: sample rate for the input data (sec-1)
    :type hz: float
    :param offset: fdr offset for the array (sec)
    :type offset: float
    :param value_datetime: Datetime to fetch the value for.
    :type value_datetime: datetime
    :returns: interpolated value from the array
    :raises ValueError: From value_at_index if value_datetime is outside of array range.
    '''
    value_timedelta = value_datetime - start_datetime
    seconds = value_timedelta.total_seconds()
    return value_at_time(array, hz, offset, seconds)


def value_at_index(array, index, interpolate=True):
    '''
    Finds the value of the data in array at a given index.

    Samples outside the array boundaries are permitted, as we need this to
    allow for offsets within the data frame.

    :param array: input data
    :type array: masked array or list
    :param index: index into the array where we want to find the array value.
    :type index: float
    :param interpolate: whether to interpolate the value if index is float.
    :type interpolate: boolean
    :returns: interpolated value from the array
    '''

    if index is None or index < 0.0:
        return array[0]
    elif index > len(array) - 1:
        return array[-1]

    low = int(index)
    if low == index:
        # I happen to have arrived at exactly the right value by a fluke...
        return None if np.ma.is_masked(array[low]) else array[low]
    else:
        high = low + 1
        r = index - low
        if isinstance(array, np.ma.masked_array):
            low_value = array.data[low]
            high_value = array.data[high]
            # Crude handling of masked values. TODO: Must be a better way !
            if array.mask.any(): # An element is masked
                if array.mask[low]:
                    if array.mask[high]:
                        return None
                    else:
                        return high_value
                else:
                    if array.mask[high]:
                        return low_value
        else:
            low_value = array[low]
            high_value = array[high]
            if low_value is None and high_value is None:
                return None
            elif low_value is None and high_value is not None:
                return high_value
            elif high_value is None and low_value is not None:
                return low_value
        # If not interpolating and no mask or masked samples:
        if not interpolate:
            return array[int(index + 0.5)]
        # In the cases of no mask, or neither sample masked, interpolate.
        return r * high_value + (1 - r) * low_value


def vstack_params(*params):
    '''
    Create a multi-dimensional masked array with a dimension per param.

    :param params: Parameter arguments as required. Allows some None values.
    :type params: np.ma.array or Parameter object or None
    :returns: Each parameter stacked onto a new dimension
    :rtype: np.ma.array
    :raises: ValueError if all params are None (concatenation of zero-length sequences is impossible)
    '''
    return np.ma.vstack([getattr(p, 'array', p) for p in params if p is not None])


def vstack_params_filtered(window, *params, **kw):
    '''
    Create a multi-dimensional masked array with a dimension per param.

    The arrays are averaged in `window` seconds.

    :param params: Parameter arguments as required. Allows some None values.
    :type params: np.ma.array or Parameter object or None
    :returns: Each parameter stacked onto a new dimension
    :rtype: np.ma.array
    :raises: ValueError if all params are None (concatenation of zero-length sequences is impossible)
    '''
    method = kw.get('method')
    if method not in ('moving_average', 'second_window'):
        raise ValueError(
            'Only `moving_average`, `second_window` filtering methods are '
            'currently supported')

    params = [p for p in params if p is not None]

    if method == 'moving_average':
        window = int(window * params[0].frequency)
        if not window % 2:
            window += 1
        if window > 1:
            arrays = [moving_average(p.array, window) for p in params]
        else:
            [p.array for p in params]
    elif method == 'second_window':
        arrays = [
            second_window(p.array, p.hz, window, extend_window=True) for p in params]

    return np.ma.vstack(arrays)


def vstack_params_avg(window, *params):
    return vstack_params_filtered(window, *params, method='moving_average')


def vstack_params_sw(window, *params):
    return vstack_params_filtered(window, *params, method='second_window')


def vstack_params_where_state(*param_states):
    '''
    Create a multi-dimensional masked array with a dimension for each param,
    where the state is equal to that provided.

    res = vstack_params_where_state(
        (tcas_adv_up, 'Up'),
        (tcas_combined_control, 'Down'),
        )
    # looks like this:
    [[0, 0, 0, 0, 0, 0, 0, 1, 1, 0, 0, 0],  # 'Up'
     [0, 0, 0, 0, 0, 0, 0, 0, 0, 0, 0, 0]]  # 'Down'


    :param param_states: tuples containing params or array and multistate value to match with. Allows None parameters.
    :type param_states: np.ma.array or Parameter object or None
    :returns: Each parameter stacked onto a new dimension
    :rtype: np.ma.array
    :raises: ValueError if all params are None (concatenation of zero-length sequences is impossible)
    '''
    param_arrays = []
    for param, state in param_states:
        if param is None:
            continue
        if state in param.array.state:
            array = getattr(param, 'array', param)
            param_arrays.append(array == state)
        else:
            logger.warning("State '%s' not found in param '%s'", state, param.name)
    return np.ma.vstack(param_arrays)


def second_window(array, frequency, seconds, extend_window=False):
    '''
    Only include values which are maintained for a number of seconds, shorter
    exceedances are excluded.

    Only supports odd numbers of seconds when frequency is 1.

    e.g. [0, 1, 2, 3, 2, 1, 2, 3] -> [0, 1, 2, 2, 2, 2, 2, 2]

    :param array: ...
    :type array: np.ma.masked_array
    :param frequncy: frequency of the array data
    :type frequency: float or int
    :param seconds: window size in seconds
    :type seconds: float or int
    :param extend_window: extend window to next boundary.
    :type extend_window: bool
    '''
    min_window_size = 2.0 / frequency
    if modulo(seconds, min_window_size) != 0:
        if extend_window:
            seconds = seconds - seconds % min_window_size + min_window_size
        else:
            raise ValueError('%s seconds is not valid for the frequency %s Hz.\n'
                             'Value of seconds must be a multiple of 2 / frequency.'
                             % (seconds, frequency))

    samples = int(frequency * seconds)

    window_array = np_ma_masked_zeros_like(array)

    if array.size < samples:
        # Array size is less than the window sample size.
        return window_array

    # Make a view of a sliding window using a different stride.
    # For 3 samples, the array [1, 2, 3, 4, 5, 6, 7, 8, 9] will become
    # [[1, 2, 3],
    #  [2, 3, 4],
    #  [3, 4, 5],
    #  [4, 5, 6],
    #  [5, 6, 7],
    #  [6, 7, 8],
    #  [7, 8, 9]]

    sliding_window = np.lib.stride_tricks.as_strided(
        array, shape=(len(array) - samples, samples + 1),
        strides=array.strides * 2)

    # Calculate min and max over the last axis (for each sliding window)
    # Optimization: convert array to list for indexing (161 ms -> 124 ms)
    min_ = np.min(sliding_window, axis=-1).tolist()
    max_ = np.max(sliding_window, axis=-1).tolist()

    unmasked_slices = np.ma.clump_unmasked(array)

    # Optimization: local namespace (17 ms -> 6 ms)
    window_array_data = window_array.data

    for unmasked_slice in filter_slices_length(unmasked_slices, samples):
        start = unmasked_slice.start
        last_value = array[start]
        window_stop = unmasked_slice.stop - samples
        # We set already the mask to False where we are going to insert
        # values. That is from start up to stop-sample_idx
        # Much faster than setting the value in the masked array item by item
        window_array.mask[start:window_stop] = False
        for idx in range(start, window_stop):
            # Clip the last value between sliding window min and max
            last_value = min(max(last_value, min_[idx]), max_[idx])
            # Set this value in the data object of the masked array.
            # Much faster than using window_array[start+i] = last_value
            window_array_data[idx] = last_value

    '''
    import matplotlib.pyplot as plt
    plt.plot(array)
    plt.plot(window_array)
    plt.show()
    '''

    return window_array

#---------------------------------------------------------------------------
# Air data calculations adapted from AeroCalc V0.11 to suit POLARIS Numpy
# data format. For increased speed, only standard POLARIS units used.
#
# AeroCalc is Copyright (c) 2008, Kevin Horton and used under open source
# license with permission. For copyright notice and disclaimer, please see
# airspeed.py source code in AeroCalc.
#---------------------------------------------------------------------------

#---------------------------------------------------------------------------
# Initialise constants used by the air data algorithms
#---------------------------------------------------------------------------
P0 = 1013.25       # Pressure at sea level, mBar
Rhoref = 1.2250    # Density at sea level, kg/m**3
A0 = 340.2941      # Speed of sound at sea level, m/s
T0 = 288.15        # Sea level temperature 15 C = 288.15 K
L0 = -0.0019812    # Lapse rate C/ft
g = 9.80665        # Acceleration due to gravity, m/s**2
Rd = 287.05307     # Gas constant for dry air, J/kg K
H1 = 36089.0       # Transition from Troposphere to Stratosphere

# Values at 11km:
T11 =  T0 + ut.convert(11000 * L0, ut.METER, ut.FT)
PR11 = (T11 / T0) ** ((-g) / (Rd * L0))
P11 = PR11 * P0

#---------------------------------------------------------------------------
# Added function to correct for non-ISA temperatures. See blog article.
#---------------------------------------------------------------------------

def alt_dev2alt(alt, dev):
    return np.ma.where(
        alt < H1,
        alt * (T0+dev)/T0,
        np.ma.masked)

def from_isa(alt, sat):
    '''
    Temperature variation from ISA standard at given altitude and temperature.
    '''
    if alt < H1:
        return sat - (15.0+L0*alt)
    else:
        return None

#---------------------------------------------------------------------------
# Computation modules use AeroCalc structure and are called from the Derived
# Parameters as required.
#---------------------------------------------------------------------------

def alt2press(alt_ft):
    press = P0  * alt2press_ratio(alt_ft)
    return press

def alt2press_ratio(alt_ft):
    return np.ma.where(
        alt_ft <= H1,
        _alt2press_ratio_gradient(alt_ft),
        _alt2press_ratio_isothermal(alt_ft),
    )

def air_density(alt, sat):
    pr = alt2press_ratio(alt)
    tr = (sat+T0-15.0)/T0
    dr = pr/tr
    return dr*Rhoref

def cas2dp(cas_kt):
    """
    Convert corrected airspeed to pressure rise (includes allowance for
    compressibility)
    """
    if np.ma.max(cas_kt) > 661.48:
        raise ValueError('Supersonic airspeed compuations not included')
    cas_mps = ut.convert(np.ma.masked_greater(cas_kt, 661.48), ut.KT, ut.METER_S)
    p = ut.convert(P0, ut.MILLIBAR, ut.PASCAL)
    return P0 * (((Rhoref * cas_mps*cas_mps)/(7.* p) + 1.)**3.5 - 1.)

def cas_alt2mach(cas, alt_ft):
    """
    Return the mach that corresponds to a given CAS and altitude.
    """
    dp = cas2dp(cas)
    p = alt2press(alt_ft)
    dp_over_p = dp / p
    mach = dp_over_p2mach(dp_over_p)
    return mach

def dp_over_p2mach(dp_over_p):
    """
    Return the mach number for a given delta p over p. Supersonic results masked as invalid.
    """
    mach_squared = 5.0 * ((dp_over_p + 1.0) ** (2.0/7.0) - 1.0)
    mach = np.ma.sqrt(mach_squared)
    return np.ma.masked_greater_equal(mach, 1.0)

def _dp2speed(dp, P, Rho):

    p = P*100 # pascal not mBar inside the calculation
    # dp / P not changed as we use mBar for pressure dp.
    speed_mps = np.ma.sqrt(((7. * p) * (1. / Rho)) * (
        np.ma.power((dp / P + 1.), 2./7.) - 1.))
    speed_kt = ut.convert(speed_mps, ut.METER_S, ut.KT)

    # Mask speeds over 661.48 kt
    return np.ma.masked_greater(speed_kt, 661.48)


def dp2cas(dp):
    return np.ma.masked_greater(_dp2speed(dp, P0, Rhoref), 661.48)


def dp2tas(dp, alt_ft, sat):
    P = alt2press(alt_ft)
    press_ratio = alt2press_ratio(alt_ft)
    temp_ratio = ut.convert(sat, ut.CELSIUS, ut.KELVIN) / 288.15
    # FIXME: FloatingPointError: underflow encountered in multiply
    density_ratio = press_ratio / temp_ratio
    Rho = Rhoref * density_ratio
    tas = _dp2speed(dp, P, Rho)
    return tas

def alt2sat(alt_ft):
    """ Convert altitude to temperature using lapse rate"""
    return np.ma.where(alt_ft <= H1, 15.0 + L0 * alt_ft, -56.5)

def machtat2sat(mach, tat, recovery_factor=0.995):
    """
    Return the ambient temp, given the mach number, indicated temperature and the
    temperature probe's recovery factor.

    Recovery factor is taken from the BF Goodrich Model 101 and 102 Total
    Temperature Sensors data sheet. As "...the world's leading supplier of
    total temperature sensors" it is likely that a sensor of this type, or
    comparable, will be installed on monitored aircraft.
    """
    # Default fill of zero produces runtime divide by zero errors in Numpy.
    # Hence force fill to >0.
    denominator = np.ma.array(1.0 + (0.2*recovery_factor) * mach * mach)
    ambient_temp = ut.convert(tat, ut.CELSIUS, ut.KELVIN) / denominator
    sat = ut.convert(ambient_temp, ut.KELVIN, ut.CELSIUS)
    return sat

def machsat2tat(mach, sat, recovery_factor=0.995):
    """
    The inverse of machtat2sat, using the same assumptions.
    """
    numerator = np.ma.array(1.0 + (0.2*recovery_factor) * mach * mach)
    ambient_temp = ut.convert(sat, ut.CELSIUS, ut.KELVIN)
    tat = ut.convert(ambient_temp * numerator, ut.KELVIN, ut.CELSIUS)
    return tat

def _alt2press_ratio_gradient(H):
    # From http://www.aerospaceweb.org/question/atmosphere/q0049.shtml
    # Faster to compute than AeroCalc formulae, and pass AeroCalc tests.
    return np.ma.power(1 - H/145442.0, 5.255876)

def _alt2press_ratio_isothermal(H):
    # FIXME: FloatingPointError: overflow encountered in exp
    return 0.223361 * np.ma.exp((36089.0-H)/20806.0)


def press2alt(P):
    """
    Return the altitude corresponding to the pressure.

    Pressure is assumed to be in psi, and height is returned in feet.
    """
    Pmb = ut.convert(P, ut.PSI, ut.MILLIBAR)
    H = np.ma.where(
        Pmb > P11,
        _press2alt_gradient(Pmb),
        _press2alt_isothermal(Pmb),
    )
    return H

def _press2alt_gradient(Pmb):
    return 145442 * (1.0 - np.ma.power(Pmb/P0, 1.0/5.255876))

def _press2alt_isothermal(Pmb):
    return 36089 - np.ma.log((Pmb/P0)/0.223361)*20806

##### TODO: Add memoize caching... Currently breaks tests!
####from flightdatautilities.cache import memoize
####@memoize
def lookup_table(obj, name, _am, _as, _af, _et=None, _es=None):
    '''
    Fetch a lookup table by name for the specified aircraft.

    Handles logging on the passed object if the lookup table is not found.

    :param obj: the node class or instance calling this function.
    :type obj: Node
    :param name: the name of the table to lookup.
    :type name: string
    :param _am: the aircraft model attribute.
    :type _am: Attribute
    :param _as: the aircraft series attribute.
    :type _as: Attribute
    :param _af: the aircraft family attribute.
    :type _af: Attribute
    :param _et: the engine type attribute.
    :type _et: Attribute
    :param _es: the engine series attribute.
    :type _es: Attribute
    :returns: the instantiated velocity speed table.
    :rtype: VelocitySpeed or None
    '''
    attributes = (_am, _as, _af, _et, _es)
    attributes = [(a.value if a else None) for a in attributes]
    try:
        _vs = at.get_vspeed_map(*attributes)()
    except KeyError:
        pass
    else:
        if name in _vs.tables or name in _vs.fallback:
            return _vs
    message = 'No %s table available for '
    message += ', '.join("'%s'" for i in range(len(attributes)))
    obj.warning(message, name, *attributes)
    return None

def filter_runway_heading(r, h):
    rh = r.get('magnetic_heading')
    if not rh:
        logger.warning('No heading information available for runway #%d.', r['id'])
        return
    h1 = h - RUNWAY_HEADING_TOLERANCE
    h2 = h + RUNWAY_HEADING_TOLERANCE
    q1 = h1 + 360 <= rh <= 360 or 0 <= rh <= h if h1 < 0 else h1 <= rh <= h
    q2 = h <= rh <= 360 or 0 <= rh <= h2 % 360 if h2 > 360 else h <= rh <= h2
    return q1 or q2

def nearest_runway(airport, heading, ilsfreq=None, latitude=None, longitude=None, hint=None):
    '''
    Helper to find the nearest runway in the database.

    Attempt to choose a runway depending on provided hints.

    Runway identifier suffixes::

       C = Center
       L = Left
       R = Right
       S = STOL (Short Takeoff & Landing)
       T = True Heading (Not magnetic heading)

    :param airport: The airport to find runways for.
    :type airport: Attribute
    :param heading: The magnetic heading of the aircraft.
    :type heading: str
    :param ilsfreq: The localizer frequency the aircraft is tuned to.
    :type ilsfreq: str
    :param latitude: The latitude to search for.
    :type latitude: str
    :param longitude: The longitude to search for.
    :type longitude: str
    :param hint: Assistance for determining runway selection when imprecise.
    :type hint: str
    :returns: The nearest runway found.
    :rtype: Runway
    :raises: ValueError
    :raises: IndexError
    '''

    def _filter_ilsfreq(r, f):
        rf = r.get('localizer').get('frequency')
        f0 = ilsfreq - RUNWAY_ILSFREQ_TOLERANCE
        f1 = ilsfreq + RUNWAY_ILSFREQ_TOLERANCE
        return (f0 <= rf <= f1) if rf is not None else False

    if not airport:
        return None

    try:
        runways = airport['runways']
    except KeyError:
        logger.warning('No runway information available for airport #%d.', airport['id'])
        return None

    # 1. Attempt to identify the runway by magnetic heading:
    assert 0 <= heading <= 360, u'Heading must be between 0° and 360° degrees.'
    runways = [runway for runway in runways if filter_runway_heading(runway, heading)]
    if len(runways) == 0:
        logger.warning('No runways found at airport #%d for heading %03.1f degrees.', airport['id'], heading)
        return None
    if len(runways) == 1:
        return runways[0]

    # 2. Attempt to identify the runway by localizer frequency:
    if ilsfreq is not None:
        ilsfreq = int(ilsfreq * 1000)  # Convert from MHz to kHz
        if not (108100 <= ilsfreq <= 111950):
            ilsfreq = None
            logger.warning("Localizer frequency '%s' is out-of-range.", ilsfreq)
        elif not (ilsfreq // 100 % 10 % 2):
            ilsfreq = None
            logger.warning("Localiser frequency '%s' must have odd 100 kHz digit.", ilsfreq)
        else:
            x = [runway for runway in runways if _filter_ilsfreq(runway, ilsfreq)]
            if len(x) == 1:
                logger.info("Runway '%s' selected: Identified by ILS.", x[0]['identifier'])
                return x[0]
            elif len(x) == 0:
                logger.warning("ILS '%s' frequency provided, no matching runway found at '%s'.", ilsfreq, airport['id'])
            else:
                logger.warning("ILS '%s' frequency provided, multiple matching runways found at '%s'.", ilsfreq, airport['id'])

    # 3. If hint provided (i.e. not precise positioning) try narrowing down the
    #    runway by heading - if more than one runway within 10 degrees, likely
    #    parallel runways so continue with other means of runway detection.
    if hint is not None:
        # TODO: Compare true heading with one calculated from runway end points?
        assert hint in ('takeoff', 'landing', 'approach')
        for limit in (20, 10):
            x = [runway for runway in runways if abs(float(runway['magnetic_heading']) - heading) < limit]
            if len(x) == 1:
                logger.info("Runway '%s' selected: Only runway within %d degrees of provided heading.", x[0]['identifier'], limit)
                return x[0]

    # 4. Attempt to identify by nearest runway:
    if latitude is not None and longitude is not None:
        assert np.all(-90 <= latitude) and np.all(latitude <= 90), 'Latitude must be between -90 and 90 degrees.'
        assert np.all(-180 < longitude) and np.all(longitude <= 180), 'Longitude must be between -180 and 180 degrees.'
        p3y, p3x = latitude, longitude
        distance = float('inf')
        runway = None
        close_runways = []
        for r in runways:
            p1x = r['start']['longitude']
            p1y = r['start']['latitude']
            p2x = r['end']['longitude']
            p2y = r['end']['latitude']
            args = (p1y, p1x, p2y, p2x, p3y, p3x)
            if not any(args):
                continue
            abs_dxt = np.average(np.abs(cross_track_distance(*args)))
            # if we find more than one runway less than 30m away (30m is half the average runway width), that means we
            # have landed on a runway crossing. W create a list of such runways and then pick the one which magnetic
            # heading is closer to the aircraft heading - since we're looking at the lowest point, even with crosswind
            # the aircraft will likely be post de-crab at this stage.
            if abs_dxt < 30:
                close_runways.append(r)
            if abs_dxt < distance:
                distance = abs_dxt
                runway = r

        if len(close_runways) > 1:
            hdg_diff = float('inf')
            for r in close_runways:
                diff = abs(heading - r.get('magnetic_heading'))
                if diff < hdg_diff:
                    hdg_diff = diff
                    runway = r

        if runway:
            logger.info("Runway '%s' selected: Closest to provided coordinates.", runway['identifier'])
            return runway

    # 4. Fall back to not identifying which parallel runway:
    idents = map(lambda runway: runway['identifier'], runways)

    # Check that the runway identifiers don't conflict, otherwise guess:
    ident_to_int = lambda x: int(x.rstrip('CLRST'), 10)
    groups = list(set(map(ident_to_int, idents)))
    if len(groups) > 1:
        # Ensure that we can find out if there was a runway conflict:
        args = [airport['id'], heading, ilsfreq, latitude, longitude, hint]
        message = 'Runways with conflicting identifer headings found: %s [%s].'
        details = (', '.join(map(str, idents)), ', '.join(map(str, args)))
        logger.info(message, *details)
        # Determine nearest identifiers to the heading provided:
        nearest = min(groups, key=lambda x: abs(x - heading))
        # Filter out runways that are not the nearest to the heading:
        runways = [r for r in runways if ident_to_int(r['identifier']) == nearest]
        # Prevent addition of * if only a single runway:
        if len(runways) == 1:
            return runways[0]

    # Choose an order of runway identifiers based on the provided hint:
    order = {'takeoff': 'CLRST', 'landing': 'RCLST', 'approach': 'CRLST'}[hint or 'landing']
    # Order the runway objects by the selected ordering:
    runway = sorted(runways, key=lambda x: order.find(x['identifier'][-1]))[0]

    runway = deepcopy(runway)
    runway['identifier'] = runway['identifier'].rstrip('CLRST') + '*'  # FIXME: Copy to avoid modifying!

    if not runway.get('end'):
        raise ValueError('Runway %s at airport #%d has no end coordinates.'
                         % (runway['identifier'], airport['id']))

    return runway


def mb2ft(mb):
    '''Convert millibars into feet'''
    return (1-np.power((mb/1013.25),0.190284))*145366.45


def valid_between(param_1,lower,upper):
    return 1-np.ma.getmaskarray(np.ma.masked_outside(param_1,lower,upper))


def find_rig_approach(condition_defs, phase_map, approach_map,
                      Vy,
                      this_hdf_file,
                      param_arrays,
                      debug=False,
                      lat_oil_rig=None,
                      lon_oil_rig=None):

    '''
    Core part of rig approach detection algorithm.

    param_arrays is a dictionary of parameter name : array, where the keys are:
    ['Airspeed'] - airspeed in knots
    ['Altitude ADH'] - altitude with respect to the deck height in feet
    ['Distance To Landing'] - track distnace to next landing in NM
    ['Heading'] - heading (continuous) in degrees
    ['Latitude'] - latitude in degrees
    ['Longitude'] - longitude in degrees
    ['Roll'] - roll attitude in degrees
    ['Vertical Speed'] - vertical speed in ft/min
    '''
    def build_map_array(condition_names, phase_map):
        n_conditions = len(condition_names)
        n_phases = len(phase_map)
        phase_mappings = np.ma.zeros((n_phases, n_conditions))

        for ix_phase, phase in enumerate(phase_map):
            for ix_condition, condition  in enumerate(condition_names):
                # This code just checks that the required conditions are available.
                # an easy (trust me!) mistake to make.
                for check in phase_map[phase]:
                    if check not in condition_names:
                        raise ValueError('%s requires missing: %s' %(phase, check))
                # Now we know it's going to work, populate this line of the array.
                if condition in phase_map[phase]:
                    phase_mappings[ix_phase, ix_condition] = 1
        return phase_mappings

    def document_condition(message, index, phase_mappings, d, conditions, causes, condition_names, name):
        tell_me = {'begin': ' starts when this is first met: ',
                   'end'  : ' ends when this is no longer met: ',
                   'never': ' is never true. Closest still has not met ',
                   }
        missed_conditions = np.ma.logical_and(1-conditions.transpose()[index], phase_mappings[d])
        causes[index] = []
        for n, valid in enumerate(missed_conditions):
            if valid:
                causes[index].append(name+tell_me[message]+condition_names[n])

    def head_diff(h, h0):
        # Allows us to use Heading Continuous to avoid 360 deg jumps, while still viewing the
        # data as values around zero for the approach heading.
        turns = int((h[-1]-h0+180)/360)
        return (h-h0) - (360.0*turns)

    # Local names
    u = param_arrays['Airspeed']
    lat = param_arrays['Latitude']
    lon = param_arrays['Longitude']
    heading = param_arrays['Heading']
    height = param_arrays['Altitude ADH']
    distance = param_arrays['Distance To Landing']

    duration = len(u)
    two_miles = index_at_value(distance, 2.0, _slice=slice(None, None, -1))

    # Use the latitude and longitude of the oil rig if provided.
    # Otherwise use the landing latitude/longitude
    if lon_oil_rig is not None and lat_oil_rig is None:
        lat_oil_rig = lat[-1]
    elif lat_oil_rig is not None and lon_oil_rig is None:
        lon_oil_rig = lon[-1]
    elif lat_oil_rig is None and lon_oil_rig is None:
        lat_oil_rig = lat[-1]
        lon_oil_rig = lon[-1]

    head_two_miles, _ = bearing_and_distance(
        closest_unmasked_value(lat, int(two_miles)).value,
        closest_unmasked_value(lon, int(two_miles)).value,
        lat_oil_rig,
        lon_oil_rig
    )
    param_arrays['head_off_two_miles'] = head_diff(heading, head_two_miles)
    param_arrays['head_final'] = np.ma.median(heading[-30:])
    param_arrays['head_off_final'] = head_diff(heading, param_arrays['head_final'])

    # Debug plots
    if debug:
        y_loc = -450
        import matplotlib.pyplot as plt
        plt.switch_backend('TkAgg')
        plt.title(this_hdf_file)

        plt.plot(lon, lat)
        plt.plot(lon[two_miles],lat[two_miles], marker='o', color='r')
        plt.plot(lon[-1],lat[-1], marker='o', color='g')
        plt.show()
        plt.clf()

        plt.plot(u, label='u')
        plt.plot(heading, label='heading')
        plt.plot(param_arrays['Groundspeed'], label='groundspeed')
        plt.plot(height, label='height')
        plt.plot(distance, label='d')
        plt.legend()
        plt.show()
        plt.clf()

        plt.plot(height)
        plt.plot(u)
        plt.plot(param_arrays['head_off_two_miles'])


    #========================================================================
    # Define all the conditional elements individually
    #========================================================================
    # It is convenient to have a list of names available
    condition_names = [c for c in condition_defs]

    # We build the list of true and false results for each condition across the entire data set...
    arrays = [f(param_arrays) for f in condition_defs.values()]

    conditions=np.ma.concatenate(arrays)
    # ...then reshape the conditions array to be the number of named conditions by the length of the arrays supplied.
    num_condition_names = len(condition_names)
    conditions = conditions.reshape(num_condition_names,
                                    len(conditions)//num_condition_names)

    #========================================================================
    # Define the phases and which conditions have to be met for each phase
    #========================================================================
    phase_mappings = build_map_array(condition_names, phase_map)

    #========================================================================
    # Define the types of approach by the phases they contain
    #========================================================================
    approach_type_mappings = build_map_array(phase_map, approach_map).transpose()

    #========================================================================
    # Work out which approach type we are in...
    #========================================================================

    #...first work out which phases are satisfied

    # How many conditions are satisfied for each phase at each sample point?
    number_of_conditions_met = np.ma.dot(phase_mappings, conditions).transpose()
    # How many conditions were specified for each phase?
    phase_mapping_totals = np.sum(phase_mappings, axis=1)
    # So when were all the condiitons for each phase fully satisfied?
    complete_phases = np.ma.masked_where(number_of_conditions_met < phase_mapping_totals,
                                         number_of_conditions_met)

    # Track the cause for incomplete phase conditions in the sample before the start
    # and after the end of each satisfied phase - we will need this later for documentation and debugging
    causes = {}
    for d, name in enumerate(phase_map):
        phases_meet_all_conditions = np.ma.clump_unmasked(complete_phases.transpose()[d])
        if phases_meet_all_conditions:
            for phase_meets_all_conditions in phases_meet_all_conditions:
                if debug:
                    print(name, phases_meet_all_conditions)
                begin = phase_meets_all_conditions.start
                if begin > 1:
                    document_condition('begin', begin-1, phase_mappings, d, conditions, causes, condition_names, name)

                end = phase_meets_all_conditions.stop
                if end < duration:
                    document_condition('end', end, phase_mappings, d, conditions, causes, condition_names, name)

                if debug:
                    plt.plot([begin,end],[y_loc,y_loc],label=name)
                    y_loc+=100

        else:
            # We didn't enter that phase satisfactorily. Report why (for the first closest match only) to aid debugging.
            nearly_idx = np.ma.argmax(complete_phases.transpose()[d].data)
            document_condition('never', nearly_idx, phase_mappings, d, conditions, causes, condition_names, name)

    if debug:
        import pprint
        pprint.pprint(causes)


    #...second work out which approach types are satisfied <<< VERY SIMILAR TO ABOVE >>>
    number_of_phases_met = np.ma.dot(complete_phases.mask, approach_type_mappings)
    approach_type_totals = np.sum(approach_type_mappings, axis=0)
    complete_approaches = np.ma.masked_where(number_of_phases_met < approach_type_totals,
                                             number_of_phases_met)

    longest_approach_type = None
    longest_approach_durn = 0
    half_mile = index_at_value(distance, 0.5, _slice=slice(None, None, -1))
    if debug:
        print(half_mile)

    # If ARDA/AROA is detected, this takes priority and we return this instead of checking if
    # this is indeed the longest slice. Else, we check if the conditions for the Standard
    # Approach are met and return this instead. If the conditions are not met for both the
    # ARDA/AROA and Standard Approach, we return None
    is_arda_aroa = False
    for d, name in enumerate(approach_map):
        slices_this_approach_type = np.ma.clump_masked(complete_approaches.transpose()[d])
        if slices_this_approach_type:
            max_durn = 0
            max_durn_slice = None
            for this_slice in slices_this_approach_type:
                # I'm only going to be interested in approaches that encompass the half mile point
                # this avoids lengthy periods in the circuit from "beating" last minute dashes
                # for the rig.
                if not is_index_within_slice(half_mile, this_slice):
                    continue
                if name == 'AIRBORNE_RADAR':
                    longest_approach_type = name
                    longest_approach_durn = slices_duration([this_slice], 1.0)
                    longest_approach_slice = this_slice
                    is_arda_aroa = True
                    break
                elif is_arda_aroa == False:
                    longest_approach_durn = slices_duration([this_slice], 1.0)
                    longest_approach_type = name
                    longest_approach_slice = this_slice
            if debug:
                if max_durn_slice:
                    print(name,'longest period', max_durn, 'sec, from', max_durn_slice.start,'to', max_durn_slice.stop)
                else:
                    print(name, 'not met at half mile point')

        if is_arda_aroa:
            break

    if debug:
        print('\n'+'Longest slice overall was type', longest_approach_type, longest_approach_durn, 'sec')

        try:
            print('Start from', longest_approach_slice.start, 'as phase',causes[longest_approach_slice.start-1][0])
        except:
            print('started')

        try:
            print('End at', longest_approach_slice.stop, 'as phase',causes[longest_approach_slice.stop][0])
        except:
            print('finished')
        print('---------------------------------')
        legend = plt.legend(loc='upper right')
        plt.show()

    if longest_approach_type:
        return longest_approach_type, longest_approach_durn, longest_approach_slice
    else:
        return None, None, None


def max_maintained_value(array, seconds, frequency, _slice=slice(None)):
    '''
    Return the indice and the value of the maximum value maintained for at least
    the given duration within the slice. The index will be relative to the start
    of the array, not to the start of the slice.

    seconds * frequency gives the number of samples which must be greater or equal to 2.

    :param array: ...
    :type array: np.ma.masked_array
    :param seconds: window size in seconds
    :type seconds: float or int
    :param frequncy: frequency of the array data
    :type frequency: float or int
    :param _slice: slice for the data of interest.
    :type _slice: slice
    '''
    array = array[slices_int(_slice)]
    if not array.size:
        return None, None
    sample_duration = 1 / frequency
    if modulo(seconds, sample_duration) != 0:
        seconds = seconds - seconds % sample_duration + sample_duration

    samples = int(frequency * seconds)
    if samples < 2:
        raise ValueError('Too small duration %s for frequency %s Hz.\n'
                         'Value of seconds * frequency must be at least 2.'
                         % (seconds, frequency))

    def max_maintained_value_in_valid_array(array, samples):
        for valid_slice in np.ma.clump_unmasked(array):
            # Make a view of a sliding window using a different stride.
            # For 3 samples, the array [1, 2, 3, 4, 5, 6, 7, 8, 9] will become
            # [[1, 2, 3],
            #  [2, 3, 4],
            #  [3, 4, 5],
            #  [4, 5, 6],
            #  [5, 6, 7],
            #  [6, 7, 8],
            #  [7, 8, 9]]
            valid_array = array[valid_slice]
            if valid_array.size < samples:
                continue
            sliding_window = np.lib.stride_tricks.as_strided(
                valid_array, shape=(len(valid_array) - samples + 1, samples),
                strides=valid_array.strides * 2)

            # Calculate min over the last axis (for each sliding window)
            min_ = np.min(sliding_window, axis=-1)
            idx, value =  min_.argmax(), min_.max()
            yield idx + valid_slice.start, value

    idx, value = max(
        max_maintained_value_in_valid_array(array, samples),
        key=itemgetter(1),
        default=(None, None)
    )
    if idx is not None:
        idx += _slice.start or 0
    return idx, value<|MERGE_RESOLUTION|>--- conflicted
+++ resolved
@@ -5456,7 +5456,6 @@
 
 def align_altitudes(alt_rad, alt_std, good_slices, fast_slices, hz, ccd):
     '''
-<<<<<<< HEAD
     This corrects the offset for each section of radio altitude data, on the basis that the
     tops of the data will be similar in value.
     '''
@@ -5481,53 +5480,6 @@
             delta = 1024.0 * np.rint((top_scope - top_all) / 1024.0)
             if delta and np.ma.min(alt_rad[scope] - delta) >= -20:
                 alt_rad[scope] -= delta
-=======
-    This corrects the offset for each section of radio altitude data,
-    using a crude height above ground level estimate.
-    '''
-
-    if ccd and len(ccd) > 1:
-        # Catch go arounds / flight diversions by spliting the fast section at the end of each cruise climb descent phase
-        # The last ccd is ignored. Flight with 3 ccd slices: start of fast -> end of ccd 1 -> end of ccd 2 -> end of fast
-        split_fast_slices = []
-        for fast_slice in fast_slices:
-            temp = fast_slice
-            for section in ccd[:-1]:
-                next_split = slices_split([temp], section.slice.stop)
-                if len(next_split) == 2:
-                    split_fast_slices.append(next_split[0])
-                    temp = next_split[1]
-            split_fast_slices.append(temp)
-        fast_slices = split_fast_slices
-
-    for fast_slice in fast_slices:
-        # crude altitude aal for this slice only
-        baro = alt_std[fast_slice]
-        if not np.ma.count(baro):
-            continue
-        peak_index = int(np.ma.argmax(baro))
-        baro[:peak_index] -= first_valid_sample(baro).value or 0.0
-        baro[peak_index:] -= last_valid_sample(baro).value or 0.0
-        # fgs = fast and good slice
-        for fgs in slices_and(good_slices, [fast_slice]):
-            # The reference data will be just this piece of baro altitude
-            ref = baro[shift_slice(fgs, -fast_slice.start)]
-            # We want the lower altitudes to be more closely matched
-            peak = min(ALTITUDE_RADIO_MAX_RANGE, np.ma.max(ref))
-            weights = np.ma.masked_outside((peak - ref) / peak, 0.0, 1.0)
-            if not np.ma.count(weights):
-                # This segment was entirely outside the range of interest
-                alt_rad[fgs] = np.ma.masked
-                continue
-            # The average difference, with emphasized weighting is...
-            mean_diff = np.ma.average(baro[shift_slice(fgs, -fast_slice.start)] - alt_rad[fgs], weights=weights**2)
-            # and we only adjust by 1k blocks
-            delta = 1024.0 * np.rint(mean_diff / 1024)
-            if delta:
-                # if the lowest point is less than -20, we can safely assume something went wrong, and we don't apply it
-                if np.ma.min(alt_rad[fgs] + delta) >= -20 or np.isnan(delta):
-                    alt_rad[fgs] += delta
->>>>>>> 3b675284
 
     return alt_rad
 
