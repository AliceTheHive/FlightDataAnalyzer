--- conflicted
+++ resolved
@@ -1381,38 +1381,12 @@
         lat_adj, lon_adj = adjust_track(lon,lat,loc_est,ils_range,ils_loc,
                                         alt_aal,gspd,tas,precise,toff,
                                         app_info,toff_rwy)
-        
-<<<<<<< HEAD
         self.array = lon_adj
-=======
-        fix = np.array([0,lon_adj[0:1]])
-       
-        for num_loc, this_loc in enumerate(loc_established):
-            
-            # Join with ILS bearings (inherently from the localizer) and
-            # revert the ILS track from range and bearing to lat & long
-            # coordinates.
-                
-            # TODO: Amend FDR Approaches and this code to avoid risk of misalignment of dictionary records.
-            reference = app_info.value[num_loc]['runway']['localizer']
-            scale = (reference['beam_width']/2.0) * 2.5  # degrees per dot
-            bearings = ils_loc[this_loc] * scale + reference['heading']
-            distances = ils_range[this_loc]
-            lat_adj[this_loc], lon_adj[this_loc] = \
-                latitudes_and_longitudes(bearings, distances, reference)
-            fix.append([lat_adj[this_loc][0:1],lat_adj[this_loc][-2:-1]])
-            fix.append([lat_adj[this_loc][0:1],lat_adj[this_loc][-2:-1]])
-
-
-        if 'Precision':
-            # No need to refine takeoff or landing plots other than using
-            # localizer covered above, so finish now.
-            pass
->>>>>>> e5aa3636
         
         
 def adjust_track(lon,lat,loc_est,ils_range,ils_loc,alt_aal,gspd,tas,
                  precise,toff,app_info,toff_rwy):
+
     # Set up a working space.
     lat_adj = np.ma.array(data=lat.array.data,mask=True)
     lon_adj = np.ma.array(data=lon.array.data,mask=True)
@@ -1436,8 +1410,6 @@
         # Adjust the ils data to be degrees from the reference point.
         bearings = ils_loc.array[this_loc.slice] * scale + \
             runway_heading(app_info.value[num_loc]['runway'])
-        
-        # TODO: Include magnetic variation here !!!
         
         # Adjust distance units
         distances = ils_range.array[this_loc.slice] / METRES_TO_FEET
