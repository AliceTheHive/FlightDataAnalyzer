--- conflicted
+++ resolved
@@ -5900,7 +5900,6 @@
         :returns: coord1 smoothed.
         :rtype: np.ma.masked_array
         """
-<<<<<<< HEAD
         def ll_repair(coord):
             try:
                 coord = repair_mask(coord.array, coord.frequency, repair_duration=600, extrapolate=True)
@@ -5912,16 +5911,6 @@
 
         coord1_s = ll_repair(coord1)
         coord2_s = ll_repair(coord2)
-=======
-        # Preload the output with masked values to keep dimension correct
-        array = np_ma_masked_zeros_like(coord1.array)
-        try:
-            coord1_s = repair_mask(coord1.array, coord1.frequency, repair_duration=600)
-            coord2_s = repair_mask(coord2.array, coord2.frequency, repair_duration=600)
-        except ValueError:
-            # One array is entirely masked
-            return array
->>>>>>> 316c914a
 
         # Join the masks, so that we only consider positional data when both are valid:
         coord1_s.mask = np.ma.logical_or(np.ma.getmaskarray(coord1_s),
