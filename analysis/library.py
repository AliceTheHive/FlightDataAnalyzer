import math
import numpy as np

from collections import OrderedDict
from datetime import datetime, timedelta
from hashlib import sha256
from itertools import izip
from scipy.signal import iirfilter, lfilter, lfilter_zi, filtfilt

from settings import REPAIR_DURATION

class InvalidDatetime(ValueError):
    pass

#Q: Not sure that there's any point in these? Very easy to define later
#----------------------------------------------------------------------
#def offset(data, offset):
    #return data + offset
    
#def plus(self, offset):
    #self.data = self.data + offset
    #return self

#def minus(self, offset):
    #self.data = self.data - offset
    #return self
    
#def plus (self, to_add):
    #return self.data + shift(self, to_add)

#def times (self, to_multiply):
    #return self.data * shift(self, to_multiply)
#----------------------------------------------------------------------


def align(slave, master, interval='Subframe', signaltype='Analogue'):
    """
    This function takes two parameters which will have been sampled at different
    rates and with different offsets, and aligns the slave parameter's samples
    to match the master parameter. In this way the master and aligned slave data
    may be processed without timing errors.
    
    The values of the returned array will be those of the slave 
    parameter, aligned to the master and adjusted by linear interpolation. The initial
    or final values will be extended from the first or last values if they lie 
    outside the timebase of the slave parameter (i.e. we do not extrapolate).
    The offset and hz for the returned masked array will be those of the 
    master parameter.    
    
    :param slave: The parameter to be aligned to the master
    :type slave: Parameter objects
    :param master: The master parameter
    :type master: Parameter objects    
    :param interval: Has possible values 'Subframe' or 'Frame'.  #TODO: explain this!
    :type interval: String
    :param mode: Has possible values 'Analogue' or 'Discrete'. TODO: 'Multistate' mode as those parameters should be shifted similar to Discrete (or use Multistate for discrete)
    :signaltype = Analogue results in interpolation of the data across each sample period
    :signaltype = Discrete or Multi-State results in shifting to the closest data sample, without interpolation.
    :Note: Multistate is a type of discrete in this case.
    :type interval: String
    
    :raises AssertionError: If the interval is neither 'Subframe' or 'Frame'
    :raises AssertionError: If the arrays and sample rates do not equate to the same overall data duration.
    
    :returns: Slave array aligned to master.
    :rtype: np.ma.array
    """
    if slave.frequency == master.frequency and slave.offset == master.offset:
        return slave.array
    
    # Check the interval is one of the two forms we recognise
    assert interval in ['Subframe', 'Frame']
    
    # Check the type of signal is one of those we recognise
    assert signaltype in ['Analogue', 'Discrete', 'Multi-State']
    
    slave_array = slave.array # Optimised access to attribute.
    if len(slave_array) == 0:
        return slave_array # Otherwise would raise in loop.
    if master.frequency == slave.frequency and master.offset == slave.offset:
        # No alignment is required, return the slave's array unchanged.
        return slave.array
    
    # Here we create a masked array to hold the returned values that will have 
    # the same sample rate and timing offset as the master
    slave_aligned = np.ma.empty_like(master.array)
    ## slave_aligned[:] = 0.0
    ## Clearing the slave_aligned array is unnecessary, but can make testing easier to follow.

    # Get the timing offsets, comprised of word location and possible latency.
    tp = master.offset
    ts = slave.offset

    # Get the sample rates for the two parameters
    wm = master.frequency
    ws = slave.frequency

    # Express the timing disparity in terms of the slave paramter sample interval
    delta = (tp-ts)*slave.frequency

    # If we are working across a complete frame, the number of samples in each case
    # is four times greater.
    if interval == 'Frame':
        wm = int(wm * 4)
        ws = int(ws * 4)
    assert wm in [1,2,4,8,16,32,64]
    assert ws in [1,2,4,8,16,32,64]
    assert len(master.array.data) * ws == len(slave_array.data) * wm
           
    # Compute the sample rate ratio (in range 10:1 to 1:10 for sample rates up to 10Hz)
    r = wm/float(ws)

    # Each sample in the master parameter may need different combination parameters
    for i in range(wm):
        bracket=(i/r+delta)
        # Interpolate between the hth and (h+1)th samples of the slave array
        h=int(math.floor(bracket))
        h1 = h+1

        # Compute the linear interpolation coefficients, b & a
        b = bracket-h
        
        # Cunningly, if we are working with discrete or multi-state parameters, 
        # by reverting to 1,0 or 0,1 coefficients we gather the closest value
        # in time to the master parameter.
        if signaltype != 'Analogue':
            b = round(b)
            
        # Either way, a is the residual part.    
        a=1-b
        

        if h<0:
            slave_aligned[i+wm::wm]=a*slave_array[h+ws:-ws:ws]+b*slave_array[h1+ws::ws]
            # We can't interpolate the inital values as we are outside the 
            # range of the slave parameters. Take the first value and extend to 
            # the end of the data.
            slave_aligned[i] = slave_array[0]
        elif h1>=ws:
            slave_aligned[i:-wm:wm]=a*slave_array[h:-ws:ws]+b*slave_array[h1::ws]
            # At the other end, we run out of slave parameter values so need to
            # extend to the end of the array.
            slave_aligned[i-wm] = slave_array[-1]
        else:
            # Sheer bliss. We can compute slave_aligned across the whole
            # range of the data without having to take special care at the
            # ends of the array.
            slave_aligned[i::wm]=a*slave_array[h::ws]+b*slave_array[h1::ws]

    return slave_aligned

def calculate_timebase(years, months, days, hours, mins, secs):
    """
    Calculates the timestamp most common in the array of timestamps. Returns
    timestamp calculated for start of array by applying the offset of the
    most common timestamp.
    
    Accepts arrays and numpy arrays at 1Hz.
    
    Note: if uneven arrays are passed in, they are assumed by izip that the
    start is valid and the uneven ends are invalid and skipped over.
    
    :param years, months, days, hours, mins, secs: Appropriate 1Hz time elements
    :type years, months, days, hours, mins, secs: iterable of numeric type
    :returns: best calculated datetime at start of array
    :rtype: datetime
    :raises: InvalidDatetime if no valid timestamps provided
    """
    base_dt = None
    clock_variation = OrderedDict() # so if all values are the same, take the first
    for step, (yr, mth, day, hr, mn, sc) in enumerate(izip(years, months, days, hours, mins, secs)):
        try:
            dt = datetime(yr, mth, day, hr, mn, sc)
        except (ValueError, TypeError):
            continue
        if not base_dt:
            base_dt = dt # store reference datetime 
        # calc diff from base
        diff = dt - base_dt - timedelta(seconds=step)
        ##print "%02d - %s %s" % (step, dt, diff)
        try:
            clock_variation[diff] += 1
        except KeyError:
            # new difference
            clock_variation[diff] = 1
    if base_dt:
        # return most regular difference
        clock_delta = max(clock_variation, key=clock_variation.get)
        return base_dt + clock_delta
    else:
        # No valid datestamps found
<<<<<<< HEAD
        raise InvalidDatetime("No valid datestamps found")
    
=======
        return None #Q: Invent base datetime, such as taking 1000 years off?!?
>>>>>>> c88eaf06
    
def create_phase_inside(array, hz, offset, phase_start, phase_end):
    '''
    This function masks all values of the reference array outside of the phase
    range phase_start to phase_end, leaving the valid phase inside these times.
    
    :param array: input data
    :type array: masked array
    :param a: sample rate for the input data (sec-1)
    :type hz: float
    :param offset: fdr offset for the array (sec)
    :type offset: float
    :param phase_start: time into the array where we want to start seeking the threshold transit.
    :type phase_start: float
    :param phase_end: time into the array where we want to stop seeking the threshold transit.
    :type phase_end: float
    :returns: input array with samples outside phase_start and phase_end masked.
    '''
    return _create_phase_mask(array,  hz, offset, phase_start, phase_end, 'inside')

def create_phase_outside(array, hz, offset, phase_start, phase_end):
    '''
    This function masks all values of the reference array inside of the phase
    range phase_start to phase_end, leaving the valid phase outside these times.
    
    :param array: input data
    :type array: masked array
    :param a: sample rate for the input data (sec-1)
    :type hz: float
    :param offset: fdr offset for the array (sec)
    :type offset: float
    :param phase_start: time into the array where we want to start seeking the threshold transit.
    :type phase_start: float
    :param phase_end: time into the array where we want to stop seeking the threshold transit.
    :type phase_end: float
    :returns: input array with samples outside phase_start and phase_end masked.
    '''
    return _create_phase_mask(array, hz, offset, phase_start, phase_end, 'outside')

def _create_phase_mask(array, hz, offset, a, b, which_side):
    # Create Numpy array of same size as array data
    length = len(array)
    m = np.arange(length)
    
    if a > b:
        a, b = b, a # Swap them over to make sure a is the smaller.
    
    # Convert times a,b to indices ia, ib and check they are within the array.
    ia = int((a-offset)*hz)
    if ia < (a-offset)*hz:
        ia += 1
    if ia < 0 or ia > length:
        raise ValueError, 'Phase mask index out of range'
            
    ib = int((b-offset)*hz) + 1
    if ib < 0 or ib > length:
        raise ValueError, 'Phase mask index out of range'

    # Populate the arrays to be False where the flight phase is valid.
    # Adjustments ensure phase is intact and not overwritten by True data.
    if which_side == 'inside':
        m[:ia]  = True
        m[ia:ib] = False
        m[ib:]  = True
    else:
         m[:ia]  = False
         m[ia:ib] = True
         m[ib:]  = False
         
    # Return the masked array containing reference data and the created mask.
    return np.ma.MaskedArray(array, mask = m)
    
def duration(a, period, hz=1.0):
    '''
    This function clips the maxima and minima of a data array such that the 
    values are present (or exceeded) in the original data for the period
    defined. After processing with this function, the resulting array can be 
    used to detect maxima or minima (in exactly the same way as a non-clipped 
    parameter), however the values will have been met or exceeded in the 
    original data for the given duration.
        
    :param a: Masked array of floats
    :type a: Numpy masked array
    :param period: Time for the output values to be sustained(sec)
    :type period: int/float
    :param hz: Frequency of the data_array
    :type hz: float
    '''
    
    if period <= 0.01:
        raise ValueError('Duration called with period outside permitted range')

    if hz <= 0.01:
        raise ValueError('Duration called with sample rate outside permitted range')

    delay = period * hz

    # Compute an array of differences across period, such that each maximum or
    # minimum results in a negative result.
    b = (a[:-delay]-a[delay-1:-1]) * (a[1:1-delay]-a[delay:])
    
    # We now remove the positive values (as these are of no interest), sort the 
    # list to put the negative values first, then index through the arguments: 
    for index in b.clip(max = 0).argsort():
        if b[index]<0: # Data has passed through this level for delay samples.
            if a[index+1] > a[index]:
                # We are truncating a peak, so find the higher end value
                #  TODO: could interpolate ends.
                level = min(a[index], a[index+delay])
                # Replace the values with the preceding value to trim the maxima to those
                # values which are present for at least the required period.
                a[index:index+delay+1] = level
            else:
                # We are truncating a trough, so find the lower end value
                #  TODO: could interpolate ends as above.
                level = max(a[index], a[index+delay])
                a[index:index+delay+1] = level
        else:
            break # No need to process the rest of the array.
    
    '''
    Original version using Fortranesque style :o)
    i = 1 # return of the i!
    while i < len(data_array) - delay:
        # check if ...??
        if (result[i]-result[i-1])*(result[i+delay]-result[i]) < 0: #why?
            for j in range (delay-1):
                result[i] = result[i-1]
                i = i + 1 #argh (i += 1 is only slightly nicer)
        else:
            i = i + 1
    '''
    
    return a

def first_order_lag (in_param, time_constant, hz, gain = 1.0, initial_value = None):
    '''
    Computes the transfer function
            x.G
    y = -----------
         (1 + T.s)
    where:
    x is the input function
    G is the gain
    T is the timeconstant
    s is the Laplace operator
    y is the output
    
    :param in_param: input data (x)
    :type in_param: masked array
    :param time_constant: time_constant for the lag function (T)(sec)
    :type time_constant: float
    :param hz: sample rate for the input data (sec-1)
    :type hz: float
    :param gain: gain of the transfer function (non-dimensional)
    :type gain: float
    :param initial_value: initial value of the transfer function at t=0
    :type initial_value: float
    :returns: masked array of values with first order lag applied
    '''

    input_data = np.copy(in_param.data)
    
    # Scale the time constant to allow for different data sample rates.
    tc = time_constant / hz
    
    # Trap the condition for stability
    if tc < 0.5:
        raise ValueError, 'Lag timeconstant too small'
    
    x_term = []
    x_term.append (gain / (1.0 + 2.0*tc)) #b[0]
    x_term.append (gain / (1.0 + 2.0*tc)) #b[1]
    x_term = np.array(x_term)
    
    y_term = []
    y_term.append (1.0) #a[0] 
    y_term.append ((1.0 - 2.0*tc)/(1.0 + 2.0*tc)) #a[1]
    y_term = np.array(y_term)
    
    z_initial = lfilter_zi(x_term, y_term) # Prepare for non-zero initial state
    # The initial value may be set as a command line argument, mainly for testing
    # otherwise we set it to the first data value.
    if initial_value == None:
        initial_value = input_data[0]
    answer, z_final = lfilter(x_term, y_term, input_data, zi=z_initial*initial_value)
    masked_result = np.ma.array(answer)
    # The mask should last indefinitely following any single corrupt data point
    # but this is impractical for our use, so we just copy forward the original
    # mask.
    masked_result.mask = in_param.mask
    return masked_result

def first_order_washout (in_param, time_constant, hz, gain = 1.0, initial_value = None):
    '''
    Computes the transfer function
          x.G.s
    y = -----------
         (1 + T.s)
    where:
    x is the input function
    G is the gain
    T is the timeconstant
    s is the Laplace operator
    y is the output
    
    :param in_param: input data (x)
    :type in_param: masked array
    :param time_constant: time_constant for the lag function (T)(sec)
    :type time_constant: float
    :param hz: sample rate for the input data (sec-1)
    :type hz: float
    :param gain: gain of the transfer function (non-dimensional)
    :type gain: float
    :param initial_value: initial value of the transfer function at t=0
    :type initial_value: float
    :returns: masked array of values with first order lag applied
    '''

    input_data = np.copy(in_param.data)
    
    # Scale the time constant to allow for different data sample rates.
    tc = time_constant / hz
    
    # Trap the condition for stability
    if tc < 0.5:
        raise ValueError, 'Lag timeconstant too small'
    
    x_term = []
    x_term.append (gain*2.0*tc  / (1.0 + 2.0*tc)) #b[0]
    x_term.append (-gain*2.0*tc / (1.0 + 2.0*tc)) #b[1]
    x_term = np.array(x_term)
    
    y_term = []
    y_term.append (1.0) #a[0] 
    y_term.append ((1.0 - 2.0*tc)/(1.0 + 2.0*tc)) #a[1]
    y_term = np.array(y_term)
    
    z_initial = lfilter_zi(x_term, y_term)
    if initial_value == None:
        initial_value = input_data[0]
    # Tested version here...
    answer, z_final = lfilter(x_term, y_term, input_data, zi=z_initial*initial_value)
    masked_result = np.ma.array(answer)
    # The mask should last indefinitely following any single corrupt data point
    # but this is impractical for our use, so we just copy forward the original
    # mask.
    masked_result.mask = in_param.mask
    return masked_result

def hash_array(array):
    '''
    Creates a sha256 hash from the array's tostring() method.
    '''
    checksum = sha256()
    checksum.update(array.tostring())
    return checksum.hexdigest()
    
def hysteresis (array, hysteresis):
    """
    Hysteresis is a process used to prevent noisy data from triggering 
    an unnecessary number of events or state changes when the parameter is 
    close to a threshold.
        
    :param array: data values to process
    :type array: masked array
    :param hysteresis: hysteresis range to apply
    :type hysteresis: float
    :returns: masked array of values with hysteresis applied
    """

    # This routine accepts the usual masked array but only processes the
    # data part of the array as the hysteresis process cannot make the
    # values invalid.
   
    half_range = hysteresis / 2.0
    result = np.ma.copy(array)

    for i in xrange(len(result)-1):
        if result.data[i+1] - result.data[i] > half_range:
            result.data[i+1] = result.data[i+1] - half_range
        elif result.data[i+1] - result.data[i] < -half_range:
            result.data[i+1] = result.data[i+1] + half_range
        else:
            result.data[i+1] = result.data[i]

    return result

def interleave (param_1, param_2):
    """
    Interleaves two parameters (usually from different sources) into one
    masked array. Maintains the mask of each parameter.
    
    :param param_1:
    :type param_1: Parameter object
    :param param_2:
    :type param_2: Parameter object
    
    """
    # Check the conditions for merging are met
    if param_1.frequency != param_2.frequency:
        raise ValueError, 'Attempt to interleave parameters at differing sample rates'

    dt = param_2.offset - param_1.offset
    # Note that dt may suffer from rounding errors, 
    # hence rounding the value before comparison.
    if 2*abs(round(dt,6)) != 1/param_1.frequency: 
                raise ValueError, 'Attempt to interleave parameters that are not correctly aligned'
    
    merged_array = np.ma.zeros((2, len(param_1.array)))
    if dt > 0:
        merged_array = np.ma.column_stack((param_1.array,param_2.array))
    else:
        merged_array = np.ma.column_stack((param_2.array,param_1.array))
        
    return np.ma.ravel(merged_array)
            
def interleave_uneven_spacing (param_1, param_2):
    '''
    This interleaves samples that are not quote equi-spaced.
       |--------dt---------|
       |   x             y |
       |          m        |
       |   |------a------| |
       |     o         o   |
       |   |b|         |b| |
       
    Over a period dt two samples x & y will be merged to an equi-spaced new
    parameter "o". x & y are a apart, while samples o are displaced by b from
    their original positions.
    
    There is a second case where the samples are close together and the
    interpolation takes place not between x > y, but across the y > x interval.
    Hence two sections of code. Also, we don't know at the start whether x is
    parameter 1 or 2, so there are two options for the basic interleaving stage.
    '''
    
    # Check the conditions for merging are met
    if param_1.frequency != param_2.frequency:
        raise ValueError, 'Attempt to interleave parameters at differing sample rates'

    mean_offset = (param_2.offset + param_1.offset) / 2.0
    result_offset = mean_offset - 1.0/(2.0 * param_1.frequency)
    dt = 1.0/param_1.frequency
    
    merged_array = np.ma.zeros((2, len(param_1.array)))

    if mean_offset - dt > 0:
        # The larger gap is between the two first samples
        merged_array = np.ma.column_stack((param_1.array,param_2.array))
        offset_0 = param_1.offset
        offset_1 = param_2.offset
        a = offset_1 - offset_0
    else:
        # The larger gap is between the second and third samples
        merged_array = np.ma.column_stack((param_2.array,param_1.array))
        offset_0 = param_2.offset
        offset_1 = param_1.offset
        a = dt - (offset_1 - offset_0)
    b = (dt - a)/2.0
        
    straight_array = np.ma.ravel(merged_array)
    if a < dt:
        straight_array[0] = straight_array[1] # Extrapolate a little at start
        x = straight_array[1::2]
        y = straight_array[2::2]
    else:
        x = straight_array[0::2]
        y = straight_array[1::2]
    # THIS WON'T WORK !!!
    x = (y - x)*(b/a) + x
    y = (y-x) * (1.0 - b) / a + x
    
    #return straight_array
    return None # to force a test error until this is fixed to prevent extrapolation

def is_index_within_slice(index, slice_):
    return slice_.start <= index <= slice_.stop

def is_slice_within_slice(inner_slice, outer_slice):
    '''
    Tests whether inner_slice is within the outer slice.
    
    :type inner_slice: slice
    :type outer_slice: slice
    '''
    start_within = outer_slice.start <= inner_slice.start <= outer_slice.stop
    stop_within = outer_slice.start <= inner_slice.stop <= outer_slice.stop
    return start_within and stop_within
            
def merge_alternate_sensors (array):
    '''
    This simple process merges the data from two sensors where they are sampled
    alternately. Often pilot and co-pilot attitude and air data signals are
    stored in alternate locations to provide the required sample rate while
    allowing errors in either to be identified for investigation purposes.
    
    For FDM, only a single parameter is required, but mismatches in the two 
    sensors can lead to, taking pitch attitude as an example, apparent "nodding"
    of the aircraft and errors in the derived pitch rate.
    
    :param array: sampled data from an alternate signal source
    :type array: masked array
    :returns: masked array with merging algorithm applied.
    '''
    
    result = np.ma.empty_like(array)
    result[1:-1] = (array[:-2] + array[1:-1]*2.0 + array[2:]) / 4.0
    result[0] = (array[0] + array[1]) / 2.0
    result[-1] = (array[-2] + array[-1]) / 2.0
    return result


def rate_of_change(diff_param, half_width):
    '''
    @param to_diff: Parameter object with .array attr (masked array)
    
    Differentiation using the xdot(n) = (x(n+hw) - x(n-hw))/w formula.
    Width w=hw*2 and this approach provides smoothing over a w second period,
    without introducing a phase shift.
    
    :param diff_param: input Parameter
    :type diff_param: Parameter object
    :type diff_param.array : masked array
    :param diff_param.frequency : sample rate for the input data (sec-1)
    :type diff_param.frequency: float
    :param half_width: half the differentiation time period (sec)
    :type half_width: float
    :returns: masked array of values with differentiation applied
    
    Note: Could look at adapting the np.gradient function, however this does not
    handle masked arrays.
    '''
    hz = diff_param.frequency
    to_diff = diff_param.array
    
    hw = half_width * hz
    if hw < 1:
        raise ValueError
    
    # Set up an array of masked zeros for extending arrays.
    slope = np.ma.copy(to_diff)
    slope[hw:-hw] = (to_diff[2*hw:] - to_diff[:-2*hw])\
                       / (2 * float(half_width))
    slope[:hw] = (to_diff[1:hw+1] - to_diff[0:hw]) * hz
    slope[-hw:] = (to_diff[-hw:] - to_diff[-hw-1:-1])* hz
    return slope

def repair_mask(array):
    '''
    This repairs short sections of data ready for use by flight phase algorithms
    It is not intended to be used for key point computations, where invalid data
    should remain masked.
    '''
    masked_sections = np.ma.clump_masked(array)
    for section in masked_sections:
        length = section.stop - section.start
        if (length) > REPAIR_DURATION:  # TODO: include frequency as length is in samples and REPAIR_DURATION is in seconds
            break # Too long to repair
        elif section.start == 0:
            break # Can't interpolate if we don't know the first sample
        elif section.stop == len(array):
            break # Can't interpolate if we don't know the last sample
        else:
            array[section] =np.interp(np.arange(length)+1,[0,length+1],[array.data[section.start - 1],array.data[section.stop]])
    return array            
            
def straighten_headings(heading_array):
    '''
    We always straighten heading data before checking for spikes. 
    It's easier to process heading data in this format.
    
    :param heading_array: array/list of numeric heading values
    :type heading_array: iterable
    :returns: Straightened headings
    :rtype: Generator of type Float
    '''
    
    head_prev = heading_array[0]
    diff = np.ediff1d(heading_array)
    diff = diff - 360.0 * np.trunc(diff/180.0)
    heading_array[1:] = np.cumsum(diff) + head_prev
    return heading_array

def time_at_value_wrapped(parameter, section, value, direction='Forwards'):
    '''
    This function makes it easier to access the time_at_value function 
    when using POLARIS parameter and section components.

    :param parameter: input data
    :type parameter: parameter object
    :param section: the section to be used for finding the value
    :type section: section object
    :param value: the threshold being sought
    :type value: float
    :param direction : the direction of travel for the search.
    :type value: text. Permitted values 'Forwards' (the default) or 'Backwards'
    '''
    data = parameter.array[section.slice]
    if direction == 'Forwards':
        result = time_at_value (repair_mask(data) , parameter.frequency, 
                                parameter.offset, 0, len(data)-1, value)
    else:
        result = time_at_value (repair_mask(data) , parameter.frequency, 
                                parameter.offset, len(data)-1, 0, value)
    return result
            
def time_at_value (array, hz, offset, scan_start, scan_end, threshold):
    '''
    This function seeks the moment when the parameter in question first crosses 
    a threshold. It works both forwards and backwards in time. To scan backwards
    just make the start point later than the end point. This is really useful
    for finding things like the point of landing.
    
    For example, to find 50ft Rad Alt on the descent, use something like:
       altitude_radio.seek(t_approach, t_landing, 50)
    
    :param array: input data
    :type array: masked array
    :param hz: sample rate for the input data (sec-1)
    :type hz: float
    :param offset: fdr offset for the array (sec)
    :type offset: float
    :param scan_start: time into the array where we want to start seeking the threshold transit.
    :type scan_start: float
    :param scan_end: time into the array where we want to stop seeking the threshold transit.
    :type scan_end: float
    :param threshold: the value that we expect the array to cross between scan_start and scan_end.
    :type threshold: float
    :returns: interpolated time when the array values crossed the threshold. (One value only).
    :returns type: float
    '''

    if scan_start == scan_end:
        raise ValueError, 'No range for seek function to scan across'
    
    begin = int((scan_start - offset) * hz)
    cease = int((scan_end   - offset) * hz)

    # Trim the end points to the array boundaries and allow for the 
    # alternative scan directions.
    if cease > begin : # Normal increasing scan
        step = 1
        cease = min(cease + 1, len(array))
        begin = max(begin, 0)
    else:
        # Allow for traversing the data backwards
        step = -1
        cease = max(cease-1, 0)
        begin = min(begin, len(array))
        
    # When the data being tested passes the value we are seeking, the 
    # difference between the data and the value will change sign.
    # Therefore a negative value indicates where value has been passed.
    value_passing_array = (array[begin:cease-step:step]-threshold) * (array[begin+step:cease:step]-threshold)
    test_array = np.ma.masked_greater(value_passing_array, 0.0)
    
    if np.ma.all(test_array.mask):
        # The parameter does not pass through threshold in the period in question, so return empty-handed.
        return None
    else:
        n,dummy=np.ma.flatnotmasked_edges(np.ma.masked_greater(value_passing_array, 0.0))
        a = array[begin+step*n]
        b = array[begin+step*(n+1)]
        # Force threshold to float as often passed as an integer.
        r = (float(threshold) - a) / (b-a) 
        #TODO: Could test 0 < r < 1 for completeness
    return (begin + step * (n + r)) / hz

def value_at_time (array, hz, offset, time_index):
    '''
    Finds the value of the data in array at the time given by the time_index.
    
    :param array: input data
    :type array: masked array
    :param hz: sample rate for the input data (sec-1)
    :type hz: float
    :param offset: fdr offset for the array (sec)
    :type offset: float
    :param time_index: time into the array where we want to find the array value.
    :type time_index: float
    :returns: interpolated value from the array
    '''

    time_into_array = time_index - offset
    location_in_array = time_into_array * hz

    if location_in_array < 0.0 or location_in_array > len(array):
        raise ValueError, 'Seeking value outside data time range'
    
    low = int(location_in_array)
    if (low==location_in_array):
        # I happen to have arrived at exactly the right value by a fluke...
        return array.data[low]
    else:
        high = low + 1
        r = location_in_array - low
        low_value = array.data[low]
        high_value = array.data[high]
        # Crude handling of masked values. Must be a better way !
        if array.mask.any(): # An element is masked
            if array.mask[low] == True:
                if array.mask[high] == True:
                    return None
                else:
                    return high_value
            else:
                if array.mask[high] == True:
                    return low_value
        # In the cases of no mask, or neither sample masked, interpolate.
        return r*high_value + (1-r) * low_value<|MERGE_RESOLUTION|>--- conflicted
+++ resolved
@@ -189,12 +189,8 @@
         return base_dt + clock_delta
     else:
         # No valid datestamps found
-<<<<<<< HEAD
         raise InvalidDatetime("No valid datestamps found")
-    
-=======
-        return None #Q: Invent base datetime, such as taking 1000 years off?!?
->>>>>>> c88eaf06
+
     
 def create_phase_inside(array, hz, offset, phase_start, phase_end):
     '''
