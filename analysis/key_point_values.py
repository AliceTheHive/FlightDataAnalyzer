--- conflicted
+++ resolved
@@ -2,15 +2,10 @@
 import numpy as np
 
 from analysis import settings
-<<<<<<< HEAD
-from analysis.library import (min_value, max_value, max_abs_value,
-                              value_at_time)
 from analysis.node import  KeyPointValue, KeyPointValueNode, KTI, P, S
-=======
 from analysis.library import (max_abs_value, max_continuous_unmasked, 
                               max_value, min_value, repair_mask, value_at_time)
 from analysis.node import  KeyPointValue, KPV, KeyPointValueNode, KTI, P, S
->>>>>>> d9847df0
 
 
 class Airspeed1000To500FtMax(KeyPointValueNode):
@@ -431,10 +426,6 @@
         self.create_kpv(index, value)
 
 class EngN2Max(KeyPointValueNode):
-<<<<<<< HEAD
-=======
-    #TODO: TEST
->>>>>>> d9847df0
     name = 'Eng N2 Max'
     def derive(self, eng=P('Eng (*) N2 Max')):
         index, value = max_value(eng.array)
@@ -505,7 +496,7 @@
 '''
 
 ##########################################
-# KPV from DJ Code
+# KPV from DJ's Code
 
 class AccelerationNormalMax(KeyPointValueNode):
     def derive(self, normal_acceleration=P('Normal Acceleration')):
@@ -518,7 +509,7 @@
         ### Create a key point value for this. TODO: Change to self.create_kpv()?
         ##self.create_kpv(block.start+n_acceleration_normal_max,
                         ##acceleration_normal_max)
-    
+
 
 class RateOfClimbHigh(KeyPointValueNode):
     '''
@@ -532,9 +523,8 @@
             if duration > settings.CLIMB_OR_DESCENT_MIN_DURATION:
                 index, value = max_value(rate_of_climb.array, climb.slice)
                 self.create_kpv(index, value)
-                
-                
-    
+
+
 class RateOfDescentHigh(KeyPointValueNode):
     '''
     .. TODO:: testcases
@@ -547,8 +537,8 @@
             if duration > settings.CLIMB_OR_DESCENT_MIN_DURATION:
                 index, value = min_value(rate_of_climb.array, descent.slice)
                 self.create_kpv(index, value)
-                
-                
+
+
 class RateOfDescentMax(KeyPointValueNode):
     '''
     .. TODO:: testcases ??? Do we need this if we have high and keep many highs - max must be one of these... DJ
