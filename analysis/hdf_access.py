<<<<<<< HEAD
import h5py
=======
import os
import h5py #TODO: or pytables for masked array support?
>>>>>>> c6546f93
import numpy as np
import shutil
try:
    import json
except ImportError:
    import simplejson as json
    
    
#TODO: This is a DUPLICATE of the function in compass.hdf, move to own HDF Repo
HDF_DEFAULTS = {'dataset': {'compression': 'gzip',
                            'compression_opts': 3}}
DEFAULT_MAX_SIZE = 8 * 10 * 24 * 60 * 60 # Ten days of an 8Hz parameter.
def _write_to_dataset(hdf_group, array, dtype='f', max_size=DEFAULT_MAX_SIZE):
    """Default max_size is very large to ensure that it is not reached during
    processing. We would have to know more about the file before creating
    datasets for parameters if we want to be more specific."""
    # 1) Create dataset within group if it does not already exist.
    if not 'data' in hdf_group:
        return hdf_group.create_dataset("data", data=array,
                                        maxshape=(max_size,),
                                        **HDF_DEFAULTS['dataset'])
    dataset = hdf_group['data']
    start_index = len(dataset)
    dataset.resize((start_index + len(array),))
    # 2) Write array to dataset.
    dataset[start_index:start_index+len(array)] = array
    return dataset

class hdf_file(object):    # rare case of lower case?!
    """ usage example:
    with hdf_file('path/to/file.hdf5') as hdf:
        print hdf['Altitude AAL']['data'][:20]
        
    # bits of interest
    hdf['series']['Altitude AAL']['levels']['1'] (Float array)
    hdf['series']['Altitude AAL']['data'] (Float array)
    hdf['series']['Altitude AAL']['mask'] (Bool list)
    hdf['series']['Altitude AAL'].attrs['limits'] (json)
    """
    # HDF file settings should be consistent, therefore hardcoding defaults.
    DATASET_KWARGS = {'compression': 'gzip', 'compression_opts': 3}
    
    def __repr__(self):
        '''
        TODO: Glen to put a nice pretty representation of this object
        Q: What else should be displayed?
        '''
        filename = os.path.dirname(self.hdf.filename)
        return '%s (%d parameters)' % (filename, len(self))
    
    def __init__(self, file_path):
        self.file_path = file_path
        self.hdf = h5py.File(self.file_path, 'r+')
                
    def __enter__(self):
        '''
        HDF file is opened by __init__.
        '''
        pass

    def __exit__(self, a_type, value, traceback):
        self.close()
        
    def __getitem__(self, key):
        '''
        Allows for dictionary access: hdf['Altitude AAL'][:30]
        '''
        return self.get_param_data(key)
        
    def __setitem__(self, key, value):
        """ Allows for: hdf['Altitude AAL'] = np.ma.array()
        """
        return self.set_param_data(key, value)
    
    def close(self):
        self.hdf.flush() # Q: required?
        self.hdf.close()
        
    def get_param_list(self):
        '''
        List of parameters stored in hdf file
        '''
        return self.hdf['series'].keys()
    
    def get_params(self, params=None):
        '''
        Returns params that are available, `ignores` those that aren't
        '''
        if not params:
            params = self.get_param_list()
        d = {}
        for name in params:
            try:
                d[name] = self.get_param_data(name)
            except KeyError:
                pass # ignore parameters that aren't available
        return d

    def get_param_data(self, name):
        """ name e.g. "Head Mag"
        Returns a masked_array. If 'mask' is stored it will be the mask of the
        returned masked_array, otherwise it will be False.
        """
        param = self.hdf['series'][name]
        data = param['data']
        mask = param.get('mask', False)
        # Using np.ma.getmaskarray() to ensure the mask is fully fledged to the
        # length of the data (opposite of shrink_mask()) should be unnecessary.
        #mask = np.ma.getmaskarray(self.hdf['series'][name].get('mask', data).value)
        return np.ma.array(data, mask=mask)
    
    def keys(self):
        '''
        Parameter group names within the series group.
        
        :returns: List of parameter names.
        :rtype: list of str
        '''
        return self.hdf['series'].keys()
    
    def __len__(self):
        '''
        Number of parameter groups within the series group.
        
        :returns: Number of parameters.
        :rtype: int
        '''
        return len(self.hdf['series'])

    def set_param_data(self, name, array):
        """
        reshape data as required and store.        
        
        :param name: Name of parameter. Forward slashes are not allowed within an HDF identifier as it supports filesystem-style indexing, e.g. '/series/CAS'.
        :type name: str
        :param array: Array containing data and potentially a mask for the data.
        :type array: np.array or np.ma.masked_array
        """
        # Allow both arrays and masked_arrays.
        if hasattr(array, 'mask'):
            data = array.data
            # store the shrunk mask to save space #Q: How much does this really save?
            mask = array.shrink_mask().mask
        else:
            data = array
            mask = None
        # Either get or create parameter.
        series = self.hdf['series']
        if name in series:
            param = series[name]
            # Dataset must be deleted before recreation.
            del param['data']
        else:
            param = series.create_group(name)
        dataset = param.create_dataset('data', data=array, 
                                       **self.DATASET_KWARGS)
        if 'mask' in param:
            # Existing mask will no longer reflect the new data.
            del param['mask']
        # Q: Should we create a mask of False by default?
        if mask is not None: # Testing is None as shrunk mask may simply be False.
            # Dataset compression options can only be provided for an
            # array-like object and not a single value.
            kwargs = {} if isinstance(mask, np.bool_) else self.DATASET_KWARGS
            mask_dataset = param.create_dataset('mask', data=mask, **kwargs)
        #TODO: Possible to store validity percentage upon name.attrs
    
    def set_param_limits(self, name, limits):
        """
        Stores limits for a parameter in JSON format
        :param name: Parameter name
        :type name: string
        :param limits: Operating limits storage
        :type limits: dict
        """
        self.hdf['series'][name].attrs['limits'] = json.dumps(limits)
        
    def get_param_limits(self, name):
        """
        """
        limits = self.hdf['series'][name].attrs['limits']
        if limits:
            json.loads(limits)
        else:
            return None


<<<<<<< HEAD
def concat_hdf(hdf_paths, dest=None):
    '''
    Takes in a list of HDF file paths and concatenates the parameter
    datasets which match the path 'series/<Param Name>/data'. The first file
    in the list of paths is the template for the output file, with only the
    'series/<Param Name>/data' datasets being replaced with the concatenated
    versions.
    
    :param hdf_paths: File paths.
    :type hdf_paths: list of strings
    :param dest: optional destination path, which will be the first path in
                 'paths'
    :type dest: dict
    :return: path to concatenated hdf file.
    :rtype: str
    '''
    param_name_to_arrays = {}
    for hdf_path in hdf_paths:
        with h5py.File(hdf_path, 'r') as hdf_file:
            for param_name, param_group in hdf_file['series'].iteritems():
                try:
                    param_name_to_arrays[param_name].append(param_group['data'][:])
                except KeyError:
                    param_name_to_arrays[param_name] = [param_group['data'][:]]
    if dest:
        # Copy first file in hdf_paths so that the concatenated file includes
        # non-series data. XXX: Is there a simple way to do this with h5py?
        shutil.copy(hdf_paths[0], dest)
        
    else:
        dest = hdf_paths[0]
    with h5py.File(dest, 'r+') as dest_hdf_file:
        for param_name, array_list in param_name_to_arrays.iteritems():
            concat_array = np.concatenate(array_list)
            param_group = dest_hdf_file['series'][param_name]
            del param_group['data']
            dataset = _write_to_dataset(param_group, concat_array,
                                        max_size=len(concat_array))
    return dest

    
def write_segment(hdf_path, segment, dest):
    '''
    Writes a segment of the HDF file stored in hdf_path to dest defined by 
    segments, a slice in seconds.
    
    :param hdf_path: file path of hdf file.
    :type hdf_path: str
    :param segment: segment of flight to write in seconds. step is disregarded.
    :type segment: slice
    :param dest: destination path for output file containing segment.
    :type dest: str
    :return: path to output hdf file containing specified segment.
    :rtype: str
    '''
    # Q: Is there a better way to clone the contents of an hdf file?
    shutil.copy(hdf_path, dest)
    param_name_to_array = {}
    with h5py.File(hdf_path, 'r') as hdf_file:
        for param_name, param_group in hdf_file['series'].iteritems():
            frequency = param_group.attrs['frequency']
            start_index = segment.start * frequency if segment.start else None
            stop_index = segment.stop * frequency if segment.stop else None
            param_segment = param_group['data'][start_index:stop_index]
            param_name_to_array[param_name] = param_segment
    with h5py.File(dest, 'r+') as hdf_file:
        for param_name, array in param_name_to_array.iteritems():
            param_group = hdf_file['series'][param_name]
            del param_group['data']
            _write_to_dataset(param_group, array, max_size=len(array))
    return dest


def print_hdf_info(hdf):
    # Glen to fill this gap!
    #pprint some interesting stuff
    pass
=======
def print_hdf_info(hdf_file):
    hdf_file = hdf_file.hdf
    series = hdf_file['series']
    # IOLA
    # 8.0
    if 'Time' in series:
        print 'Tailmark:', hdf_file.attrs['tailmark']
        print 'Start Time:', hdf_file.attrs['starttime']
        print 'End Time:', hdf_file.attrs['endtime']
    
    for group_name, group in series.iteritems():
        print '[%s]' % group_name
        print 'Frequency:', group.attrs['frequency']
        print group.attrs.items()
        # IOLA's latency is our frame offset.
        print 'Offset:', group.attrs['latency']
        print 'External Data Type:', group.attrs['external_datatype']
        print 'External Data Format:', group.attrs['external_dataformat']
        print 'Number of recorded values:', len(group['data'])
    #param_series = hdf_file['series'][parameter]
    #data = param_series['data']
>>>>>>> c6546f93


if __name__ == '__main__':
    import sys
    print_hdf_info(hdf_file(sys.argv[1]))
    sys.exit()
    file_path = 'AnalysisEngine/resources/data/hdf5/flight_1626325.hdf5'    
    with hdf_file(file_path) as hdf:
        print_hdf_info(hdf)
        
    hdf = h5py.File(
        'AnalysisEngine/resources/data/hdf5/flight_1626326.hdf5', 'w')
    hdf['series']['Altitude AAL'].attrs['limits'] = {'min':0,  'max':50000}
    <|MERGE_RESOLUTION|>--- conflicted
+++ resolved
@@ -1,36 +1,12 @@
-<<<<<<< HEAD
+import os
 import h5py
-=======
-import os
-import h5py #TODO: or pytables for masked array support?
->>>>>>> c6546f93
 import numpy as np
 import shutil
 try:
     import json
 except ImportError:
     import simplejson as json
-    
-    
-#TODO: This is a DUPLICATE of the function in compass.hdf, move to own HDF Repo
-HDF_DEFAULTS = {'dataset': {'compression': 'gzip',
-                            'compression_opts': 3}}
-DEFAULT_MAX_SIZE = 8 * 10 * 24 * 60 * 60 # Ten days of an 8Hz parameter.
-def _write_to_dataset(hdf_group, array, dtype='f', max_size=DEFAULT_MAX_SIZE):
-    """Default max_size is very large to ensure that it is not reached during
-    processing. We would have to know more about the file before creating
-    datasets for parameters if we want to be more specific."""
-    # 1) Create dataset within group if it does not already exist.
-    if not 'data' in hdf_group:
-        return hdf_group.create_dataset("data", data=array,
-                                        maxshape=(max_size,),
-                                        **HDF_DEFAULTS['dataset'])
-    dataset = hdf_group['data']
-    start_index = len(dataset)
-    dataset.resize((start_index + len(array),))
-    # 2) Write array to dataset.
-    dataset[start_index:start_index+len(array)] = array
-    return dataset
+
 
 class hdf_file(object):    # rare case of lower case?!
     """ usage example:
@@ -191,7 +167,6 @@
             return None
 
 
-<<<<<<< HEAD
 def concat_hdf(hdf_paths, dest=None):
     '''
     Takes in a list of HDF file paths and concatenates the parameter
@@ -228,8 +203,7 @@
             concat_array = np.concatenate(array_list)
             param_group = dest_hdf_file['series'][param_name]
             del param_group['data']
-            dataset = _write_to_dataset(param_group, concat_array,
-                                        max_size=len(concat_array))
+            param_group.create_dataset("data", data=array, maxshape=(len(array),))
     return dest
 
     
@@ -261,15 +235,10 @@
         for param_name, array in param_name_to_array.iteritems():
             param_group = hdf_file['series'][param_name]
             del param_group['data']
-            _write_to_dataset(param_group, array, max_size=len(array))
+            param_group.create_dataset("data", data=array, maxshape=(len(array),))
     return dest
 
 
-def print_hdf_info(hdf):
-    # Glen to fill this gap!
-    #pprint some interesting stuff
-    pass
-=======
 def print_hdf_info(hdf_file):
     hdf_file = hdf_file.hdf
     series = hdf_file['series']
@@ -291,7 +260,6 @@
         print 'Number of recorded values:', len(group['data'])
     #param_series = hdf_file['series'][parameter]
     #data = param_series['data']
->>>>>>> c6546f93
 
 
 if __name__ == '__main__':
