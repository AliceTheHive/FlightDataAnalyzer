import mock
import numpy as np
import os
import sys
import unittest

from analysis_engine.node import (
    A, KeyTimeInstance, KTI, load, Parameter, P, Section, S, M)

from analysis_engine.flight_phase import Climbing

from analysis_engine.key_time_instances import (
    AltitudePeak,
    AltitudeWhenClimbing,
    AltitudeWhenDescending,
    APDisengagedSelection,
    APEngagedSelection,
    ATDisengagedSelection,
    ATEngagedSelection,
    Autoland,
    BottomOfDescent,
    ClimbStart,
    ClimbThrustDerateDeselected,
    EngFireExtinguishSwitchPulled,
    EngStart,
    EngStop,
    EnterHold,
    ExitHold,
    FirstFlapExtensionWhileAirborne,
    FlapExtensionWhileAirborne,
    FlapSet,
    FlapAlternateArmedSet,
    FlapLoadReliefSet,
    FlapRetractionWhileAirborne,
    FlapRetractionDuringGoAround,
    GearDownSelection,
    GearUpSelection,
    GearUpSelectionDuringGoAround,
    GoAround,
    InitialClimbStart,
    LandingDecelerationEnd,
    LandingStart,
    LandingTurnOffRunway,
    Liftoff,
    LocalizerEstablishedEnd,
    LocalizerEstablishedStart,
    LowestAltitudeDuringApproach,
    MinsToTouchdown,
    OffBlocks,
    OnBlocks,
    SecsToTouchdown,
    SlatAlternateArmedSet,
    SlatSet,
    SpeedbrakeOpen,
    TakeoffAccelerationStart,
    TakeoffPeakAcceleration,
    TakeoffTurnOntoRunway,
    TAWSGlideslopeCancelPressed,
    TAWSTerrainOverridePressed,
    TAWSMinimumsTriggered,
    TopOfClimb,
    TopOfDescent,
    TouchAndGo,
    Touchdown,
    Transmit,
    VNAVModeAndEngThrustModeRequired,
)

from flight_phase_test import buildsection, buildsections

debug = sys.gettrace() is not None

test_data_path = os.path.join(os.path.dirname(os.path.abspath(__file__)),
                              'test_data')

##############################################################################
# Superclasses


class NodeTest(object):

    def test_can_operate(self):
        self.assertEqual(
            self.node_class.get_operational_combinations(),
            self.operational_combinations,
        )


##############################################################################


class TestAltitudePeak(unittest.TestCase):
    def setUp(self):
        self.alt_aal = P(name='Altitude AAL', array=np.ma.array([
            0, 1, 2, 3, 4, 5, 6, 7, 8, 9,
            5, 5, 4, 4, 3, 3, 2, 2, 1, 1,
        ]))

    def test_can_operate(self):
        expected = [('Altitude AAL',)]
        self.assertEqual(AltitudePeak.get_operational_combinations(), expected)

    def test_derive(self):
        alt_peak = AltitudePeak()
        alt_peak.derive(self.alt_aal)
        expected = [KeyTimeInstance(name='Altitude Peak', index=9)]
        self.assertEqual(alt_peak, expected)


class TestBottomOfDescent(unittest.TestCase):
    def test_can_operate(self):
        expected = [('Climb Cruise Descent',)]
        opts = BottomOfDescent.get_operational_combinations()
        self.assertEqual(opts, expected) 
        
    def test_bottom_of_descent_basic(self):
<<<<<<< HEAD
        ccd = buildsections('Climb Cruise Descent', [14, 31], [40,50]) # See dlc flight phase test.
        air = buildsection('Airborne', 0,51)
        bod = BottomOfDescent()
        bod.derive(ccd, air)    
        expected = [KeyTimeInstance(index=31, name='Bottom Of Descent'),
                    KeyTimeInstance(index=50, name='Bottom Of Descent')]        
=======
        testwave = np.cos(np.arange(0,6.3,0.1))*(2500)+2560
        alt_std = Parameter('Altitude STD Smoothed', np.ma.array(testwave))
        from analysis_engine.flight_phase import ClimbCruiseDescent
        ccd = ClimbCruiseDescent()
        air = buildsection('Airborne', 0,50)
        ccd.derive(alt_std, air)
        bod = BottomOfDescent()
        bod.derive(ccd)    
        expected = [KeyTimeInstance(index=31, name='Bottom Of Descent')]
>>>>>>> 6234bb68
        self.assertEqual(bod, expected)

    def test_bottom_of_descent_complex(self):
        airs = buildsections('Airborne', [896, 1654], [1688, 2055])
        ccds = buildsections('Climb Cruise Descent', [897, 1253], [1291, 1651], [1689, 2054])
        bod = BottomOfDescent()
        bod.derive(ccds, airs)    
        expected = [KeyTimeInstance(index=1253, name='Bottom Of Descent'),
                    KeyTimeInstance(index=1651, name='Bottom Of Descent'),
                    KeyTimeInstance(index=2054, name='Bottom Of Descent')]        
        self.assertEqual(bod, expected)

    def test_bod_air_only(self):
        air = buildsection('Airborne', 0,51)
        bod = BottomOfDescent()
        bod.derive(None, air)    
        expected = [KeyTimeInstance(index=51, name='Bottom Of Descent')]        
        self.assertEqual(bod, expected)
        
    def test_bod_ccd_only(self):
        ccds = buildsection('Climb Cruise Descent', 897, 1253)
        bod = BottomOfDescent()
        bod.derive(ccds, None)    
        expected = [KeyTimeInstance(index=1253, name='Bottom Of Descent')]        
        self.assertEqual(bod, expected)
        

class TestClimbStart(unittest.TestCase):
    def test_can_operate(self):
        expected = [('Altitude AAL', 'Liftoff', 'Top Of Climb')]
        opts = ClimbStart.get_operational_combinations()
        self.assertEqual(opts, expected)

    def test_climb_start_basic(self):
        #vert_spd = Parameter('Vertical Speed', np.ma.array([1200]*8))
        #climb = Climbing()
        #climb.derive(vert_spd, [Section('Fast',slice(0,8,None),0,8)])
        alt_aal = Parameter('Altitude AAL', np.ma.array(range(0,1600,220)))
        liftoffs = KTI('Liftoff', items=[KeyTimeInstance(0, 'Liftoff')])
        tocs = KTI('Top Of Climb',
                   items=[KeyTimeInstance(len(alt_aal.array) - 1, 'Top Of Climb')])
        kti = ClimbStart()
        kti.derive(alt_aal, liftoffs, tocs)
        # These values give an result with an index of 4.5454 recurring.
        expected = [KeyTimeInstance(index=5/1.1, name='Climb Start')]
        self.assertEqual(len(kti), 1)
        self.assertAlmostEqual(kti[0].index, 4.5, 1)
    
    def test_climb_start_slow_climb(self):
        # Failed when ClimbStart was based on Climbing.
        alt_aal = load(os.path.join(test_data_path,
                                    'ClimbStart_AltitudeAAL_1.nod'))
        liftoffs = load(os.path.join(test_data_path,
                                    'ClimbStart_Liftoff_1.nod'))
        tocs = load(os.path.join(test_data_path,
                                 'ClimbStart_TopOfClimb_1.nod'))
        kti = ClimbStart()
        kti.derive(alt_aal, liftoffs, tocs)
        self.assertEqual(len(kti), 1)
        self.assertAlmostEqual(kti[0].index, 1384, 0)


class TestClimbThrustDerateDeselected(unittest.TestCase):
    def test_can_operate(self):
        expected = [('AT Climb 1 Derate', 'AT Climb 2 Derate')]
        opts = ClimbThrustDerateDeselected.get_operational_combinations()
        self.assertEqual(opts, expected)
    
    def test_derive_basic(self):
        values_mapping = {0: 'Not Latched', 1: 'Latched'}
        climb_derate_1 = M('AT Climb 1 Derate',
                           array=np.ma.array([0,0,1,1,0,0,0,1,0,0]),
                           values_mapping=values_mapping)
        climb_derate_2 = M('AT Climb 2 Derate',
                           array=np.ma.array([0,0,0,1,1,0,0,0,0,0]),
                           values_mapping=values_mapping)
        node = ClimbThrustDerateDeselected()
        node.derive(climb_derate_1, climb_derate_2)
        self.assertEqual(node, [KeyTimeInstance(index=4.5, name='Climb Thrust Derate Deselected'),
                                KeyTimeInstance(index=7.5, name='Climb Thrust Derate Deselected')])


class TestGoAround(unittest.TestCase):
    def test_can_operate(self):
        self.assertEqual(GoAround.get_operational_combinations(),
                    [('Descent Low Climb', 'Altitude AAL For Flight Phases'),
                     ('Descent Low Climb', 'Altitude AAL For Flight Phases',
                      'Altitude Radio')])

    def test_go_around_basic(self):
        dlc = [Section('Descent Low Climb',slice(10,18),10,18)]
        alt = Parameter('Altitude AAL',\
                        np.ma.array(range(0,4000,500)+\
                                    range(4000,0,-500)+\
                                    range(0,1000,501)))
        goa = GoAround()
        # Pretend we are flying over flat ground, so the altitudes are equal.
        goa.derive(dlc,alt,alt)
        expected = [KeyTimeInstance(index=16, name='Go Around')]
        self.assertEqual(goa, expected)

    def test_multiple_go_arounds(self):
        # This tests for three go-arounds, but the fourth part of the curve
        # does not produce a go-around as it ends in mid-descent.
        alt = Parameter('Altitude AAL',
                        np.ma.array(np.cos(
                            np.arange(0,21,0.02))*(1000)+2500))
        ####if debug:
        ####    from analysis_engine.plot_flight import plot_parameter
        ####    plot_parameter(alt.array)
            
        dlc = buildsections('Descent Low Climb',[50,260],[360,570],[670,890])
        
        ## Merge with analysis_engine refactoring
            #from analysis_engine.plot_flight import plot_parameter
            #plot_parameter(alt)
            
        #aal = ApproachAndLanding()
        #aal.derive(Parameter('Altitude AAL For Flight Phases',alt),
                   #Parameter('Altitude Radio For Flight Phases',alt))
            
        #climb = ClimbForFlightPhases()
        #climb.derive(Parameter('Altitude STD Smoothed', alt), 
                     #[Section('Fast',slice(0,len(alt),None))])
        
        goa = GoAround()
        goa.derive(dlc,alt,alt)
                   
        expected = [KeyTimeInstance(index=157, name='Go Around'), 
                    KeyTimeInstance(index=471, name='Go Around'), 
                    KeyTimeInstance(index=785, name='Go Around')]
        self.assertEqual(goa, expected)

    def test_go_around_no_rad_alt(self):
        # This tests that the go-around works without a radio altimeter.
        dlc = [Section('Descent Low Climb',slice(10,18),10,18)]
        alt = Parameter('Altitude AAL',\
                        np.ma.array(range(0,4000,500)+\
                                    range(4000,0,-500)+\
                                    range(0,1000,501)))
        goa = GoAround()
        # Pretend we are flying over flat ground, so the altitudes are equal.
        goa.derive(dlc,alt,None)
        expected = [KeyTimeInstance(index=16, name='Go Around')]
        self.assertEqual(goa, expected)


    def test_go_around_with_rad_alt(self):
        # This tests that the go-around works without a radio altimeter.
        alt = Parameter('Altitude AAL',
                        np.ma.array(np.cos(
                            np.arange(0,21,0.02))*(1000)+2500))
        alt_rad = Parameter('Altitude Radio',\
                        alt.array-range(len(alt.array)))
        ####if debug:
        ####    from analysis_engine.plot_flight import plot_parameter
        ####    plot_parameter(alt_rad.array)
        # The sloping graph has shifted minima. We only need to check one to
        # show it's using the rad alt signal.
        dlc = [Section('Descent Low Climb',slice( 50,260),50,260)]

        goa = GoAround()
        goa.derive(dlc,alt,alt_rad)
        expected = [KeyTimeInstance(index=160, name='Go Around')]
        self.assertEqual(goa, expected)



"""
class TestAltitudeInApproach(unittest.TestCase):
    def test_can_operate(self):
        self.assertEqual(AltitudeInApproach.get_operational_combinations(),
                         [('Approach', 'Altitude AAL')])
    
    def test_derive(self):
        approaches = S('Approach', items=[Section('a', slice(4, 7)),
                                                      Section('b', slice(10, 20))])
        alt_aal = P('Altitude AAL',
                    np.ma.masked_array(range(1950, 0, -200) + \
                                       range(1950, 0, -200)))
        altitude_in_approach = AltitudeInApproach()
        altitude_in_approach.derive(approaches, alt_aal)
        self.assertEqual(list(altitude_in_approach),
          [KeyTimeInstance(index=4.75, name='1000 Ft In Approach',
                           datetime=None, latitude=None, longitude=None),
           KeyTimeInstance(index=14.75, name='1000 Ft In Approach',
                           datetime=None, latitude=None, longitude=None),
           KeyTimeInstance(index=12.25, name='1500 Ft In Approach',
                           datetime=None, latitude=None, longitude=None)])
"""

"""
class TestAltitudeInFinalApproach(unittest.TestCase):
    def test_can_operate(self):
        self.assertEqual(AltitudeInFinalApproach.get_operational_combinations(),
                         [('Approach', 'Altitude AAL')])
    
    def test_derive(self):
        approaches = S('Approach',
                       items=[Section('a', slice(2, 7)),
                              Section('b', slice(10, 20))])
        alt_aal = P('Altitude AAL',
                    np.ma.masked_array(range(950, 0, -100) + \
                                       range(950, 0, -100)))
        altitude_in_approach = AltitudeInFinalApproach()
        altitude_in_approach.derive(approaches, alt_aal)
        
        self.assertEqual(list(altitude_in_approach),
          [KeyTimeInstance(index=4.5,
                           name='500 Ft In Final Approach', datetime=None,
                           latitude=None, longitude=None),
           KeyTimeInstance(index=18.512820512820511,
                           name='100 Ft In Final Approach',
                           datetime=None, latitude=None, longitude=None),
           KeyTimeInstance(index=14.5,
                           name='500 Ft In Final Approach', datetime=None,
                           latitude=None, longitude=None)])
"""

class TestAltitudeWhenClimbing(unittest.TestCase):
    def test_can_operate(self):
        self.assertEqual(AltitudeWhenClimbing.get_operational_combinations(),
                         [('Climbing', 'Altitude AAL', 'Altitude STD Smoothed')])
    
    def test_derive(self):
        climbing = S('Climbing', items=[Section('a', slice(4, 10), 4, 10),
                                        Section('b', slice(12, 20), 12, 20)])
        alt_aal = P('Altitude AAL',
                    np.ma.masked_array(range(0, 200, 20) + \
                                       range(0, 200, 20),
                                       mask=[False] * 6 + [True] * 3 + \
                                            [False] * 11))
        altitude_when_climbing = AltitudeWhenClimbing()
        altitude_when_climbing.derive(climbing, alt_aal)
        self.assertEqual(list(altitude_when_climbing),
          [KeyTimeInstance(index=5.0, name='100 Ft Climbing'),
           KeyTimeInstance(index=12.5, name='50 Ft Climbing'),
           KeyTimeInstance(index=13.75, name='75 Ft Climbing'),
           KeyTimeInstance(index=15.0, name='100 Ft Climbing'),
           KeyTimeInstance(index=17.5, name='150 Ft Climbing')])


class TestAltitudeWhenDescending(unittest.TestCase):
    def test_can_operate(self):
        self.assertEqual(AltitudeWhenDescending.get_operational_combinations(),
                         [('Descending','Altitude AAL', 'Altitude STD Smoothed')])

    def test_derive(self):
        descending = buildsections('Descending', [0, 10], [11, 20])
        alt_aal = P('Altitude AAL',
                    np.ma.masked_array(range(100, 0, -10),
                                       mask=[False] * 6 + [True] * 3 + [False]))
        altitude_when_descending = AltitudeWhenDescending()
        altitude_when_descending.derive(descending, alt_aal)
        self.assertEqual(list(altitude_when_descending),
          [KeyTimeInstance(index=2.5, name='75 Ft Descending'),
           KeyTimeInstance(index=5.0, name='50 Ft Descending'),
        ])


#class TestAltitudeSTDWhenDescending(unittest.TestCase):
    #def test_can_operate(self):
        #self.assertEqual(AltitudeSTDWhenDescending.get_operational_combinations(),
                         #[('Descending', 'Altitude AAL', 'Altitude STD Smoothed')])

    #def test_derive(self):
        #descending = buildsections('Descending', [0, 10], [11, 20])
        #alt_aal = P('Altitude STD',
                    #np.ma.masked_array(range(100, 0, -10),
                                       #mask=[False] * 6 + [True] * 3 + [False]))
        #altitude_when_descending = AltitudeSTDWhenDescending()
        #altitude_when_descending.derive(descending, alt_aal)
        #self.assertEqual(list(altitude_when_descending),
          #[KeyTimeInstance(index=2.5, name='75 Ft Descending'),
           #KeyTimeInstance(index=5.0, name='50 Ft Descending'),
        #])


class TestInitialClimbStart(unittest.TestCase):
    def test_can_operate(self):
        expected = [('Takeoff',)]
        opts = InitialClimbStart.get_operational_combinations()
        self.assertEqual(opts, expected)        

    def test_initial_climb_start_basic(self):
        instance = InitialClimbStart()
        # This just needs the takeoff slice endpoint, so trivial to test
        instance.derive([Section('Takeoff',slice(0,4,None),0,3.5)])
        expected = [KeyTimeInstance(index=3.5, name='Initial Climb Start')]
        self.assertEqual(instance, expected)

class TestLandingDecelerationEnd(unittest.TestCase):
    def test_can_operate(self):
        expected = [('Airspeed','Landing')]
        opts = LandingDecelerationEnd.get_operational_combinations()
        self.assertEqual(opts, expected)

    def test_landing_end_deceleration(self):
        landing = [Section('Landing',slice(2,40,None),2,40)]
        speed = np.ma.array([79,77.5,76,73.9,73,70.3,68.8,67.6,66.4,63.4,62.8,
                             61.6,61.9,61,60.1,56.8,53.8,49.6,47.5,46,44.5,43.6,
                             42.7,42.4,41.8,41.5,40.6,39.7,39.4,38.5,37.9,38.5,
                             38.5,38.8,38.5,37.9,37.9,37.9,37.9,37.9])
        aspd = P('Airspeed',speed)
        kpv = LandingDecelerationEnd()
        kpv.derive(aspd, landing)
        expected = [KeyTimeInstance(index=21.0, name='Landing Deceleration End')]
        self.assertEqual(kpv, expected)


class TestTakeoffPeakAcceleration(unittest.TestCase):
    def test_can_operate(self):
        self.assertEqual(TakeoffPeakAcceleration.get_operational_combinations(),
                         [('Takeoff', 'Acceleration Longitudinal')])
        
    def test_takeoff_peak_acceleration_basic(self):
        acc = P('Acceleration Longitudinal',
                np.ma.array([0,0,.1,.1,.2,.1,0,0]))
        landing = [Section('Takeoff',slice(2,5,None),2,5)]
        kti = TakeoffPeakAcceleration()
        kti.derive(landing, acc)
        expected = [KeyTimeInstance(index=4, name='Takeoff Peak Acceleration')]
        self.assertEqual(kti, expected)


class TestLandingStart(unittest.TestCase):
    def test_can_operate(self):
        expected = [('Landing',)]
        opts = LandingStart.get_operational_combinations()
        self.assertEqual(opts, expected)        

    def test_initial_landing_start_basic(self):
        instance = LandingStart()
        # This just needs the takeoff slice endpoint, so trivial to test
        instance.derive([Section('Landing',slice(66,77,None),66,77)])
        expected = [KeyTimeInstance(index=66, name='Landing Start')]
        self.assertEqual(instance, expected)


class TestLandingTurnOffRunway(unittest.TestCase):
    def test_can_operate(self):
        expected = [('Heading Continuous','Landing','Fast')]
        opts = LandingTurnOffRunway.get_operational_combinations()
        self.assertEqual(opts, expected)        

    def test_landing_turn_off_runway_basic(self):
        instance = LandingTurnOffRunway()
        head = P('Heading Continuous', np.ma.array([0]*30))
        fast = buildsection('Fast', 0, 20)
        land = buildsection('Landing', 10, 26)
        instance.derive(head, land, fast)
        expected = [KeyTimeInstance(index=26, name='Landing Turn Off Runway')]
        self.assertEqual(instance, expected)

    def test_landing_turn_off_runway_curved(self):
        instance = LandingTurnOffRunway()
        head = P('Heading Continuous',np.ma.array([0]*70+range(20)))
        fast = buildsection('Fast',0,65)
        land = buildsection('Landing',60,87)
        instance.derive(head, land, fast)
        expected = [KeyTimeInstance(index=73, name='Landing Turn Off Runway')]
        self.assertEqual(instance, expected)

    def test_landing_turn_off_runway_curved_left(self):
        instance = LandingTurnOffRunway()
        head = P('Heading Continuous',np.ma.array([0]*70+range(20))*-1.0)
        fast = buildsection('Fast',0,65)
        land = buildsection('Landing',60,87)
        instance.derive(head, land, fast)
        expected = [KeyTimeInstance(index=73, name='Landing Turn Off Runway')]
        self.assertEqual(instance, expected)


class TestLiftoff(unittest.TestCase):
    #TODO: Extend test coverage. This algorithm was developed using lots of
    #test data and graphical inspection, but needs a formal test framework.
    def test_can_operate(self):
        self.assertTrue(('Airborne',) in Liftoff.get_operational_combinations())

    def test_liftoff_basic(self):
        # Linearly increasing climb rate with the 5 fpm threshold set between 
        # the 5th and 6th sample points.
        vert_spd = Parameter('Vertical Speed Inertial',
                             (np.ma.arange(10) - 0.5) * 40)
        # Airborne section encloses the test point.
        airs = buildsection('Airborne', 6, None)
        lift=Liftoff()
        lift.derive(vert_spd, None, None, None, None, airs, None)
        expected = [KeyTimeInstance(index=6, name='Liftoff')]
        self.assertEqual(lift, expected)
    
    def test_liftoff_no_vert_spd_detected(self):
        # Check the backstop setting.
        vert_spd = Parameter('Vertical Speed Inertial',
                             (np.ma.array([0] * 40)))
        airs = buildsection('Airborne', 6, None)
        lift=Liftoff()
        lift.derive(vert_spd, None, None, None, None, airs, None)
        expected = [KeyTimeInstance(index=6, name='Liftoff')]
        self.assertEqual(lift, expected)
    
    def test_liftoff_already_airborne(self):
        vert_spd = Parameter('Vertical Speed Inertial',
                             (np.ma.array([0] * 40)))
        airs = buildsection('Airborne', None, 10)
        lift=Liftoff()
        lift.derive(vert_spd, airs)
        expected = []
        self.assertEqual(lift, expected)
        
    
class TestTakeoffAccelerationStart(unittest.TestCase):
    def test_can_operate(self):
        self.assertEqual(\
            TakeoffAccelerationStart.get_operational_combinations(),
            [('Airspeed', 'Takeoff'),
             ('Airspeed', 'Takeoff', 'Acceleration Longitudinal')])

    def test_takeoff_acceleration_start(self):
        # This test uses the same airspeed data as the library routine test,
        # so should give the same answer!
        airspeed_data = np.ma.array(data=[37.9,37.9,37.9,37.9,37.9,37.9,37.9,
                                          37.9,38.2,38.2,38.2,38.2,38.8,38.2,
                                          38.8,39.1,39.7,40.6,41.5,42.7,43.6,
                                          44.5,46,47.5,49.6,52,53.2,54.7,57.4,
                                          60.7,61.9,64.3,66.1,69.4,70.6,74.2,
                                          74.8],
                                    mask=[1]*22+[0]*15
                                    )
        takeoff = buildsection('Takeoff',3,len(airspeed_data))
        aspd = P('Airspeed', airspeed_data)
        instance = TakeoffAccelerationStart()
        instance.derive(aspd, takeoff,None)
        self.assertLess(instance[0].index, 1.0)
        self.assertGreater(instance[0].index, 0.5)

    def test_takeoff_acceleration_start_truncated(self):
        # This test uses the same airspeed data as the library routine test,
        # so should give the same answer!
        airspeed_data = np.ma.array(data=[37.9,37.9,37.9,37.9,37.9,
                                          37.9,38.2,38.2,38.2,38.2,38.8,38.2,
                                          38.8,39.1,39.7,40.6,41.5,42.7,43.6,
                                          44.5,46,47.5,49.6,52,53.2,54.7,57.4,
                                          60.7,61.9,64.3,66.1,69.4,70.6,74.2,
                                          74.8],
                                    mask=[1]*20+[0]*15
                                    )
        takeoff = buildsection('Takeoff',3,len(airspeed_data))
        aspd = P('Airspeed', airspeed_data)
        instance = TakeoffAccelerationStart()
        instance.derive(aspd, takeoff,None)
        self.assertEqual(instance[0].index, 0.0)


class TestTakeoffTurnOntoRunway(unittest.TestCase):
    def test_can_operate(self):
        expected = [('Heading Continuous','Takeoff','Fast')]
        opts = TakeoffTurnOntoRunway.get_operational_combinations()
        self.assertEqual(opts, expected)

    def test_takeoff_turn_onto_runway_basic(self):
        instance = TakeoffTurnOntoRunway()
        head = P('Heading Continuous',np.ma.arange(5))
        takeoff = buildsection('Takeoff',1.7,5.5)
        fast = buildsection('Fast',3.7,7)
        instance.derive(head, takeoff, fast)
        expected = [KeyTimeInstance(index=1.7, name='Takeoff Turn Onto Runway')]
        self.assertEqual(instance, expected)

    def test_takeoff_turn_onto_runway_curved(self):
        instance = TakeoffTurnOntoRunway()
        head = P('Heading Continuous',np.ma.array(range(20)+[20]*70))
        fast = buildsection('Fast',40,90)
        takeoff = buildsection('Takeoff',4,75)
        instance.derive(head, takeoff, fast)
        expected = [KeyTimeInstance(index=21.5, name='Takeoff Turn Onto Runway')]
        self.assertEqual(instance, expected)


class TestTAWSGlideslopeCancelPressed(unittest.TestCase):

    def test_basic(self):
        tgc = M('TAWS Glideslope Cancel', ['Cancel', '-', '-', 'Cancel', 'Cancel', '-', '-'],
               values_mapping={0: '-', 1: 'Cancel'})
        air = buildsection('Airborne', 2, 8)
        glide = TAWSGlideslopeCancelPressed()
        glide.derive(tgc, air)
        expected = [KeyTimeInstance(index=2.5, name='TAWS Glideslope Cancel Pressed')]
        self.assertEqual(glide, expected)


class TestTAWSMinimumsTriggered(unittest.TestCase):

    def test_basic(self):
        tto = M('TAWS Minimums Triggered',
                ['-', '-', '-', 'Minimums', 'Minimums', '-', '-'],
                values_mapping={0: '-', 1: 'Minimums'})
        air = buildsection('Airborne', 2, 8)
        glide = TAWSMinimumsTriggered()
        glide.derive(tto, air)
        expected = [KeyTimeInstance(index=2.5,
                                    name='TAWS Minimums Triggered')]
        self.assertEqual(glide, expected)


class TestTAWSTerrainOverridePressed(unittest.TestCase):

    def test_basic(self):
        tto = M('TAWS Terrain Override Pressed',
                ['-', '-', '-', 'Override', 'Override', '-', '-'],
                values_mapping={0: '-', 1: 'Override'})
        air = buildsection('Airborne', 2, 8)
        glide = TAWSTerrainOverridePressed()
        glide.derive(tto, air)
        expected = [KeyTimeInstance(index=2.5,
                                    name='TAWS Terrain Override Pressed')]
        self.assertEqual(glide, expected)


class TestTopOfClimb(unittest.TestCase):
    # Based closely on the level flight condition, but taking only the
    # outside edges of the envelope.
    def test_can_operate(self):
        expected = [('Altitude STD Smoothed','Climb Cruise Descent')]
        opts = TopOfClimb.get_operational_combinations()
        self.assertEqual(opts, expected)

    def test_top_of_climb_basic(self):
        alt_data = np.ma.array(range(0,800,100)+[800]*5+range(800,0,-100))
        alt = Parameter('Altitude STD', np.ma.array(alt_data))
        phase = TopOfClimb()
        in_air = buildsection('Climb Cruise Descent',0,len(alt.array))
        phase.derive(alt, in_air)
        expected = [KeyTimeInstance(index=8, name='Top Of Climb')]
        self.assertEqual(phase, expected)

    def test_top_of_climb_truncated_start(self):
        alt_data = np.ma.array([800]*5+range(800,0,-100))
        alt = Parameter('Altitude STD', np.ma.array(alt_data))
        phase = TopOfClimb()
        in_air = buildsection('Climb Cruise Descent',0,len(alt.array))
        phase.derive(alt, in_air)
        expected = []
        self.assertEqual(phase, expected)
        self.assertEqual(len(phase),0)

    def test_top_of_climb_truncated_end(self):
        alt_data = np.ma.array(range(0,800,100)+[800]*5)
        alt = Parameter('Altitude STD', np.ma.array(alt_data))
        phase = TopOfClimb()
        in_air = buildsection('Climb Cruise Descent',0,len(alt.array))
        phase.derive(alt, in_air)
        expected = [KeyTimeInstance(index=8, name='Top Of Climb')]
        self.assertEqual(phase, expected)
        self.assertEqual(len(phase),1)


class TestTopOfDescent(unittest.TestCase):
    # Based closely on the level flight condition, but taking only the
    # outside edges of the envelope.
    def test_can_operate(self):
        expected = [('Altitude STD Smoothed', 'Climb Cruise Descent')]
        opts = TopOfDescent.get_operational_combinations()
        self.assertEqual(opts, expected)

    def test_top_of_descent_basic(self):
        alt_data = np.ma.array(range(0,800,100)+[800]*5+range(800,0,-100))
        alt = Parameter('Altitude STD', np.ma.array(alt_data))
        phase = TopOfDescent()
        in_air = buildsection('Climb Cruise Descent',0,len(alt.array))
        phase.derive(alt, in_air)
        expected = [KeyTimeInstance(index=13, name='Top Of Descent')]
        self.assertEqual(phase, expected)

    def test_top_of_descent_truncated_start(self):
        alt_data = np.ma.array([800]*5+range(800,0,-100))
        alt = Parameter('Altitude STD', np.ma.array(alt_data))
        phase = TopOfDescent()
        in_air = buildsection('Climb Cruise Descent',0,len(alt.array))
        phase.derive(alt, in_air)
        expected = [KeyTimeInstance(index=5, name='Top Of Descent')]
        self.assertEqual(phase, expected)
        self.assertEqual(len(phase),1)

    def test_top_of_descent_truncated_end(self):
        alt_data = np.ma.array(range(0,800,100)+[800]*5)
        alt = Parameter('Altitude STD', np.ma.array(alt_data))
        phase = TopOfDescent()
        in_air = buildsection('Climb Cruise Descent',0,len(alt.array))
        phase.derive(alt, in_air)
        expected = []
        self.assertEqual(phase, expected)
        self.assertEqual(len(phase),0)


class TestTouchdown(unittest.TestCase):
    def test_can_operate(self):
        opts = Touchdown.get_operational_combinations()
        # There are eight permutations
        self.assertEqual(len(opts), 8)
        # Minimal case
        self.assertTrue(('Altitude AAL', 'Landing') in opts)
        # Maximum case
        self.assertTrue(('Acceleration Normal', 'Acceleration Longitudinal', 'Altitude AAL', 'Gear On Ground', 'Landing') in opts)
 
    def test_touchdown_with_minimum_requirements(self):
        # Test 1
        altitude = Parameter('Altitude AAL',
                             np.ma.array(data=[28, 21, 15, 10, 6, 3, 1, 0, 0,  0],
                                         mask = False))
        lands = buildsection('Landing', 2, 9)
        tdwn = Touchdown()
        tdwn.derive(None, None, altitude, None, lands)
        expected = [KeyTimeInstance(index=7, name='Touchdown')]
        self.assertEqual(tdwn, expected)

    def test_touchdown_using_alt(self):
        '''
        test to check index where altitude becomes 0 is used instead of
        inertial landing index. Gear on Ground index indicates height at 21
        feet.
        '''
        alt = load(os.path.join(test_data_path,
                                    'TestTouchdown-alt.nod'))
        gog = load(os.path.join(test_data_path,
                                    'TestTouchdown-gog.nod'))
        #FIXME: MappedArray should take values_mapping and apply it itself
        gog.array.values_mapping = gog.values_mapping
        roc = load(os.path.join(test_data_path,
                                    'TestTouchdown-roc.nod'))
        lands = buildsection('Landing', 23279, 23361)
        tdwn = Touchdown()
        tdwn.derive(None, None, alt, gog, lands)
        self.assertEqual(tdwn.get_first().index, 23292.0)

##############################################################################
# Automated Systems


class TestAPEngagedSelection(unittest.TestCase, NodeTest):

    def setUp(self):
        self.node_class = APEngagedSelection
        self.operational_combinations = [('AP Engaged', 'Airborne')]

    def test_derive(self):
        ap = M(
            name='AP Engaged',
            array=['-', '-', '-', 'Engaged', '-', '-', '-'],
            values_mapping={0: '-', 1: 'Engaged'},
        )
        aes = APEngagedSelection()
        air = buildsection('Airborne', 2, 5)
        aes.derive(ap, air)
        expected = [KeyTimeInstance(index=2.5, name='AP Engaged Selection')]
        self.assertEqual(aes, expected)


class TestAPDisengagedSelection(unittest.TestCase, NodeTest):

    def setUp(self):
        self.node_class = APEngagedSelection
        self.operational_combinations = [('AP Engaged', 'Airborne')]

    def test_derive(self):
        ap = M(
            name='AP Engaged',
            array=['-', '-', '-', 'Engaged', '-', '-', '-'],
            values_mapping={0: '-', 1: 'Engaged'},
        )
        ads = APDisengagedSelection()
        air = buildsection('Airborne', 2, 5)
        ads.derive(ap, air)
        expected = [KeyTimeInstance(index=3.5, name='AP Disengaged Selection')]
        self.assertEqual(ads, expected)


class TestATEngagedSelection(unittest.TestCase, NodeTest):

    def setUp(self):
        self.node_class = ATEngagedSelection
        self.operational_combinations = [('AT Engaged', 'Airborne')]

    def test_derive(self):
        at = M(
            name='AT Engaged',
            array=['-', '-', '-', 'Engaged', '-', '-', '-'],
            values_mapping={0: '-', 1: 'Engaged'},
        )
        aes = ATEngagedSelection()
        air = buildsection('Airborne', 2, 5)
        aes.derive(at, air)
        expected = [KeyTimeInstance(index=2.5, name='AT Engaged Selection')]
        self.assertEqual(aes, expected)


class TestATDisengagedSelection(unittest.TestCase, NodeTest):

    def setUp(self):
        self.node_class = ATEngagedSelection
        self.operational_combinations = [('AT Engaged', 'Airborne')]

    def test_derive(self):
        at = M(
            name='AT Engaged',
            array=['-', '-', '-', 'Engaged', '-', '-', '-'],
            values_mapping={0: '-', 1: 'Engaged'},
        )
        ads = ATDisengagedSelection()
        air = buildsection('Airborne', 2, 5)
        ads.derive(at, air)
        expected = [KeyTimeInstance(index=3.5, name='AT Disengaged Selection')]
        self.assertEqual(ads, expected)


##############################################################################

# Engine Start and Stop - may run into the ends of the valid recording.

class TestEngStart(unittest.TestCase):
    
    def test_can_operate(self):
        combinations = EngStart.get_operational_combinations()
        self.assertTrue(('Eng (1) N2',) in combinations)
        self.assertTrue(('Eng (2) N2',) in combinations)
        self.assertTrue(('Eng (3) N2',) in combinations)
        self.assertTrue(('Eng (4) N2',) in combinations)
        self.assertTrue(('Eng (1) N2', 'Eng (2) N2',
                         'Eng (3) N2', 'Eng (4) N2') in combinations)
        self.assertTrue(('Eng (1) N3',) in combinations)
        self.assertTrue(('Eng (2) N3',) in combinations)
        self.assertTrue(('Eng (3) N3',) in combinations)
        self.assertTrue(('Eng (4) N3',) in combinations)
        self.assertTrue(('Eng (1) N3', 'Eng (2) N3',
                         'Eng (3) N3', 'Eng (4) N3') in combinations)
    
    def test_basic(self):
        eng2 = Parameter('Eng (2) N2', np.ma.array([0,20,40,60]))
        eng1 = Parameter('Eng (1) N2', np.ma.array(data=[0,0,99,99,60,60,60], 
                                                   mask=[1,1, 1, 1, 0, 0, 0]))
        es = EngStart()
        es.derive(None, None, None, None, eng1, eng2, None, None, None, None, None, None)
        self.assertEqual(es[0].name, 'Eng (1) Start')
        self.assertEqual(es[0].index, 4)
        self.assertEqual(es[1].name, 'Eng (2) Start')
        self.assertEqual(es[1].index, 2.5)

    def test_prefer_N2(self):
        eng_N1 = Parameter('Eng (1) N1', np.ma.array([50,50,50,50]))
        eng_N2 = Parameter('Eng (1) N2', np.ma.array(data=[0,0,0,60]))
        es = EngStart()
        es.derive(eng_N1, None, None, None, eng_N2, None, None, None, None, None, None, None)
        self.assertEqual(es[0].name, 'Eng (1) Start')
        self.assertEqual(es[0].index, 2.5)
        self.assertEqual(len(es), 1)

    def test_three_spool(self):
        eng22 = Parameter('Eng (2) N2', np.ma.array([0,20,40,60, 0, 20, 40, 60]))
        eng12 = Parameter('Eng (1) N2', np.ma.array(data=[0,0,99,99,60,60,60,60], 
                                                   mask=[1,1, 1, 1, 0, 0, 0, 0]))
        eng23 = Parameter('Eng (2) N3', np.ma.array([0,40,60,60, 0, 0, 30, 60]))
        eng13 = Parameter('Eng (1) N3', np.ma.array(data=[0,0,99,99,60,60,60, 60], 
                                                   mask=[1,1, 1, 1, 0, 0, 0, 0]))
        es = EngStart()
        es.derive(None, None, None, None, eng12, eng22, None, None, eng13, eng23, None, None)
        self.assertEqual(es[0].name, 'Eng (1) Start')
        self.assertEqual(es[0].index, 4)
        self.assertEqual(es[1].name, 'Eng (2) Start')
        self.assertEqual(es[1].index, 1.5)

    def test_N1_only(self):
        eng_N1 = Parameter('Eng (1) N1', np.ma.array([0,5,10,10]))
        es = EngStart()
        es.derive(eng_N1, None, None, None, None, None, None, None, None, None, None, None)
        self.assertEqual(es[0].name, 'Eng (1) Start')
        self.assertEqual(es[0].index, 1.5)


class TestEngStop(unittest.TestCase):
    
    def test_can_operate(self):
        combinations = EngStop.get_operational_combinations()
        self.assertTrue(('Eng (1) N2',) in combinations)
        self.assertTrue(('Eng (2) N2',) in combinations)
        self.assertTrue(('Eng (3) N2',) in combinations)
        self.assertTrue(('Eng (4) N2',) in combinations)
        self.assertTrue(('Eng (1) N2', 'Eng (2) N2',
                         'Eng (3) N2', 'Eng (4) N2') in combinations)
    
    def test_basic(self):
        eng2 = Parameter('Eng (2) N2', np.ma.array([60,40,20,0]))
        eng1 = Parameter('Eng (1) N2', np.ma.array(data=[60,40,40,99,99, 0, 0], 
                                                   mask=[ 0, 0, 0, 1, 1, 1, 1]))
        es = EngStop()
        es.derive(None, None, None, None, eng1, eng2, None, None)
        self.assertEqual(es[0].name, 'Eng (1) Stop')
        self.assertEqual(es[0].index, 2)
        self.assertEqual(es[1].name, 'Eng (2) Stop')
        self.assertEqual(es[1].index, 1.5)

class TestEnterHold(unittest.TestCase):
    def test_can_operate(self):
        expected = [('Holding',)]
        self.assertEqual(expected, EnterHold.get_operational_combinations())

    def test_derive(self):
        hold = buildsection('Holding', 2, 5)
        expected = [KeyTimeInstance(index=2, name='Enter Hold')]
        eh = EnterHold()
        eh.derive(hold)
        self.assertEqual(eh, expected)


class TestExitHold(unittest.TestCase):
    def test_can_operate(self):
        expected = [('Holding',)]
        self.assertEqual(expected, ExitHold.get_operational_combinations())

    def test_derive(self):
        hold = buildsection('Holding', 2, 5)
        expected = [KeyTimeInstance(index=2, name='Enter Hold')]
        eh = EnterHold()
        eh.derive(hold)
        self.assertEqual(eh, expected)


##############################################################################
# Flap & Slat

class TestSlatAlternateArmedSet(unittest.TestCase):
    def test_derive(self):
        saa = M('Slat Alternate Armed', ['-', '-', 'Armed', 'Armed', 'Armed', '-', '-'],
               values_mapping={0: '-', 1: 'Armed'})
        armed = SlatAlternateArmedSet()
        armed.derive(saa) # Get the pun !
        expected = [KeyTimeInstance(index=1.5, name='Slat Alternate Armed Set')]
        self.assertEqual(armed, expected)


class TestFlapAlternateArmed(unittest.TestCase):
    def test_derive(self):
        faa = M('Flap Alternate Armed', ['-', '-', '-', 'Armed', 'Armed', 'Armed', '-'],
               values_mapping={0: '-', 1: 'Armed'})
        armed = FlapAlternateArmedSet()
        armed.derive(faa) # Get the pun !
        expected = [KeyTimeInstance(index=2.5, name='Flap Alternate Armed Set')]
        self.assertEqual(armed, expected)


class TestFlapLoadReliefSet(unittest.TestCase):
    def test_derive(self):
        flr = M('Flap Load Relief', ['-', '-', '-', 'Load Relief', 'Load Relief', '-', '-'],
               values_mapping={0: '-', 1: 'Load Relief'})
        loaded = FlapLoadReliefSet()
        loaded.derive(flr)
        expected = [KeyTimeInstance(index=2.5, name='Flap Load Relief Set')]
        self.assertEqual(loaded, expected)


class TestFlapSet(unittest.TestCase, NodeTest):

    def setUp(self):
        self.node_class = FlapSet
        self.operational_combinations = [('Flap Lever',),
                                         ('Flap Lever (Synthetic)',),
                                         ('Flap Lever', 'Flap Lever (Synthetic)')]
        flap_lever_array = np.ma.array([0, 0, 5, 5, 10, 10, 15, 10, 10, 5, 5, 0, 0, 17.5])
        flap_lever_values_mapping = {f: str(f) for f in np.ma.unique(flap_lever_array)}
        flap_synth_array = np.ma.array([0, 0, 0, 5, 5, 10, 10, 15, 10, 10, 5, 5, 0, 17.5])
        flap_synth_values_mapping = {f: str(f) for f in np.ma.unique(flap_synth_array)}
        self.flap_lever = M(name='Flap Lever', array=flap_lever_array,
                            values_mapping=flap_lever_values_mapping)
        self.flap_synth = M(name='Flap Lever (Synthetic)', array=flap_synth_array,
                            values_mapping=flap_synth_values_mapping)

    def test_derive(self):
        node = FlapSet()
        node.derive(self.flap_lever, None)
        self.assertEqual(node, [
            KeyTimeInstance(index=1.5, name='Flap 5 Set'),
            KeyTimeInstance(index=3.5, name='Flap 10 Set'),
            KeyTimeInstance(index=5.5, name='Flap 15 Set'),
            KeyTimeInstance(index=6.5, name='Flap 10 Set'),
            KeyTimeInstance(index=8.5, name='Flap 5 Set'),
            KeyTimeInstance(index=10.5, name='Flap 0 Set'),
            KeyTimeInstance(index=12.5, name='Flap 17.5 Set'),
        ])
        node = FlapSet()
        node.derive(None, self.flap_synth)
        self.assertEqual(node, [
            KeyTimeInstance(index=2.5, name='Flap 5 Set'),
            KeyTimeInstance(index=4.5, name='Flap 10 Set'),
            KeyTimeInstance(index=6.5, name='Flap 15 Set'),
            KeyTimeInstance(index=7.5, name='Flap 10 Set'),
            KeyTimeInstance(index=9.5, name='Flap 5 Set'),
            KeyTimeInstance(index=11.5, name='Flap 0 Set'),
            KeyTimeInstance(index=12.5, name='Flap 17.5 Set'),
        ])
        node = FlapSet()
        node.derive(self.flap_lever, self.flap_synth)
        self.assertEqual(node, [
            KeyTimeInstance(index=1.5, name='Flap 5 Set'),
            KeyTimeInstance(index=3.5, name='Flap 10 Set'),
            KeyTimeInstance(index=5.5, name='Flap 15 Set'),
            KeyTimeInstance(index=6.5, name='Flap 10 Set'),
            KeyTimeInstance(index=8.5, name='Flap 5 Set'),
            KeyTimeInstance(index=10.5, name='Flap 0 Set'),
            KeyTimeInstance(index=12.5, name='Flap 17.5 Set'),
        ])


class TestSlatSet(unittest.TestCase):

    def setUp(self):
        self.assertEqual(SlatSet.get_operational_combinations(),
                         [('Slat',)])

    def test_derive_basic(self):
        slat = P('Slat', array=np.ma.array([0] * 10 +
                                           [15] * 10 +
                                           [20] * 10))
        node = SlatSet()
        node.derive(slat)
        self.assertEqual(node, [
            KeyTimeInstance(index=9.5, name='Slat 15 Set'),
            KeyTimeInstance(index=19.5, name='Slat 20 Set'),
        ])


class TestSpeedbrakeOpen(unittest.TestCase):
    
    def setUp(self):
        self.assertEqual(SpeedbrakeOpen.get_operational_combinations(),
                         [('Speedbrake',)])

    def test_basic(self):
        spdbrk = P('Speedbrake', array=np.ma.array([0]*5 +
                                                   [3]*3 +
                                                   [-1]*2 +
                                                   [45]*4 + 
                                                   [0]*3
                                                   ))
        node = SpeedbrakeOpen()
        node.derive(spdbrk)
        self.assertEqual(node, [
            KeyTimeInstance(index=5, name='Speedbrake Open'),
            KeyTimeInstance(index=10, name='Speedbrake Open'),
        ])


class TestFlapExtensionWhileAirborne(unittest.TestCase, NodeTest):

    def setUp(self):
        self.node_class = FlapExtensionWhileAirborne
        self.operational_combinations = [
            ('Flap Lever', 'Airborne'),
            ('Flap Lever (Synthetic)', 'Airborne'),
            ('Flap Lever', 'Flap Lever (Synthetic)', 'Airborne'),
        ]
        flap_lever_array = np.ma.array([0, 0, 5, 5, 10, 10, 15, 10, 10, 5, 5, 0, 0])
        flap_lever_values_mapping = {f: str(f) for f in np.ma.unique(flap_lever_array)}
        flap_synth_array = np.ma.array([0, 0, 0, 5, 5, 10, 10, 15, 10, 10, 5, 5, 0])
        flap_synth_values_mapping = {f: str(f) for f in np.ma.unique(flap_synth_array)}
        self.flap_lever = M(name='Flap Lever', array=flap_lever_array,
                            values_mapping=flap_lever_values_mapping)
        self.flap_synth = M(name='Flap Lever (Synthetic)', array=flap_synth_array,
                            values_mapping=flap_synth_values_mapping)

    def test_derive(self):
        airborne = buildsection('Airborne', 1, 12)
        node = FlapExtensionWhileAirborne()
        node.derive(self.flap_lever, None, airborne)
        self.assertEqual(node, [
            KeyTimeInstance(index=1.5, name='Flap Extension While Airborne'),
            KeyTimeInstance(index=3.5, name='Flap Extension While Airborne'),
            KeyTimeInstance(index=5.5, name='Flap Extension While Airborne'),
        ])
        node = FlapExtensionWhileAirborne()
        node.derive(None, self.flap_synth, airborne)
        self.assertEqual(node, [
            KeyTimeInstance(index=2.5, name='Flap Extension While Airborne'),
            KeyTimeInstance(index=4.5, name='Flap Extension While Airborne'),
            KeyTimeInstance(index=6.5, name='Flap Extension While Airborne'),
        ])
        node = FlapExtensionWhileAirborne()
        node.derive(self.flap_lever, self.flap_synth, airborne)
        self.assertEqual(node, [
            KeyTimeInstance(index=1.5, name='Flap Extension While Airborne'),
            KeyTimeInstance(index=3.5, name='Flap Extension While Airborne'),
            KeyTimeInstance(index=5.5, name='Flap Extension While Airborne'),
        ])


class TestEngFireExtinguishSwitchPulled(unittest.TestCase):

    def test_basic(self):
        e1f = P(name = 'Eng (1) Fire Extinguish Switch',
                array = np.ma.array(data=[0,0,0,0,0,0,1,0,0,0]),
                frequency=1, offset=0,)
        e2f = P(name = 'Eng (2) Fire Extinguish Switch',
                array = np.ma.array([0]*10),
                frequency=1, offset=0,)
        air = buildsection('Airborne', 2, 8)
        pull = EngFireExtinguishSwitchPulled()
        pull.derive(e1f, e2f, air)
        self.assertEqual(pull, [
            KeyTimeInstance(index=6, name='Eng Fire Extinguish Switch Pulled'),
            ])
        
    def test_none(self):
        e1f = P(name = 'Eng (1) Fire Extinguish Switch',
                array = np.ma.array(data=[0,0,0,0,0,0,0,0,0,0]),
                frequency=1, offset=0,)
        e2f = P(name = 'Eng (2) Fire Extinguish Switch',
                array = np.ma.array([0]*10),
                frequency=1, offset=0,)
        air = buildsection('Airborne', 2, 8)
        pull = EngFireExtinguishSwitchPulled()
        pull.derive(e1f, e2f, air)
        self.assertEqual(pull, [])

    def test_either(self):
        e2f = P(name = 'Eng (2) Fire Extinguish Switch',
                array = np.ma.array(data=[0,0,0,0,0,1,1,1,0,0]),
                frequency=1, offset=0,)
        e1f = P(name = 'Eng (1) Fire Extinguish Switch',
                array = np.ma.array([0]*10),
                frequency=1, offset=0,)
        air = buildsection('Airborne', 2, 8)
        pull = EngFireExtinguishSwitchPulled()
        pull.derive(e1f, e2f, air)
        self.assertEqual(pull, [
            KeyTimeInstance(index=5, name='Eng Fire Extinguish Switch Pulled'),
            ])
        
    def test_both(self):
        e1f = P(name = 'Eng (1) Fire Extinguish Switch',
                array = np.ma.array(data=[0,0,0,1,0,1,1,1,0,0]),
                frequency=1, offset=0,)
        e2f = P(name = 'Eng (2) Fire Extinguish Switch',
                array = np.ma.array(data=[0,0,0,1,1,1,1,1,0,0]),
                frequency=1, offset=0,)
        air = buildsection('Airborne', 1, 5)
        pull = EngFireExtinguishSwitchPulled()
        pull.derive(e1f, e2f, air)
        self.assertEqual(pull, [
            KeyTimeInstance(index=3, name='Eng Fire Extinguish Switch Pulled'),
            ])
        



class TestFirstFlapExtensionWhileAirborne(unittest.TestCase, NodeTest):

    def setUp(self):
        self.node_class = FirstFlapExtensionWhileAirborne
        self.operational_combinations = [
            ('Flap Lever', 'Airborne'),
            ('Flap Lever (Synthetic)', 'Airborne'),
            ('Flap Lever', 'Flap Lever (Synthetic)', 'Airborne'),
        ]
        flap_lever_array = np.ma.array([0, 0, 5, 5, 10, 10, 15, 10, 10, 5, 5, 0, 0])
        flap_lever_values_mapping = {f: str(f) for f in np.ma.unique(flap_lever_array)}
        flap_synth_array = np.ma.array([0, 0, 0, 5, 10, 10, 15, 10, 10, 5, 5, 0, 0])
        flap_synth_values_mapping = {f: str(f) for f in np.ma.unique(flap_synth_array)}
        self.flap_lever = M(name='Flap Lever', array=flap_lever_array,
                            values_mapping=flap_lever_values_mapping)
        self.flap_synth = M(name='Flap Lever (Synthetic)', array=flap_synth_array,
                            values_mapping=flap_synth_values_mapping)

    def test_derive(self):
        airborne = buildsection('Airborne', 1, 12)
        node = FirstFlapExtensionWhileAirborne()
        node.derive(self.flap_lever, None, airborne)
        self.assertEqual(node, [
            KeyTimeInstance(index=1.5, name='First Flap Extension While Airborne'),
            ])
        node = FirstFlapExtensionWhileAirborne()
        node.derive(None, self.flap_synth, airborne)
        self.assertEqual(node, [
            KeyTimeInstance(index=2.5, name='First Flap Extension While Airborne'),
        ])
        node = FirstFlapExtensionWhileAirborne()
        node.derive(self.flap_lever, self.flap_synth, airborne)
        self.assertEqual(node, [
            KeyTimeInstance(index=1.5, name='First Flap Extension While Airborne'),
        ])


class TestFlapRetractionWhileAirborne(unittest.TestCase, NodeTest):

    def setUp(self):
        self.node_class = FlapRetractionWhileAirborne
        self.operational_combinations = [
            ('Flap Lever', 'Airborne'),
            ('Flap Lever (Synthetic)', 'Airborne'),
            ('Flap Lever', 'Flap Lever (Synthetic)', 'Airborne'),
        ]
        flap_lever_array = np.ma.array([0, 0, 5, 5, 10, 10, 15, 10, 10, 5, 5, 0, 0])
        flap_lever_values_mapping = {f: str(f) for f in np.ma.unique(flap_lever_array)}
        flap_synth_array = np.ma.array([0, 0, 0, 5, 5, 10, 10, 15, 10, 10, 5, 5, 0])
        flap_synth_values_mapping = {f: str(f) for f in np.ma.unique(flap_synth_array)}
        self.flap_lever = M(name='Flap Lever', array=flap_lever_array,
                            values_mapping=flap_lever_values_mapping)
        self.flap_synth = M(name='Flap Lever (Synthetic)', array=flap_synth_array,
                            values_mapping=flap_synth_values_mapping)

    def test_derive(self):
        airborne = buildsection('Airborne', 2, 12)
        node = FlapRetractionWhileAirborne()
        node.derive(self.flap_lever, None, airborne)
        self.assertEqual(node, [
            KeyTimeInstance(index=6.5, name='Flap Retraction While Airborne'),
            KeyTimeInstance(index=8.5, name='Flap Retraction While Airborne'),
            KeyTimeInstance(index=10.5, name='Flap Retraction While Airborne'),
        ])
        node = FlapRetractionWhileAirborne()
        node.derive(None, self.flap_synth, airborne)
        self.assertEqual(node, [
            KeyTimeInstance(index=7.5, name='Flap Retraction While Airborne'),
            KeyTimeInstance(index=9.5, name='Flap Retraction While Airborne'),
        ])
        node = FlapRetractionWhileAirborne()
        node.derive(self.flap_lever, self.flap_synth, airborne)
        self.assertEqual(node, [
            KeyTimeInstance(index=6.5, name='Flap Retraction While Airborne'),
            KeyTimeInstance(index=8.5, name='Flap Retraction While Airborne'),
            KeyTimeInstance(index=10.5, name='Flap Retraction While Airborne'),
        ])


class TestFlapRetractionDuringGoAround(unittest.TestCase, NodeTest):

    def setUp(self):
        self.node_class = FlapRetractionDuringGoAround
        self.operational_combinations = [
            ('Flap Lever', 'Go Around And Climbout'),
            ('Flap Lever (Synthetic)', 'Go Around And Climbout'),
            ('Flap Lever', 'Flap Lever (Synthetic)', 'Go Around And Climbout'),
        ]
        flap_lever_array = np.ma.array([0, 0, 5, 5, 10, 10, 15, 10, 10, 5, 5, 0, 0])
        flap_lever_values_mapping = {f: str(f) for f in np.ma.unique(flap_lever_array)}
        flap_synth_array = np.ma.array([0, 0, 0, 5, 5, 10, 10, 15, 10, 10, 5, 5, 0])
        flap_synth_values_mapping = {f: str(f) for f in np.ma.unique(flap_synth_array)}
        self.flap_lever = M(name='Flap Lever', array=flap_lever_array,
                            values_mapping=flap_lever_values_mapping)
        self.flap_synth = M(name='Flap Lever (Synthetic)', array=flap_synth_array,
                            values_mapping=flap_synth_values_mapping)

    def test_derive(self):
        go_arounds = buildsection('Go Around', 2, 12)
        node = FlapRetractionDuringGoAround()
        node.derive(self.flap_lever, None, go_arounds)
        self.assertEqual(node, [
            KeyTimeInstance(index=6.5, name='Flap Retraction During Go Around'),
            KeyTimeInstance(index=8.5, name='Flap Retraction During Go Around'),
            KeyTimeInstance(index=10.5, name='Flap Retraction During Go Around'),
        ])
        node = FlapRetractionDuringGoAround()
        node.derive(None, self.flap_synth, go_arounds)
        self.assertEqual(node, [
            KeyTimeInstance(index=7.5, name='Flap Retraction During Go Around'),
            KeyTimeInstance(index=9.5, name='Flap Retraction During Go Around'),
        ])
        node = FlapRetractionDuringGoAround()
        node.derive(self.flap_lever, self.flap_synth, go_arounds)
        self.assertEqual(node, [
            KeyTimeInstance(index=6.5, name='Flap Retraction During Go Around'),
            KeyTimeInstance(index=8.5, name='Flap Retraction During Go Around'),
            KeyTimeInstance(index=10.5, name='Flap Retraction During Go Around'),
        ])


##############################################################################
# Gear


class TestGearDownSelection(unittest.TestCase, NodeTest):

    def setUp(self):
        self.node_class = GearDownSelection
        self.operational_combinations = [('Gear Down Selected', 'Airborne')]
        self.gear_dn_sel = M(
            name='Gear Down Selected',
            array=['Down'] * 3 + ['Up'] * 2 + ['Down'] * 2,
            values_mapping={0: 'Up', 1: 'Down'},
        )
        self.airborne = buildsection('Airborne', 0, 7)

    def test_derive(self):
        node = GearDownSelection()
        node.derive(self.gear_dn_sel, self.airborne)
        self.assertEqual(node, [
            KeyTimeInstance(index=4.5, name='Gear Down Selection'),
        ])


class TestGearUpSelection(unittest.TestCase, NodeTest):

    def setUp(self):
        self.node_class = GearUpSelection
        self.operational_combinations = [('Gear Up Selected', 'Airborne', 'Go Around And Climbout')]
        self.gear_up_sel = M(
            name='Gear Up Selected',
            array=['Down'] * 3 + ['Up'] * 2 + ['Down'] * 2,
            values_mapping={0: 'Down', 1: 'Up'},
        )
        self.airborne = buildsection('Airborne', 0, 7)

    def test_normal_operation(self):
        go_arounds = buildsection('Go Around And Climbout', 6, 7)
        node = GearUpSelection()
        node.derive(self.gear_up_sel, self.airborne, go_arounds)
        self.assertEqual(node, [
            KeyTimeInstance(index=2.5, name='Gear Up Selection'),
        ])

    def test_during_go_around(self):
        go_arounds = buildsection('Go Around And Climbout', 2, 4)
        node = GearUpSelection()
        node.derive(self.gear_up_sel, self.airborne, go_arounds)
        self.assertEqual(node, [])


class TestGearUpSelectionDuringGoAround(unittest.TestCase, NodeTest):

    def setUp(self):
        self.node_class = GearUpSelectionDuringGoAround
        self.operational_combinations = [('Gear Up Selected', 'Go Around And Climbout')]
        self.gear_up_sel = M(
            name='Gear Up Selected',
            array=['Down'] * 3 + ['Up'] * 2 + ['Down'] * 2,
            values_mapping={0: 'Down', 1: 'Up'},
        )

    def test_normal_operation(self):
        go_arounds = buildsection('Go Around And Climbout', 6, 7)
        node = GearUpSelectionDuringGoAround()
        node.derive(self.gear_up_sel, go_arounds)
        self.assertEqual(node, [])

    def test_during_go_around(self):
        go_arounds = buildsection('Go Around And Climbout', 2, 4)
        node = GearUpSelectionDuringGoAround()
        node.derive(self.gear_up_sel, go_arounds)
        self.assertEqual(node, [
            KeyTimeInstance(index=2.5, name='Gear Up Selection During Go Around'),
        ])


##############################################################################


class TestLocalizerEstablishedEnd(unittest.TestCase):
    def test_can_operate(self):
        expected = [('ILS Localizer Established',)]
        self.assertEqual(
            expected,
            LocalizerEstablishedEnd.get_operational_combinations())

    def test_derive(self):
        ils = buildsection('ILS Localizer Established', 10, 20)
        expected = [
            KeyTimeInstance(index=20, name='Localizer Established End')]
        les = LocalizerEstablishedEnd()
        les.derive(ils)
        self.assertEqual(les, expected)


class TestLocalizerEstablishedStart(unittest.TestCase):
    def test_can_operate(self):
        expected = [('ILS Localizer Established',)]
        self.assertEqual(
            expected,
            LocalizerEstablishedStart.get_operational_combinations())

    def test_derive(self):
        ils = buildsection('ILS Localizer Established', 10, 20)
        expected = [
            KeyTimeInstance(index=10, name='Localizer Established Start')]
        les = LocalizerEstablishedStart()
        les.derive(ils)
        self.assertEqual(les, expected)


class TestLowestAltitudeDuringApproach(unittest.TestCase, NodeTest):

    def setUp(self):
        self.node_class = LowestAltitudeDuringApproach
        self.operational_combinations = [('Altitude AAL', 'Altitude Radio', 'Approach And Landing')]

    def test_derive(self):
        alt_aal = P(
            name='Altitude AAL',
            array=np.ma.array([5, 5, 4, 4, 3, 3, 2, 2, 1, 1, 1, 1, 2, 3, 4, 5, 6, 7, 8, 9]),
        )
        alt_rad = P(
            name='Altitude Radio',
            array=np.ma.array([5, 5, 4, 4, 3, 3, 2, 1, 1, 1, 1, 1, 2, 3, 4, 5, 6, 7, 8, 9]),
        )
        approaches = buildsection('Approach And Landing', 2, 15)
        node = self.node_class()
        node.derive(alt_aal, alt_rad, approaches)
        self.assertEqual(node, [
            KeyTimeInstance(index=7, name='Lowest Altitude During Approach'),
        ])


class TestMinsToTouchdown(unittest.TestCase):
    def test_can_operate(self):
        expected = [('Touchdown',)]
        self.assertEqual(
            expected,
            MinsToTouchdown.get_operational_combinations())

    def test_derive(self):
        td = [KeyTimeInstance(index=500, name='Touchdown')]
        sttd = MinsToTouchdown()
        sttd.derive(td)
        self.assertEqual(
            sttd,
            [
                KeyTimeInstance(index=200, name='5 Mins To Touchdown'),
                KeyTimeInstance(index=260, name='4 Mins To Touchdown'),
                KeyTimeInstance(index=320, name='3 Mins To Touchdown'),
                KeyTimeInstance(index=380, name='2 Mins To Touchdown'),
                KeyTimeInstance(index=440, name='1 Mins To Touchdown'),
            ]
        )


class TestSecsToTouchdown(unittest.TestCase):
    def test_can_operate(self):
        expected = [('Touchdown',)]
        self.assertEqual(
            expected,
            SecsToTouchdown.get_operational_combinations())

    def test_derive(self):
        td = [KeyTimeInstance(index=100, name='Touchdown')]
        sttd = SecsToTouchdown()
        sttd.derive(td)
        self.assertEqual(
            sttd,
            [
                KeyTimeInstance(index=10, name='90 Secs To Touchdown'),
                KeyTimeInstance(index=70, name='30 Secs To Touchdown'),
            ]
        )


class TestAutoland(unittest.TestCase):
    def test_can_operate(self):
        expected = [('AP Channels Engaged', 'Touchdown'),
                    ('AP Channels Engaged', 'Touchdown', 'Family')]
        opts = Autoland.get_operational_combinations()
        self.assertEqual(opts, expected)

    def test_derive_autoland_dual(self):
        # test with no family
        td = [KeyTimeInstance(index=5, name='Touchdown')]
        ap = M('AP Channels Engaged',
               array=['-', '-', '-', 'Dual', 'Dual', 'Dual', '-', '-', '-'],
               values_mapping={0: '-', 1: 'Single', 2: 'Dual', 3: 'Triple'})
        node = Autoland()
        node.derive(ap, td, None)
        expected = [KeyTimeInstance(index=5, name='Autoland')]
        self.assertEqual(node, expected)
        # test with B737 Classic creates no autoland as requires Triple mode
        node = Autoland()
        node.derive(ap, td, A('Family', 'B737 Classic'))
        self.assertEqual(node, [])

    def test_derive_autoland(self):
        # simulate each of the states at touchdown using the indexes
        td = [KeyTimeInstance(index=3, name='Touchdown'),
              KeyTimeInstance(index=4, name='Touchdown'),
              KeyTimeInstance(index=5, name='Touchdown'),
              KeyTimeInstance(index=6, name='Touchdown')]
        ap = M('AP Channels Engaged',
               array=['-', '-', '-', 'Triple', 'Dual', 'Single', '-', '-', '-'],
               values_mapping={0: '-', 1: 'Single', 2: 'Dual', 3: 'Triple'})
        # test with no family
        node = Autoland()
        node.derive(ap, td, None)
        self.assertEqual([n.index for n in node], [3, 4])
        # test with no A330
        node = Autoland()
        node.derive(ap, td, A('Family', 'A330'))
        self.assertEqual([n.index for n in node], [3, 4])
        # test with no A330
        node = Autoland()
        node.derive(ap, td, A('Family', 'B757'))
        self.assertEqual([n.index for n in node], [3])


class TestTouchAndGo(unittest.TestCase):
    def test_can_operate(self):
        expected = [('Altitude AAL', 'Go Around')]
        self.assertEqual(expected, TouchAndGo.get_operational_combinations())

    def test_derive(self):
        alt_aal = P(name='Altitude AAL', array=np.ma.array([
            5, 5, 4, 4, 3, 3, 2, 2, 1, 1,
            0, 1, 2, 3, 4, 5, 6, 7, 8, 9,
        ]))
        go_around = [KeyTimeInstance(index=10, name='Go Around')]
        t_a_g = TouchAndGo()
        t_a_g.derive(alt_aal, go_around)
        expected = [KeyTimeInstance(index=10, name='Touch And Go')]
        self.assertEqual(t_a_g, expected)


class TestTransmit(unittest.TestCase):
    def test_can_operate(self):
        # Due to the huge number of optional dependencies, the powerset
        # generated by get_operational_combinations contains 8388608
        # combinations and raises a MemoryError.
        self.assertTrue(Transmit.can_operate(('Key HF',)))
        self.assertTrue(Transmit.can_operate(('Key HF (1)',)))
        self.assertTrue(Transmit.can_operate(('Key HF (2)',)))
        self.assertTrue(Transmit.can_operate(('Key HF (3)',)))
        self.assertTrue(Transmit.can_operate(('Key HF (1) (Capt)',)))
        self.assertTrue(Transmit.can_operate(('Key HF (2) (Capt)',)))
        self.assertTrue(Transmit.can_operate(('Key HF (3) (Capt)',)))
        self.assertTrue(Transmit.can_operate(('Key HF (1) (FO)',)))
        self.assertTrue(Transmit.can_operate(('Key HF (2) (FO)',)))
        self.assertTrue(Transmit.can_operate(('Key HF (3) (FO)',)))
        self.assertTrue(Transmit.can_operate(('Key Satcom',)))
        self.assertTrue(Transmit.can_operate(('Key Satcom (1)',)))
        self.assertTrue(Transmit.can_operate(('Key Satcom (2)',)))
        self.assertTrue(Transmit.can_operate(('Key VHF',)))
        self.assertTrue(Transmit.can_operate(('Key VHF (1)',)))
        self.assertTrue(Transmit.can_operate(('Key VHF (2)',)))
        self.assertTrue(Transmit.can_operate(('Key VHF (3)',)))
        self.assertTrue(Transmit.can_operate(('Key VHF (1) (Capt)',)))
        self.assertTrue(Transmit.can_operate(('Key VHF (2) (Capt)',)))
        self.assertTrue(Transmit.can_operate(('Key VHF (3) (Capt)',)))
        self.assertTrue(Transmit.can_operate(('Key VHF (1) (FO)',)))
        self.assertTrue(Transmit.can_operate(('Key VHF (2) (FO)',)))
        self.assertTrue(Transmit.can_operate(('Key VHF (3) (FO)',)))

    def test_derive(self):
        hf = M('Key HF', ['Off', 'Off', 'Off', 'Keyed', 'Off', 'Off', 'Off'],
               values_mapping={0: 'Off', 1: 'Keyed'})
        tr = Transmit()
        tr.derive(hf, *[None] * 22)
        expected = [KeyTimeInstance(index=2.5, name='Transmit')]
        self.assertEqual(tr, expected)


class TestVNAVModeAndEngThrustModeRequired(unittest.TestCase, NodeTest):

    def setUp(self):
        self.node_class = VNAVModeAndEngThrustModeRequired
        self.operational_combinations = [('VNAV Mode', 'Eng Thrust Mode Required')]
    
    def test_derive_basic(self):
        vnav_mode = M(
            name='VNAV Mode',
            array=np.ma.array([1, 0, 1, 0, 1, 1, 0]),
            values_mapping={0: '-', 1: 'Engaged'},
        )
        thrust = M(
            name='Eng Thrust Mode Required',
            array=np.ma.array([0, 0, 1, 1, 1, 1, 0]),
            values_mapping={0: '-', 1: 'Required'},
        )
        node = self.node_class()
        node.derive(vnav_mode, thrust)
        self.assertEqual(node, [
            KeyTimeInstance(index=2, name='VNAV Mode And Eng Thrust Mode Required'),
            KeyTimeInstance(index=4, name='VNAV Mode And Eng Thrust Mode Required'),
        ])

class TestOffBlocks(unittest.TestCase):
    def test_can_operate(self):
        combinations = OffBlocks.get_operational_combinations()
        self.assertTrue(('Mobile',) in combinations)
        
    def test_basic(self):
        mobile = buildsections('Mobile', [5,10], [15,None])
        off = OffBlocks()
        off.get_derived((mobile,))
        self.assertEqual(len(off),1)
        self.assertEqual(off[0].index, 5)
        
    def test_none_start(self):
        mobile = buildsections('Mobile', [None,10])
        off = OffBlocks()
        off.get_derived((mobile,))
        self.assertEqual(off[0].index, 0)
        
class TestOnBlocks(unittest.TestCase):
    def test_can_operate(self):
        combinations = OnBlocks.get_operational_combinations()
        self.assertTrue(('Mobile', 'Heading') in combinations)
        
    def test_basic(self):
        mobile = buildsections('Mobile', [5, None])
        hdg = P('Heading', array=np.ma.arange(0,360,10))
        on = OnBlocks()
        on.get_derived((mobile, hdg))
        self.assertEqual(len(on),1)
        self.assertEqual(on[0].index, 36)
        <|MERGE_RESOLUTION|>--- conflicted
+++ resolved
@@ -109,29 +109,20 @@
 
 class TestBottomOfDescent(unittest.TestCase):
     def test_can_operate(self):
-        expected = [('Climb Cruise Descent',)]
+        expected = [('Climb Cruise Descent','Airborne')]
         opts = BottomOfDescent.get_operational_combinations()
         self.assertEqual(opts, expected) 
         
     def test_bottom_of_descent_basic(self):
-<<<<<<< HEAD
-        ccd = buildsections('Climb Cruise Descent', [14, 31], [40,50]) # See dlc flight phase test.
-        air = buildsection('Airborne', 0,51)
-        bod = BottomOfDescent()
-        bod.derive(ccd, air)    
-        expected = [KeyTimeInstance(index=31, name='Bottom Of Descent'),
-                    KeyTimeInstance(index=50, name='Bottom Of Descent')]        
-=======
         testwave = np.cos(np.arange(0,6.3,0.1))*(2500)+2560
         alt_std = Parameter('Altitude STD Smoothed', np.ma.array(testwave))
         from analysis_engine.flight_phase import ClimbCruiseDescent
         ccd = ClimbCruiseDescent()
         air = buildsection('Airborne', 0,50)
-        ccd.derive(alt_std, air)
+        ccd.derive(alt_std)
         bod = BottomOfDescent()
-        bod.derive(ccd)    
+        bod.derive(ccd, air)    
         expected = [KeyTimeInstance(index=31, name='Bottom Of Descent')]
->>>>>>> 6234bb68
         self.assertEqual(bod, expected)
 
     def test_bottom_of_descent_complex(self):
