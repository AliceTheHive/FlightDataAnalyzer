try:
    import unittest2 as unittest  # py2.6
except ImportError:
    import unittest

import mock

from random import shuffle

<<<<<<< HEAD
from analysis.node import ( Attribute,
    DerivedParameterNode, KeyPointValue, KeyPointValueNode, KeyTimeInstance,
    KeyTimeInstanceNode, FormattedNameNode, Node, NodeManager, P, Parameter,
    powerset, Section, SectionNode)
=======
from analysis.node import (
    DerivedParameterNode, get_verbose_name, KeyPointValue, KeyPointValueNode,
    KeyTimeInstance, KeyTimeInstanceNode, FormattedNameNode, Node, NodeManager,
    P, Parameter, powerset, Section, SectionNode)
>>>>>>> dfdf93fe


class TestAbstractNode(unittest.TestCase):
    
    def test_node(self):
        pass
    

class TestNode(unittest.TestCase):
    
    def test_name(self):
        """ Splits on CamelCase and title cases
        """
        NewNode = type('Camel4CaseName', (Node,), dict(derive=lambda x:x))
        self.assertEqual(NewNode.get_name(), 'Camel 4 Case Name')
        NewNode = type('ThisIsANode', (Node,), dict(derive=lambda x:x))
        self.assertEqual(NewNode.get_name(), 'This Is A Node')
        NewNode = type('My2BNode', (Node,), dict(derive=lambda x:x))
        self.assertEqual(NewNode.get_name(), 'My 2B Node')
        NewNode = type('_1000Ft', (Node,), dict(derive=lambda x:x))
        self.assertEqual(NewNode.get_name(), '1000 Ft')
        NewNode = type('TouchdownV2Max', (Node,), dict(derive=lambda x:x))
        self.assertEqual(NewNode.get_name(), 'Touchdown V2 Max')
        NewNode.name = 'MACH'
        self.assertEqual(NewNode.get_name(), 'MACH')

    def test_get_dependency_names(self):
        """ Check class names or strings return strings
        """            
        class RateOfClimb(DerivedParameterNode):
            def derive(self):
                pass
        
        class RateOfDescentHigh(KeyPointValueNode):
            def derive(self, rod=P('Rate Of Descent'), roc=RateOfClimb):
                pass
            
        self.assertEqual(RateOfDescentHigh.get_dependency_names(), 
                         ['Rate Of Descent', 'Rate Of Climb'])
        
    def test_can_operate(self):
        deps = ['a', 'b', 'c']
        class NewNode(Node):
            def derive(self, aa=P('a'), bb=P('b'), cc=P('c')):
                pass
            def get_derived(self, deps):
                pass
        self.assertTrue(NewNode.can_operate(deps))
        extra_deps = deps + ['d', 'e', 'f']
        self.assertTrue(NewNode.can_operate(extra_deps))
        # shuffle them about
        shuffle(extra_deps)
        self.assertTrue(NewNode.can_operate(extra_deps))
        shuffle(extra_deps)
        self.assertTrue(NewNode.can_operate(extra_deps))
        not_enough_deps = ['b', 'c']
        self.assertFalse(NewNode.can_operate(not_enough_deps))
        
    def test_can_operate_with_objects_and_string_dependencies(self):
        def deriveparent(self, one=P('a')):
            pass
        Parent = type('Parent', (Node,), dict(derive=deriveparent, 
                                              get_derived=lambda x:x))
        def derivenew(self, one=P('b'), two=Parent):
            pass
        NewNode = type('NewNode', (Node,), dict(derive=derivenew,
                                                get_derived=lambda x:x))
        
        available = ['a', 'Parent', 'b']
        self.assertTrue(NewNode.can_operate(available))
        
    def test_get_operational_combinations(self):
        """ NOTE: This shows a REALLY neat way to test all combinations of a
        derived Node class!
        """
        class Combo(Node):
            def derive(self, aa=P('a'), bb=P('b'), cc=P('c')): 
                # we require 'a' and 'b' and 'c' is a bonus
                assert aa == 'A'
                assert bb == 'B'
                return aa, bb, cc

            def get_derived(self, params):
                pass
            
            @classmethod
            def can_operate(cls, available):
                if 'a' in available and 'b' in available:
                    return True
                else:
                    return False
        
        options = Combo.get_operational_combinations()
        self.assertEqual(options, [('a', 'b'), ('a', 'b', 'c')])
        
        # get all operational options to test its derive method under
        options = Combo.get_operational_combinations()
        c = Combo()
            
        for args in options:
            # build ordered dependencies
            deps = []
            for param in c.get_dependency_names():
                if param in args:  # in expected combo
                    deps.append(param.upper())
                else:  # dependency not available
                    deps.append(None)
            # test derive method with this combination
            res = c.derive(*deps)
            self.assertEqual(res[:2], ('A', 'B'))
            
    def test_get_derived(self):
        def get_mock_params():
            param1 = mock.Mock()
            param1.name = 'PARAM1'
            param1.frequency = 2
            param1.offset = 0.5
            param2 = mock.Mock()
            param2.name = 'PARAM2'
            param2.frequency = 0.5
            param2.offset = 1
            return param1, param2
        param1, param2 = get_mock_params()
        class TestNode(Node):
            def derive(self, kwarg1=param1, kwarg2=param2):
                pass
        node = TestNode()
        node.get_derived([param1, param2])
        self.assertEqual(param1.method_calls, [])
        self.assertEqual(param2.method_calls, [('get_aligned', (param1,), {})])
        class NotImplementedNode(Node):
            def derive(self, kwarg1=param1, kwarg2=param2):
                return NotImplemented
        not_implemented_node = NotImplementedNode()
        self.assertRaises(NotImplementedError, not_implemented_node.get_derived,
                          [param1, param2])
        class UnalignedNode(Node):
            align_to_first_dependency = False
            def derive(self, kwarg1=param1, kwarg2=param2):
                pass
        node = UnalignedNode()
        param1, param2 = get_mock_params()
        node.get_derived([param1, param2])
        self.assertEqual(param1.method_calls, [])
        self.assertEqual(param2.method_calls, [])
        
                        
class TestNodeManager(unittest.TestCase):
    def test_operational(self):
        mock_node = mock.Mock('can_operate') # operable node
        mock_node.can_operate = mock.Mock(return_value=True)
        mock_inop = mock.Mock('can_operate') # inoperable node
        mock_inop.can_operate = mock.Mock(return_value=False)
        aci = {'n':1, 'o':2, 'p':3}
        afr = {'l':4, 'm':5}
        mgr = NodeManager(['a', 'b', 'c'], ['a', 'x'], 
                          {'x': mock_node, 'y': mock_node, 'z': mock_inop},
                          aci, afr)
        self.assertTrue(mgr.operational('a', []))
        self.assertTrue(mgr.operational('b', []))
        self.assertTrue(mgr.operational('c', []))
        self.assertTrue(mgr.operational('x', []))
        self.assertTrue(mgr.operational('y', ['a']))
        self.assertTrue(mgr.operational('n', ['a'])) # achieved flight record
        self.assertTrue(mgr.operational('p', ['a'])) # aircraft info
        self.assertFalse(mgr.operational('z', ['a', 'b']))
        self.assertEqual(mgr.keys(), list('abclmnopxyz'))
        
    def test_get_attribute(self):
        aci = {'a':'a_value', 'b':None}
        afr = {'x':'x_value', 'y':None}
        mgr = NodeManager([],[],{},aci, afr)
        # test aircraft info
        a = mgr.get_attribute('a')
        self.assertEqual(a.__repr__(), Attribute('a', 'a_value').__repr__())
        b = mgr.get_attribute('b')
        self.assertEqual(b, None)
        c = mgr.get_attribute('c')
        self.assertEqual(c, None)
        # test afr
        x = mgr.get_attribute('x')
        self.assertEqual(x.__repr__(), Attribute('x', 'x_value').__repr__())
        y = mgr.get_attribute('y')
        self.assertEqual(y, None)
        z = mgr.get_attribute('z')
        self.assertEqual(z, None)
        
        
        
class TestPowerset(unittest.TestCase):
    def test_powerset(self):
        deps = ['aaa',  'bbb', 'ccc']
        res = list(powerset(deps))
        expected = [(),
                    ('aaa',),
                    ('bbb',), 
                    ('ccc',), 
                    ('aaa', 'bbb'),
                    ('aaa', 'ccc'),
                    ('bbb', 'ccc'),
                    ('aaa', 'bbb', 'ccc')]
        self.assertEqual(res, expected)

class TestSectionNode(unittest.TestCase):
    def setUp(self):
        class ExampleSectionNode(SectionNode):
            def derive(self, a=P('a',[], 2, 0.4)):
                pass
            def get_derived(self):
                pass
        self.section_node_class = ExampleSectionNode
    
    def test_get_aligned(self):
        '''
        TODO: Test offset alignment.
        '''
        section_node = self.section_node_class(frequency=1, offset=0.5)
        section_node.create_section(slice(2,4))
        section_node.create_section(slice(5,7))
        param = Parameter('p', frequency=0.5, offset=0.1)
        aligned_node = section_node.get_aligned(param)
        self.assertEqual(aligned_node.frequency, param.frequency)
        self.assertEqual(aligned_node.offset, param.offset)
        self.assertEqual(list(aligned_node),
                         [Section(name='Example Section Node',
                                   slice=slice(1.2, 2.2, None)),
                           Section(name='Example Section Node',
                                   slice=slice(2.7, 3.7, None))])

class TestFormattedNameNode(unittest.TestCase):
    def setUp(self):
        class ExampleNameFormatNode(FormattedNameNode):
            def derive(self, a=P('a',[], 2, 0.4)):
                pass
            def get_derived(self):
                pass
        self.formatted_name_node = ExampleNameFormatNode()
    
    def test_names(self):
        """ Using all RETURNS options, apply NAME_FORMAT to obtain a complete
        list of KPV names this class will create.
        """
        formatted_name_node = self.formatted_name_node
        formatted_name_node.NAME_FORMAT = 'Speed in %(phase)s at %(altitude)d ft'
        formatted_name_node.RETURN_OPTIONS = {'altitude' : range(100, 701, 300),'phase' : ['ascent', 'descent']}
        names = formatted_name_node.names()
        
        self.assertEqual(names, ['Speed in ascent at 100 ft',
                                 'Speed in ascent at 400 ft',
                                 'Speed in ascent at 700 ft',
                                 'Speed in descent at 100 ft',
                                 'Speed in descent at 400 ft',
                                 'Speed in descent at 700 ft',
                                 ])
    
    def test__validate_name(self):
        """ Ensures that created names have a validated option
        """
        formatted_name_node = self.formatted_name_node
        formatted_name_node.NAME_FORMAT = 'Speed in %(phase)s at %(altitude)d ft'
        formatted_name_node.RETURN_OPTIONS = {'altitude' : range(100,1000,100),
                                'phase' : ['ascent', 'descent']}
        self.assertTrue(formatted_name_node._validate_name('Speed in ascent at 500 ft'))
        self.assertTrue(formatted_name_node._validate_name('Speed in descent at 900 ft'))
        self.assertTrue(formatted_name_node._validate_name('Speed in descent at 100 ft'))
        self.assertRaises(ValueError, formatted_name_node._validate_name, 'Speed in ascent at -10 ft')


class TestKeyPointValueNode(unittest.TestCase):
    
    def setUp(self):
        class KPV(KeyPointValueNode):
            def derive(self, a=P('a',[], 2, 0.4)):
                pass
        self.knode = KPV(frequency=2, offset=0.4)


    def test_create_kpv(self):
        """ Tests name format substitution and return type
        """
        knode = self.knode
        knode.NAME_FORMAT = 'Speed in %(phase)s at %(altitude)dft'
        knode.RETURN_OPTIONS = {'phase':['ascent', 'descent'],
                                'altitude':[1000,1500],
                                }
        
        self.assertEqual(knode.frequency, 2)
        self.assertEqual(knode.offset, 0.4)
        # use keyword arguments
        spd_kpv = knode.create_kpv(10, 12.5, phase='descent', altitude=1000.0)
        self.assertTrue(isinstance(knode[0], KeyPointValue))
        self.assertTrue(isinstance(spd_kpv, KeyPointValue))
        self.assertEqual(spd_kpv.index, 10)
        self.assertEqual(spd_kpv.value, 12.5)
        self.assertEqual(spd_kpv.name, 'Speed in descent at 1000ft')
        # use dictionary argument
        # and check interpolation value 'ignored' is indeed ignored
        spd_kpv2 = knode.create_kpv(10, 12.5, dict(phase='ascent', 
                                                   altitude=1500.0,
                                                   ignored='excuseme'))
        self.assertEqual(spd_kpv2.name, 'Speed in ascent at 1500ft')
        # missing interpolation value "altitude"
        self.assertRaises(KeyError, knode.create_kpv, 1, 2,
                          dict(phase='ascent'))
        # wrong type raises TypeError
        self.assertRaises(TypeError, knode.create_kpv, 2, '3', 
                          phase='', altitude='')
    
    def test_get_aligned(self):
        '''
        TODO: Test offset alignment.
        '''
        knode = self.knode
        knode.NAME_FORMAT = 'Speed at %(altitude)dft'
        knode.RETURN_OPTIONS = {'altitude':[1000,1500]}
        param = Parameter('p', frequency=0.5, offset=1.5)
        knode.create_kpv(10, 12.5, altitude=1000.0)
        knode.create_kpv(24, 12.5, altitude=1000.0)
        aligned_node = self.knode.get_aligned(param)
        self.assertEqual(aligned_node.frequency, param.frequency)
        self.assertEqual(aligned_node.offset, param.offset)
        self.assertEqual(aligned_node,
                         [KeyPointValue(index=1.95, value=12.5, name='Speed at 1000ft'),
                          KeyPointValue(index=5.45, value=12.5, name='Speed at 1000ft')])
    
    
class TestKeyTimeInstanceNode(unittest.TestCase):
    def setUp(self):
        class KTI(KeyTimeInstanceNode):
            def derive(self, a=P('a')):
                pass
        self.kti = KTI(frequency=2, offset=0.4)
    
    def test_create_kti(self):
        kti = self.kti
        #KTI = type('MyKti', (KeyTimeInstanceNode,), dict(derive=lambda x:x,
                                                         #dependencies=['a']))
        #params = {'a':Parameter('a',[], 2, 0.4)}
        #kti = KTI(frequency=2, offset=0.4)
        kti.create_kti(12, 'fast')
        self.assertEqual(kti, [KeyTimeInstance(index=12, state='fast')])
    
    def test_get_aligned(self):
        '''
        TODO: Test offset alignment.
        '''
        kti = self.kti
        #KTI = type('MyKti', (KeyTimeInstanceNode,), dict(derive=lambda x:x,
                                                         #dependencies=['a']))
        #params = {'a':Parameter('a',[], 2, 0.4)}
        #kti = KTI(frequency=2, offset=0.4)
        kti.create_kti(16, 'fast')
        kti.create_kti(18, 'fast')
        param = Parameter('p', frequency=0.25, offset=2)
        aligned_kti = kti.get_aligned(param)
        self.assertEqual(aligned_kti,
                         [KeyTimeInstance(index=1.6, state='fast'),
                          KeyTimeInstance(index=1.85, state='fast')])
    
class TestDerivedParameterNode(unittest.TestCase):
    def setUp(self):
        class ExampleDerivedParameterNode(DerivedParameterNode):
            def derive(self, alt_std=P('Altitude STD'),
                       pitch=P('Pitch')):
                pass
        class UnalignedDerivedParameterNode(DerivedParameterNode):
            align_to_first_dependency = False
            def derive(self, alt_std=P('Altitude STD'),
                       pitch=P('Pitch')):
                pass
        self.derived_class = ExampleDerivedParameterNode
        self.unaligned_class = UnalignedDerivedParameterNode
    
    def test_frequency(self):
        self.assertTrue(False)
        # assert that Frequency MUST be set
        
        # assert that Derived masked array is of the correct length given the frequency
        # given a sample set of data for 10 seconds, assert that a 2 Hz param has len 20
        
        
        # Q: Have an aceessor on the DerivedParameter.get_result() which asserts the correct length of data returned.
        
    def test_offset(self):
        self.assertTrue(False)
        # assert that offset MUST be set
    
    def test_get_derived(self):
        '''
        Tests get_derived returns a Parameter object rather than a
        DerivedParameterNode aligned to the frequency and offset of the first
        parameter passed to get_derived()
        '''
        derive_param = self.derived_class(frequency=2, offset=1)
        param1 = Parameter('Altitude STD', frequency=1, offset=0)
        param2 = Parameter('Pitch', frequency=0.5, offset=1)
        result = derive_param.get_derived([param1, param2])
        self.assertIsInstance(result, Parameter)
        self.assertEqual(result.frequency, param1.frequency)
        self.assertEqual(result.offset, param1.offset)
        unaligned_param = self.unaligned_class(frequency=2, offset=1)
        param1 = Parameter('Altitude STD', frequency=1, offset=0)
        param2 = Parameter('Pitch', frequency=0.5, offset=1)
        result = unaligned_param.get_derived([param1, param2])
        self.assertIsInstance(result, Parameter)
        self.assertEqual(result.frequency, unaligned_param.frequency)
        self.assertEqual(result.offset, unaligned_param.offset)<|MERGE_RESOLUTION|>--- conflicted
+++ resolved
@@ -7,17 +7,10 @@
 
 from random import shuffle
 
-<<<<<<< HEAD
-from analysis.node import ( Attribute,
-    DerivedParameterNode, KeyPointValue, KeyPointValueNode, KeyTimeInstance,
-    KeyTimeInstanceNode, FormattedNameNode, Node, NodeManager, P, Parameter,
-    powerset, Section, SectionNode)
-=======
 from analysis.node import (
-    DerivedParameterNode, get_verbose_name, KeyPointValue, KeyPointValueNode,
+    Attribute, DerivedParameterNode, get_verbose_name, KeyPointValue, KeyPointValueNode,
     KeyTimeInstance, KeyTimeInstanceNode, FormattedNameNode, Node, NodeManager,
     P, Parameter, powerset, Section, SectionNode)
->>>>>>> dfdf93fe
 
 
 class TestAbstractNode(unittest.TestCase):
