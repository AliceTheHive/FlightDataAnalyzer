import mock
import numpy as np
import unittest

from random import shuffle
from datetime import datetime

from analysis_engine.node import (
    Attribute,
    DerivedParameterNode,
    get_verbose_name,
    KeyPointValueNode, KeyPointValue, 
    KeyTimeInstanceNode, KeyTimeInstance, KTI,
    FlightAttributeNode,
    FormattedNameNode, 
    Node, NodeManager, 
    Parameter, P,
    powerset,
    SectionNode, Section,
)


class TestAbstractNode(unittest.TestCase):
    
    def test_node(self):
        pass
    

class TestNode(unittest.TestCase):
    
    def test_name(self):
        """ Splits on CamelCase and title cases
        """
        NewNode = type('Camel4CaseName', (Node,), dict(derive=lambda x:x))
        self.assertEqual(NewNode.get_name(), 'Camel 4 Case Name')
        NewNode = type('ThisIsANode', (Node,), dict(derive=lambda x:x))
        self.assertEqual(NewNode.get_name(), 'This Is A Node')
        NewNode = type('My2BNode', (Node,), dict(derive=lambda x:x))
        self.assertEqual(NewNode.get_name(), 'My 2B Node')
        NewNode = type('_1000Ft', (Node,), dict(derive=lambda x:x))
        self.assertEqual(NewNode.get_name(), '1000 Ft')
        NewNode = type('TouchdownV2Max', (Node,), dict(derive=lambda x:x))
        self.assertEqual(NewNode.get_name(), 'Touchdown V2 Max')

    def test_get_dependency_names(self):
        """ Check class names or strings return strings
        """            
        class RateOfClimb(DerivedParameterNode):
            def derive(self):
                pass
        
        class RateOfDescentHigh(KeyPointValueNode):
            def derive(self, rod=P('Rate Of Descent'), roc=RateOfClimb):
                pass
            
        self.assertEqual(RateOfDescentHigh.get_dependency_names(), 
                         ['Rate Of Descent', 'Rate Of Climb'])
        
    def test_can_operate(self):
        deps = ['a', 'b', 'c']
        class NewNode(Node):
            def derive(self, aa=P('a'), bb=P('b'), cc=P('c')):
                pass
            def get_derived(self, deps):
                pass
        self.assertTrue(NewNode.can_operate(deps))
        extra_deps = deps + ['d', 'e', 'f']
        self.assertTrue(NewNode.can_operate(extra_deps))
        # shuffle them about
        shuffle(extra_deps)
        self.assertTrue(NewNode.can_operate(extra_deps))
        shuffle(extra_deps)
        self.assertTrue(NewNode.can_operate(extra_deps))
        not_enough_deps = ['b', 'c']
        self.assertFalse(NewNode.can_operate(not_enough_deps))
        
    def test_can_operate_with_objects_and_string_dependencies(self):
        def deriveparent(self, one=P('a')):
            pass
        Parent = type('Parent', (Node,), dict(derive=deriveparent, 
                                              get_derived=lambda x:x))
        def derivenew(self, one=P('b'), two=Parent):
            pass
        NewNode = type('NewNode', (Node,), dict(derive=derivenew,
                                                get_derived=lambda x:x))
        
        available = ['a', 'Parent', 'b']
        self.assertTrue(NewNode.can_operate(available))
        
    def test_get_operational_combinations(self):
        """ NOTE: This shows a REALLY neat way to test all combinations of a
        derived Node class!
        """
        class Combo(Node):
            def derive(self, aa=P('a'), bb=P('b'), cc=P('c')): 
                # we require 'a' and 'b' and 'c' is a bonus
                assert aa == 'A'
                assert bb == 'B'
                return aa, bb, cc

            def get_derived(self, params):
                pass
            
            @classmethod
            def can_operate(cls, available):
                return 'a' in available and 'b' in available
        
        options = Combo.get_operational_combinations()
        self.assertEqual(options, [('a', 'b'), ('a', 'b', 'c')])
        
        # get all operational options to test its derive method under
        options = Combo.get_operational_combinations()
        c = Combo()
            
        for args in options:
            # build ordered dependencies
            deps = []
            for param in c.get_dependency_names():
                if param in args:  # in expected combo
                    deps.append(param.upper())
                else:  # dependency not available
                    deps.append(None)
            # test derive method with this combination
            res = c.derive(*deps)
            self.assertEqual(res[:2], ('A', 'B'))
            
    def test_get_derived(self):
        def get_mock_params():
            param1 = mock.Mock()
            param1.name = 'PARAM1'
            param1.frequency = 2
            param1.offset = 0.5
            param1.get_aligned = mock.Mock()
            param1.get_aligned.return_value = 1
            param2 = mock.Mock()
            param2.name = 'PARAM2'
            param2.frequency = 0.5
            param2.offset = 1
            param2.get_aligned = mock.Mock()
            param2.get_aligned.return_value = 2
            return param1, param2
        param1, param2 = get_mock_params()
        class TestNode(Node):
            def derive(self, kwarg1=param1, kwarg2=param2):
                pass
        node = TestNode()
        node.derive = mock.Mock()
        node.derive.return_value = None
        node.get_derived([param1, param2])
        self.assertFalse(param1.get_aligned.called)
        param2.get_aligned.assert_called_once_with(param1)
        # check param1 is returned unchanged and param2 get_aligned is called
        # (returns '2')
        node.derive.assert_called_once_with(param1, 2)
        param1, param2 = get_mock_params()
        param3 = FlightAttributeNode('Attr')
        node.derive = mock.Mock()
        node.derive.return_value = None
        node.get_derived([param3, param2])
        node.derive.assert_called_once_with(param3, param2)
        # NotImplemented
        class NotImplementedNode(Node):
            def derive(self, kwarg1=param1, kwarg2=param2):
                return NotImplemented
        not_implemented_node = NotImplementedNode()
        self.assertRaises(NotImplementedError, not_implemented_node.get_derived,
                          [param1, param2])
        # align_to_first_dependency = False
        class UnalignedNode(Node):
            align_to_first_dependency = False
            def derive(self, kwarg1=param1, kwarg2=param2):
                pass
        node = UnalignedNode()
        param1, param2 = get_mock_params()
        node.get_derived([param1, param2])
        self.assertEqual(param1.method_calls, [])
        self.assertEqual(param2.method_calls, [])
        
        
class TestFlightAttributeNode(unittest.TestCase):
    def test_nonzero_flight_attr_node(self):
        'If no value is set, object evaluates to False - else True'
        attr = FlightAttributeNode()
        self.assertFalse(bool(attr))
        attr.value = []
        self.assertFalse(bool(attr))
        attr.value = 'something'
        self.assertTrue(bool(attr))
        attr.value = True
        self.assertTrue(bool(attr))
        attr.value = False
        self.assertFalse(bool(attr))
        
    def test_nonzero_attribute(self):
        'If no value is set, object evaluates to False - else True'
        attr = Attribute('Attribute')
        self.assertFalse(bool(attr))
        attr.value = []
        self.assertFalse(bool(attr))
        attr.value = 'something'
        self.assertTrue(bool(attr))
        attr.value = True
        self.assertTrue(bool(attr))
        attr.value = False
        self.assertFalse(bool(attr))

class TestNodeManager(unittest.TestCase):
    def test_operational(self):
        mock_node = mock.Mock('can_operate') # operable node
        mock_node.can_operate = mock.Mock(return_value=True)
        mock_inop = mock.Mock('can_operate') # inoperable node
        mock_inop.can_operate = mock.Mock(return_value=False)
        aci = {'n':1, 'o':2, 'p':3}
        afr = {'l':4, 'm':5}
        mgr = NodeManager(None, ['a', 'b', 'c', 'x'], ['a', 'x'], 
                          {'x': mock_inop, # note: derived node is not operational, but is already available in LFL - so this should return true!
                           'y': mock_node, 'z': mock_inop},
                          aci, afr)
        self.assertTrue(mgr.operational('a', []))
        self.assertTrue(mgr.operational('b', []))
        self.assertTrue(mgr.operational('c', []))
        # to ensure that if an lfl param is available, it's can_operate
        # returns True rather than calling the Derived node which may not
        # have all it's dependencies set. 'x' should return from the LFL!
        self.assertTrue(mgr.operational('x', []))
        self.assertTrue(mgr.operational('y', ['a']))
        self.assertTrue(mgr.operational('n', ['a'])) # achieved flight record
        self.assertTrue(mgr.operational('p', ['a'])) # aircraft info
        self.assertFalse(mgr.operational('z', ['a', 'b']))
        self.assertEqual(mgr.keys(), ['Start Datetime'] + list('abclmnopxyz'))
        
    def test_get_attribute(self):
        aci = {'a': 'a_value', 'b': None}
        afr = {'x': 'x_value', 'y': None}
        mgr = NodeManager(None, [],[],{},aci, afr)
        # test aircraft info
        a = mgr.get_attribute('a')
        self.assertEqual(a.__repr__(), Attribute('a', 'a_value').__repr__())
        b = mgr.get_attribute('b')
        self.assertFalse(b)
        c = mgr.get_attribute('c')
        self.assertFalse(c)
        # test afr
        x = mgr.get_attribute('x')
        self.assertEqual(x.__repr__(), Attribute('x', 'x_value').__repr__())
        y = mgr.get_attribute('y')
        self.assertFalse(y)
        z = mgr.get_attribute('z')
        self.assertFalse(z)
        
    def test_get_start_datetime(self):
        dt = datetime(2020,12,25)
        mgr = NodeManager(dt, [],[],{},{},{})
        self.assertTrue('Start Datetime' in mgr.keys())
        start_dt = mgr.get_attribute('Start Datetime')
        self.assertEqual(start_dt.name, 'Start Datetime')
        self.assertEqual(start_dt.value, dt)
        self.assertTrue(mgr.operational('Start Datetime', []))
                
        
class TestPowerset(unittest.TestCase):
    def test_powerset(self):
        deps = ['aaa',  'bbb', 'ccc']
        res = list(powerset(deps))
        expected = [(),
                    ('aaa',),
                    ('bbb',), 
                    ('ccc',), 
                    ('aaa', 'bbb'),
                    ('aaa', 'ccc'),
                    ('bbb', 'ccc'),
                    ('aaa', 'bbb', 'ccc')]
        self.assertEqual(res, expected)

class TestSectionNode(unittest.TestCase):
    def setUp(self):
        class ExampleSectionNode(SectionNode):
            def derive(self, a=P('a',[], 2, 0.4)):
                pass
            def get_derived(self):
                pass
        self.section_node_class = ExampleSectionNode
    
    def test_get_aligned(self):
        '''
        TODO: Test offset alignment.
        '''
        section_node = self.section_node_class(frequency=1, offset=0.5)
        section_node.create_section(slice(2,4))
        section_node.create_section(slice(5,7))
        param = Parameter('p', frequency=0.5, offset=0.1)
        aligned_node = section_node.get_aligned(param)
        self.assertEqual(aligned_node.frequency, param.frequency)
        self.assertEqual(aligned_node.offset, param.offset)
        self.assertEqual(list(aligned_node),
                         [Section(name='Example Section Node',
                                  slice=slice(2, 3, None),start_edge=1.2,stop_edge=2.2),
                          Section(name='Example Section Node',
                                  slice=slice(3, 4, None),start_edge=2.7,stop_edge=3.7)])
        
    def test_get_aligned_with_slice_start_as_none(self):
        section_node = self.section_node_class(frequency=1, offset=0.5)
        section_node.create_section(slice(None,4))
        section_node.create_section(slice(5,None))
        param = Parameter('p', frequency=0.5, offset=0.1)
        aligned_node = section_node.get_aligned(param)
        self.assertEqual(list(aligned_node),
                         [Section(name='Example Section Node',
                                  slice=slice(None, 3, None),start_edge=None,stop_edge=2.2),
                          Section(name='Example Section Node',
                                  slice=slice(3, None, None),start_edge=2.7,stop_edge=None)])
    
    def test_items(self):
        items = [Section('a', slice(0,10), start_edge=0, stop_edge=10)]
        section_node = self.section_node_class(frequency=1, offset=0.5,
                                               items=items)
        self.assertEqual(section_node, items)
    
    def test_get(self):
        items = [Section('a', slice(4,10),4,10),
                 Section('b', slice(14,23),14,23),
                 Section('b', slice(19,21),19,21),
                 Section('c', slice(30,34),30,34),]
        section_node = self.section_node_class(frequency=1, offset=0.5,
                                               items=items)
        sections = section_node.get()
        self.assertEqual(items, sections)
        sections = section_node.get(name='b')
        self.assertEqual(items[1:3], sections)
        sections = section_node.get(name='c')
        self.assertEqual(items[-1:], sections)
        sections = section_node.get(within_slice=slice(12, 25))
        self.assertEqual(items[1:3], sections)
        sections = section_node.get(within_slice=slice(15, 40), name='b')
        self.assertEqual(items[2:3], sections)
        sections = section_node.get(within_slice=slice(15, 40), name='b',
                                    within_use='stop')
        self.assertEqual(items[1:3], sections)        
    
    def test_get_first(self):
        # First test empty node.
        empty_section_node = self.section_node_class()
        self.assertEqual(empty_section_node.get_first(), None)
        items = [Section('a', slice(4,10),4,10),
                 Section('b', slice(14,23),14,23),
                 Section('b', slice(19,21),19,21),
                 Section('c', slice(30,34),30,34),]
        section_node = self.section_node_class(frequency=1, offset=0.5,
                                               items=items)
        first_section = section_node.get_first()
        self.assertEqual(items[0], first_section)
        first_b_section = section_node.get_first(name='b')
        self.assertEqual(items[1], first_b_section)
        first_c_section = section_node.get_first(name='c')
        self.assertEqual(items[3], first_c_section)
        first_section_within_slice = section_node.get_first(within_slice=
                                                            slice(12, 25))
        self.assertEqual(items[1], first_section_within_slice)
        first_section_within_slice = section_node.get_first(within_slice=
                                                            slice(12, 25),
                                                            first_by='stop')
        self.assertEqual(items[2], first_section_within_slice)        
        first_b_section_within_slice = section_node.get_first(within_slice=
                                                              slice(15, 40),
                                                              name='b')
        self.assertEqual(items[2], first_b_section_within_slice)
        first_b_section_within_slice = section_node.get_first(within_slice=
                                                              slice(17, 40),
                                                              name='b',
                                                              within_use='start')
        self.assertEqual(items[2], first_b_section_within_slice)
        first_b_section_within_slice = section_node.get_first(within_slice=
                                                              slice(17, 40),
                                                              name='b',
                                                              within_use='stop')
        self.assertEqual(items[1], first_b_section_within_slice)        
    
    def test_get_last(self):
        # First test empty node.
        empty_section_node = self.section_node_class()
        self.assertEqual(empty_section_node.get_last(), None)
        items = [Section('a', slice(4,10),4,10),
                 Section('b', slice(14,23),14,23),
                 Section('b', slice(19,21),19,21),
                 Section('c', slice(30,34),30,34),]
        section_node = self.section_node_class(frequency=1, offset=0.5,
                                               items=items)
        last_section = section_node.get_last()
        self.assertEqual(items[3], last_section)
        last_section = section_node.get_last(within_slice=slice(13,24),
                                             last_by='stop')
        self.assertEqual(items[1], last_section)     
        last_b_section = section_node.get_last(name='b')
        self.assertEqual(items[2], last_b_section)
        last_c_section = section_node.get_last(name='c')
        self.assertEqual(items[3], last_c_section)
        last_section_within_slice = section_node.get_last(within_slice=
                                                          slice(12, 25))
        self.assertEqual(items[2], last_section_within_slice)
        last_b_section_within_slice = section_node.get_last(within_slice=
                                                            slice(15, 40),
                                                            name='b')
        self.assertEqual(items[2], last_section_within_slice)
    
    def test_get_ordered_by_index(self):
        items = [Section('a', slice(4,10),4,10),
                 Section('b', slice(14,23),14,23),
                 Section('b', slice(19,21),19,21),
                 Section('c', slice(30,34),30,34),]
        section_node = self.section_node_class(frequency=1, offset=0.5,
                                               items=items)
        sections = section_node.get_ordered_by_index()
        self.assertEqual([items[0], items[1], items[2], items[3]], sections)
        sections = section_node.get_ordered_by_index(order_by='stop')
        self.assertEqual([items[0], items[2], items[1], items[3]], sections)        
        sections = section_node.get_ordered_by_index(name='b')
        self.assertEqual([items[1], items[2]], sections)
        sections = section_node.get_ordered_by_index(name='c')
        self.assertEqual([items[-1]], sections)
        sections = section_node.get_ordered_by_index(within_slice=slice(12, 25))
        self.assertEqual([items[1], items[2]], sections)
        sections = section_node.get_ordered_by_index(within_slice=slice(15, 40), name='b')
        self.assertEqual([items[2]], sections)
    
    def test_get_next(self):
        items = [Section('a', slice(4,10),4,10),
                 Section('b', slice(14,23),14,23),
                 Section('b', slice(19,21),19,21),
                 Section('c', slice(30,34),30,34),]
        section_node = self.section_node_class(frequency=1, offset=0.5,
                                               items=items)
        section = section_node.get_next(16)
        self.assertEqual(items[2], section)
        section = section_node.get_next(16, use='stop')
        self.assertEqual(items[1], section)
        section = section_node.get_next(16, name='c')
        self.assertEqual(items[3], section)
        section = section_node.get_next(16, within_slice=slice(25, 40))
        self.assertEqual(items[3], section)
        section = section_node.get_next(3, frequency=0.5)
        self.assertEqual(items[1], section)
    
    def test_get_previous(self):
        items = [Section('a', slice(4,10),4,10),
                 Section('b', slice(14,23),14,23),
                 Section('b', slice(19,21),19,21),
                 Section('c', slice(30,34),30,34),]
        section_node = self.section_node_class(frequency=1, offset=0.5,
                                               items=items)
        section = section_node.get_previous(16)
        self.assertEqual(items[0], section)
        section = section_node.get_previous(16, use='start')
        self.assertEqual(items[1], section)
        section = section_node.get_previous(30, name='a')
        self.assertEqual(items[0], section)
        section = section_node.get_previous(23, within_slice=slice(0, 12))
        self.assertEqual(items[0], section)
        section = section_node.get_previous(40, frequency=2)
        self.assertEqual(items[0], section)    

    def test_get_surrounding(self):
        node = SectionNode()
        self.assertEqual(node.get_surrounding(12), [])
        sect_1 = Section('ThisSection', slice(2,15), 2, 15)
        node.append(sect_1)
        self.assertEqual(node.get_surrounding(2), [sect_1])
        sect_2 = Section('ThisSection', slice(5,25), 5, 25)
        node.append(sect_2)
        self.assertEqual(node.get_surrounding(12), [sect_1, sect_2])
        self.assertEqual(node.get_surrounding(-3), [])
        self.assertEqual(node.get_surrounding(25), [sect_2])


class TestFormattedNameNode(unittest.TestCase):
    def setUp(self):
        class ExampleNameFormatNode(FormattedNameNode):
            def derive(self, a=P('a',[], 2, 0.4)):
                pass
            def get_derived(self):
                pass
        self.formatted_name_node = ExampleNameFormatNode()
        
        
    def test_no_name_uses_node_name(self):
        names = self.formatted_name_node.names()
        self.assertEqual(names, ["Example Name Format Node"])
        #Q: Should this include name of node?
        name = self.formatted_name_node.format_name()
        self.assertEqual(name, "Example Name Format Node")
        
    
    def test_names(self):
        """
        Using all RETURNS options, apply NAME_FORMAT to obtain a complete
        list of KPV names this class will create.
        """
<<<<<<< HEAD
        class ExampleNameFormatNode(FormattedNameNode):
            NAME_FORMAT = 'Speed in %(phase)s at %(altitude)d ft'
            NAME_VALUES = {'altitude' : range(100, 701, 300),
                           'phase' : ['ascent', 'descent']}
            def derive(self, a=P('a',[], 2, 0.4)):
                pass
            def get_derived(self):
                pass
        formatted_name_node = ExampleNameFormatNode()
=======
        class Speed(FormattedNameNode):
            NAME_FORMAT = 'Speed in %(phase)s at %(altitude)d ft'
            NAME_VALUES = {'altitude': range(100, 701, 300),
                           'phase': ['ascent', 'descent']}            
            def derive(self, *args, **kwargs):
                pass
        formatted_name_node = Speed()
>>>>>>> 02274744
        names = formatted_name_node.names()
        
        self.assertEqual(names, ['Speed in ascent at 100 ft',
                                 'Speed in ascent at 400 ft',
                                 'Speed in ascent at 700 ft',
                                 'Speed in descent at 100 ft',
                                 'Speed in descent at 400 ft',
                                 'Speed in descent at 700 ft',
                                 ])
    
    def test__validate_name(self):
        """ Ensures that created names have a validated option
        """
<<<<<<< HEAD
        class ExampleNameFormatNode(FormattedNameNode):
            NAME_FORMAT = 'Speed in %(phase)s at %(altitude)d ft'
            NAME_VALUES = {'altitude' : range(100,1000,100),
                           'phase' : ['ascent', 'descent']}
            def derive(self, a=P('a',[], 2, 0.4)):
                pass
            def get_derived(self):
                pass
        formatted_name_node = ExampleNameFormatNode()
=======
        class Speed(FormattedNameNode):
            NAME_FORMAT = 'Speed in %(phase)s at %(altitude)d ft'
            NAME_VALUES = {'altitude' : range(100,1000,100),
                           'phase' : ['ascent', 'descent']}          
            def derive(self, *args, **kwargs):
                pass
        formatted_name_node = Speed()
>>>>>>> 02274744
        self.assertTrue(formatted_name_node._validate_name('Speed in ascent at 500 ft'))
        self.assertTrue(formatted_name_node._validate_name('Speed in descent at 900 ft'))
        self.assertTrue(formatted_name_node._validate_name('Speed in descent at 100 ft'))
        self.assertRaises(ValueError, formatted_name_node._validate_name, 'Speed in ascent at -10 ft')       
        
    def test_get_first(self):
        # Test empty Node first.
        empty_kti_node = KeyTimeInstanceNode()
        self.assertEqual(empty_kti_node.get_last(), None)
        kti_node = KeyTimeInstanceNode(items=[KeyTimeInstance(12, 'Slowest'), 
                                              KeyTimeInstance(342, 'Slowest'), 
                                              KeyTimeInstance(2, 'Slowest'), 
                                              KeyTimeInstance(50, 'Fast')])
        
        # no slice
        kti1 = kti_node.get_first()
        self.assertEqual(kti1.index, 2)
        # within a slice
        kti2 = kti_node.get_first(slice(15,100))
        self.assertEqual(kti2.index, 50)
        # with a particular name
        kti3 = kti_node.get_first(name='Slowest')
        self.assertEqual(kti3.index, 2)
        kti4 = kti_node.get_first(name='Fast')
        self.assertEqual(kti4.index, 50)
        # named within a slice
        kti5 = kti_node.get_first(slice(10,400), 'Slowest')
        self.assertEqual(kti5.index, 12)
        # does not exist
        kti6 = kti_node.get_first(name='Not Here')
        self.assertEqual(kti6, None)
        kti7 = kti_node.get_first(slice(500,600))
        self.assertEqual(kti7, None)
    
    def test_get_last(self):
        # Test empty Node first.
        empty_kti_node = KeyTimeInstanceNode()
        self.assertEqual(empty_kti_node.get_last(), None)
        kti_node = KeyTimeInstanceNode(items=[KeyTimeInstance(12, 'Slowest'), 
                                              KeyTimeInstance(342, 'Slowest'), 
                                              KeyTimeInstance(2, 'Slowest'), 
                                              KeyTimeInstance(50, 'Fast')])
        
        # no slice
        kti1 = kti_node.get_last()
        self.assertEqual(kti1.index, 342)
        # within a slice
        kti2 = kti_node.get_last(slice(15,100))
        self.assertEqual(kti2.index, 50)
        # with a particular name
        kti3 = kti_node.get_last(name='Slowest')
        self.assertEqual(kti3.index, 342)
        kti4 = kti_node.get_last(name='Fast')
        self.assertEqual(kti4.index, 50)
        # named within a slice
        kti5 = kti_node.get_last(slice(10,400), 'Slowest')
        self.assertEqual(kti5.index, 342)
        # does not exist
        kti6 = kti_node.get_last(name='Not Here')
        self.assertEqual(kti6, None)
        kti7 = kti_node.get_last(slice(500,600))
        self.assertEqual(kti7, None)
    
    def test_get_named(self):
        kti_node = KeyTimeInstanceNode(items=[KeyTimeInstance(12, 'Slowest'), 
                                              KeyTimeInstance(342, 'Slowest'), 
                                              KeyTimeInstance(2, 'Slowest'), 
                                              KeyTimeInstance(50, 'Fast')])
        kti_node_returned1 = kti_node.get(name='Slowest')
        self.assertEqual(kti_node_returned1,
                         [KeyTimeInstance(12, 'Slowest'),
                          KeyTimeInstance(342, 'Slowest'),
                          KeyTimeInstance(2, 'Slowest'),])
        kti_node_returned2 = kti_node.get(name='Fast')
        self.assertEqual(kti_node_returned2, [KeyTimeInstance(50, 'Fast')])
        # named within a slice
        kti_node_returned3 = kti_node.get(name='Slowest',
                                          within_slice=slice(10,400))
        self.assertEqual(kti_node_returned3,
                         [KeyTimeInstance(12, 'Slowest'),
                          KeyTimeInstance(342, 'Slowest')])
        # does not exist
        kti_node_returned4 = kti_node.get(name='Not Here')
        self.assertEqual(kti_node_returned4, [])
        kti_node_returned5 = kti_node.get(name='Slowest',
                                          within_slice=slice(500,600))
        self.assertEqual(kti_node_returned5, [])

    
    def test_get_ordered_by_index(self):
        kti_node = KeyTimeInstanceNode(items=[KeyTimeInstance(12, 'Slowest'), 
                                              KeyTimeInstance(342, 'Slowest'), 
                                              KeyTimeInstance(2, 'Slowest'), 
                                              KeyTimeInstance(50, 'Fast')])
        
        # no slice
        kti_node_returned1 = kti_node.get_ordered_by_index()
        self.assertTrue(isinstance(kti_node_returned1, KeyTimeInstanceNode))
        self.assertEqual(kti_node.name, kti_node_returned1.name)
        self.assertEqual(kti_node.frequency, kti_node_returned1.frequency)
        self.assertEqual(kti_node.offset, kti_node_returned1.offset)
        self.assertEqual(kti_node_returned1,
                         [KeyTimeInstance(2, 'Slowest'), 
                          KeyTimeInstance(12, 'Slowest'), 
                          KeyTimeInstance(50, 'Fast'),
                          KeyTimeInstance(342, 'Slowest')])
        # within a slice
        kti_node_returned2 = kti_node.get_ordered_by_index(slice(15,100))
        self.assertEqual(kti_node_returned2, [KeyTimeInstance(50, 'Fast')])
        # with a particular name
        kti_node_returned3 = kti_node.get_ordered_by_index(name='Slowest')
        self.assertEqual(kti_node_returned3,
                         [KeyTimeInstance(2, 'Slowest'),
                          KeyTimeInstance(12, 'Slowest'), 
                          KeyTimeInstance(342, 'Slowest')])
        kti_node_returned4 = kti_node.get_ordered_by_index(name='Fast')
        self.assertEqual(kti_node_returned4, [KeyTimeInstance(50, 'Fast')])
        # named within a slice
        kti_node_returned5 = kti_node.get_ordered_by_index(slice(10,400),
                                                           'Slowest')
        self.assertEqual(kti_node_returned5,
                         [KeyTimeInstance(12, 'Slowest'),
                          KeyTimeInstance(342, 'Slowest')])
        # does not exist
        kti_node_returned6 = kti_node.get_ordered_by_index(name='Not Here')
        self.assertEqual(kti_node_returned6, [])
        kti_node_returned7 = kti_node.get_ordered_by_index(slice(500,600))
        self.assertEqual(kti_node_returned7, [])
    
    def test_get_next(self):
        kti_node = KeyTimeInstanceNode(items=[KeyTimeInstance(12, 'Slowest'), 
                                              KeyTimeInstance(342, 'Slowest'), 
                                              KeyTimeInstance(2, 'Slowest'), 
                                              KeyTimeInstance(50, 'Fast')])
        next_kti = kti_node.get_next(35)
        self.assertEqual(next_kti, KeyTimeInstance(50, 'Fast'))
        next_kti = kti_node.get_next(35, name="Slowest")
        self.assertEqual(next_kti, KeyTimeInstance(342, 'Slowest'))
        next_kti = kti_node.get_next(1, within_slice=slice(10,20))
        self.assertEqual(next_kti, KeyTimeInstance(12, 'Slowest'))
        next_kti = kti_node.get_next(65, name="Fast")
        self.assertEqual(next_kti, None)
        next_kti = kti_node.get_next(1, frequency=0.25)
        self.assertEqual(next_kti, KeyTimeInstance(12, 'Slowest'))        
        
    def test_get_previous(self):
        kti_node = KeyTimeInstanceNode(items=[KeyTimeInstance(12, 'Slowest'), 
                                              KeyTimeInstance(342, 'Slowest'), 
                                              KeyTimeInstance(2, 'Slowest'), 
                                              KeyTimeInstance(50, 'Fast')])
        previous_kti = kti_node.get_previous(56)
        self.assertEqual(previous_kti, KeyTimeInstance(50, 'Fast'))
        previous_kti = kti_node.get_previous(410, name="Slowest")
        self.assertEqual(previous_kti, KeyTimeInstance(342, 'Slowest'))
        previous_kti = kti_node.get_previous(60, within_slice=slice(10,20))
        self.assertEqual(previous_kti, KeyTimeInstance(12, 'Slowest'))
        previous_kti = kti_node.get_previous(25, name="Fast")
        self.assertEqual(previous_kti, None)
        previous_kti = kti_node.get_previous(40, frequency=4)
        self.assertEqual(previous_kti, KeyTimeInstance(2, 'Slowest'))
        
<<<<<<< HEAD
    def test_initial_items_storage(self):
        node = FormattedNameNode(['a', 'b', 'c'])
        self.assertEqual(list(node), ['a', 'b', 'c'])
        node = FormattedNameNode(('a', 'b', 'c'))
        self.assertEqual(list(node), ['a', 'b', 'c'])
        node = FormattedNameNode(items=['a', 'b', 'c'])
        self.assertEqual(list(node), ['a', 'b', 'c'])
=======
>>>>>>> 02274744

class TestKeyPointValueNode(unittest.TestCase):
    
    def setUp(self):
        class KPV(KeyPointValueNode):
            def derive(self, a=P('a',[], 2, 0.4)):
                pass
        self.knode = KPV(frequency=2, offset=0.4)

    def test_create_kpv(self):
        """ Tests name format substitution and return type
        """
<<<<<<< HEAD
        class KPVNode(KeyPointValueNode):
            NAME_FORMAT = 'Speed in %(phase)s at %(altitude)dft'
            NAME_VALUES = {'phase':['ascent', 'descent'],
                             'altitude':[1000,1500],}
            def derive(self, a=P('a',[], 2, 0.4)):
                pass
        knode = KPVNode(frequency=2, offset=0.4)
        
=======
        class Speed(KeyPointValueNode):
            NAME_FORMAT = 'Speed in %(phase)s at %(altitude)dft'
            NAME_VALUES = {'phase': ['ascent', 'descent'],
                           'altitude': [1000, 1500],}            
            def derive(self, *args, **kwargs):
                pass
            
        knode = Speed(frequency=2, offset=0.4)
>>>>>>> 02274744
        self.assertEqual(knode.frequency, 2)
        self.assertEqual(knode.offset, 0.4)
        # use keyword arguments
        spd_kpv = knode.create_kpv(10, 12.5, phase='descent', altitude=1000.0)
        self.assertTrue(isinstance(knode[0], KeyPointValue))
        self.assertTrue(isinstance(spd_kpv, KeyPointValue))
        self.assertEqual(spd_kpv.index, 10)
        self.assertEqual(spd_kpv.value, 12.5)
        self.assertEqual(spd_kpv.name, 'Speed in descent at 1000ft')
        # use dictionary argument
        # and check interpolation value 'ignored' is indeed ignored
        spd_kpv2 = knode.create_kpv(10, 12.5, dict(phase='ascent', 
                                                   altitude=1500.0,
                                                   ignored='excuseme'))
        self.assertEqual(spd_kpv2.name, 'Speed in ascent at 1500ft')
        # None index
        self.assertEqual(knode.create_kpv(None, 'b'), None)        
        # missing interpolation value "altitude"
        self.assertRaises(KeyError, knode.create_kpv, 1, 2,
                          dict(phase='ascent'))
        # wrong type raises TypeError
        self.assertRaises(TypeError, knode.create_kpv, 2, '3', 
                          phase='', altitude='')
<<<<<<< HEAD
        # None index -- now logs a WARNING and does not raise an error
        knode.create_kpv(None, 'b')
        self.assertTrue('b' not in knode)  ## this test isn't quite right...!
=======
>>>>>>> 02274744
        
    def test_create_kpvs_at_ktis(self):
        knode = self.knode
        param = P('Param', np.ma.arange(10))
        # value_at_index will interpolate masked values.
        param.array[3:7] = np.ma.masked
        ktis = KTI('KTI', items=[KeyTimeInstance(i, 'a') for i in range(0,10,2)])
        knode.create_kpvs_at_ktis(param.array, ktis)
        self.assertEqual(list(knode),
                         [KeyPointValue(index=0, value=0, name='Kpv'),
                          KeyPointValue(index=2, value=2, name='Kpv'),
                          KeyPointValue(index=8, value=8, name='Kpv')])
    
    def test_create_kpvs_at_ktis_suppressed_zeros(self):
        knode = self.knode
        param = P('Param', np.ma.array([0]*5+[7]*5))
        # value_at_index will interpolate masked values.
        param.array[3:7] = np.ma.masked
        ktis = KTI('KTI', items=[KeyTimeInstance(i, 'a') for i in range(0,10,2)])
        knode.create_kpvs_at_ktis(param.array, ktis, suppress_zeros=True)
        self.assertEqual(list(knode),
                         [KeyPointValue(index=8, value=7, name='Kpv')])
    
    def test_create_kpvs_within_slices(self):
        knode = self.knode
        function = mock.Mock()
        return_values = [(10, 15), (22, 27)]
        def side_effect(*args, **kwargs):
            return return_values.pop()
        function.side_effect = side_effect
        slices = [slice(1,10), slice(15, 25)]
        array = np.ma.arange(10)
        knode.create_kpvs_within_slices(array, slices, function)
        self.assertEqual(list(knode),
                         [KeyPointValue(index=22, value=27, name='Kpv'),
                          KeyPointValue(index=10, value=15, name='Kpv')])

    def test_create_kpvs_from_discretes(self):
        knode = self.knode
        param = P('Disc',np.ma.array([0.0]*20, dtype=float))
        param.array[5:8] = 1.0
        param.array[11:17] = 1.0
        knode.create_kpvs_from_discretes(param.array, param.hz)
        knode.create_kpvs_from_discretes(param.array, param.hz, sense='reverse')
        knode.create_kpvs_from_discretes(param.array, param.hz, min_duration=3)
        # Need to add result for min_duration case.
        self.assertEqual(list(knode),
                         [KeyPointValue(index=5, value=3, name='Kpv'),
                          KeyPointValue(index=11, value=6, name='Kpv'),
                          KeyPointValue(index=0, value=5, name='Kpv'),
                          KeyPointValue(index=8, value=3, name='Kpv'),
                          KeyPointValue(index=17, value=3, name='Kpv')])
    
    def test_get_aligned(self):
        '''
        TODO: Test offset alignment.
        '''
<<<<<<< HEAD
        class KPVNode(KeyPointValueNode):
            NAME_FORMAT = 'Speed at %(altitude)dft'
            NAME_VALUES = {'altitude':[1000,1500]}
            def derive(self, a=P('a',[], 2, 0.4)):
                pass
        knode = KPVNode()
        param = Parameter('p', frequency=0.5, offset=1.5)
        knode.create_kpv(10, 12.5, altitude=1000.0)
        knode.create_kpv(24, 12.5, altitude=1000.0)
=======
        class Speed(KeyPointValueNode):
            NAME_FORMAT = 'Speed at %(altitude)dft'
            NAME_VALUES = {'altitude': [1000, 1500],}            
            def derive(self, *args, **kwargs):
                pass        
        knode = Speed(frequency=2, offset=0.4)
        param = Parameter('p', frequency=0.5, offset=1.5)
        knode.create_kpv(10, 12.5, altitude=1000)
        knode.create_kpv(24, 12.5, altitude=1000)
>>>>>>> 02274744
        aligned_node = knode.get_aligned(param)
        self.assertEqual(aligned_node.frequency, param.frequency)
        self.assertEqual(aligned_node.offset, param.offset)
        self.assertEqual(aligned_node,
                         [KeyPointValue(index=1.95, value=12.5, name='Speed at 1000ft'),
                          KeyPointValue(index=5.45, value=12.5, name='Speed at 1000ft')])
        
    def test_get_min(self):
        # Test empty Node first.
        empty_kpv_node = KeyPointValueNode()
        self.assertEqual(empty_kpv_node.get_min(), None)
        kpv_node = KeyPointValueNode(items=[KeyPointValue(12, 30, 'Slowest'), 
                                            KeyPointValue(342, 60, 'Slowest'), 
                                            KeyPointValue(2, 14, 'Slowest'), 
                                            KeyPointValue(50, 369, 'Fast')])
        
        # no slice
        kpv1 = kpv_node.get_min()
        self.assertEqual(kpv1.value, 14)
        # within a slice
        kpv2 = kpv_node.get_min(slice(15,100))
        self.assertEqual(kpv2.value, 369)
        # with a particular name
        kpv3 = kpv_node.get_min(name='Slowest')
        self.assertEqual(kpv3.value, 14)
        kpv4 = kpv_node.get_min(name='Fast')
        self.assertEqual(kpv4.value, 369)
        # named within a slice
        kpv5 = kpv_node.get_min(slice(10,400), 'Slowest')
        self.assertEqual(kpv5.value, 30)
        # does not exist
        kpv6 = kpv_node.get_min(name='Not Here')
        self.assertEqual(kpv6, None)
        kpv7 = kpv_node.get_min(slice(500,600))
        self.assertEqual(kpv7, None)
    
    def test_get_max(self):
        # Test empty Node first.
        empty_kpv_node = KeyPointValueNode()
        self.assertEqual(empty_kpv_node.get_max(), None)
        kpv_node = KeyPointValueNode(items=[KeyPointValue(12, 30, 'Slowest'), 
                                            KeyPointValue(342, 60, 'Slowest'), 
                                            KeyPointValue(2, 14, 'Slowest'), 
                                            KeyPointValue(50, 369, 'Fast')])
        
        # no slice
        kpv1 = kpv_node.get_max()
        self.assertEqual(kpv1.value, 369)
        # within a slice
        kpv2 = kpv_node.get_max(slice(15,100))
        self.assertEqual(kpv2.value, 369)
        # with a particular name
        kpv3 = kpv_node.get_max(name='Slowest')
        self.assertEqual(kpv3.value, 60)
        kpv4 = kpv_node.get_max(name='Fast')
        self.assertEqual(kpv4.value, 369)
        # named within a slice
        kpv5 = kpv_node.get_max(slice(10,400), 'Slowest')
        self.assertEqual(kpv5.value, 60)
        # does not exist
        kpv6 = kpv_node.get_max(name='Not Here')
        self.assertEqual(kpv6, None)
        kpv7 = kpv_node.get_max(slice(500,600))
        self.assertEqual(kpv7, None)
    
    def test_get_ordered_by_value(self):
        kpv_node = KeyPointValueNode(items=[KeyPointValue(12, 30, 'Slowest'), 
                                            KeyPointValue(342, 60, 'Slowest'), 
                                            KeyPointValue(2, 14, 'Slowest'), 
                                            KeyPointValue(50, 369, 'Fast')])
        
        # no slice
        kpv_node_returned1 = kpv_node.get_ordered_by_value()
        self.assertTrue(isinstance(kpv_node_returned1, KeyPointValueNode))
        self.assertEqual(kpv_node.name, kpv_node_returned1.name)
        self.assertEqual(kpv_node.frequency, kpv_node_returned1.frequency)
        self.assertEqual(kpv_node.offset, kpv_node_returned1.offset)
        self.assertEqual(kpv_node_returned1,
                         [KeyPointValue(2, 14, 'Slowest'), 
                          KeyPointValue(12, 30, 'Slowest'), 
                          KeyPointValue(342, 60, 'Slowest'), 
                          KeyPointValue(50, 369, 'Fast')])
        # within a slice
        kpv_node_returned2 = kpv_node.get_ordered_by_value(slice(15,100))
        self.assertEqual(kpv_node_returned2, [KeyPointValue(50, 369, 'Fast')])
        # with a particular name
        kpv_node_returned3 = kpv_node.get_ordered_by_value(name='Slowest')
        self.assertEqual(kpv_node_returned3,
                         [KeyPointValue(2, 14, 'Slowest'), 
                          KeyPointValue(12, 30, 'Slowest'), 
                          KeyPointValue(342, 60, 'Slowest')])
        kpv_node_returned4 = kpv_node.get_ordered_by_value(name='Fast')
        self.assertEqual(kpv_node_returned4, [KeyPointValue(50, 369, 'Fast')])
        # named within a slice
        kpv_node_returned5 = kpv_node.get_ordered_by_value(slice(10,400),
                                                           'Slowest')
        self.assertEqual(kpv_node_returned5,
                         [KeyPointValue(12, 30, 'Slowest'), 
                          KeyPointValue(342, 60, 'Slowest')])
        # does not exist
        kpv_node_returned6 = kpv_node.get_ordered_by_value(name='Not Here')
        self.assertEqual(kpv_node_returned6, [])
        kpv_node_returned7 = kpv_node.get_ordered_by_value(slice(500,600))
        self.assertEqual(kpv_node_returned7, [])

    
class TestKeyTimeInstanceNode(unittest.TestCase):
    def setUp(self):
        class KTI(KeyTimeInstanceNode):
            def derive(self, a=P('a')):
                pass
        self.kti = KTI(frequency=2, offset=0.4)
    
    def test_create_kti(self):      
        kti = self.kti
        #KTI = type('MyKti', (KeyTimeInstanceNode,), dict(derive=lambda x:x,
                                                         #dependencies=['a']))
        #params = {'a':Parameter('a',[], 2, 0.4)}
        #kti = KTI(frequency=2, offset=0.4)
        kti.create_kti(12)
        self.assertEqual(list(kti), [KeyTimeInstance(index=12, name='Kti')])
        
        # NAME_FORMAT
        class Flap(KeyTimeInstanceNode):
            NAME_FORMAT = 'Flap %(setting)d'
            NAME_VALUES = {'setting': [10, 25, 35]}
            def derive(self, a=P('a')):
                pass              
        kti = Flap()
        kti.create_kti(24, setting=10)
        kti.create_kti(35, {'setting':25})
        self.assertEqual(list(kti), [KeyTimeInstance(index=24, name='Flap 10'),
                                     KeyTimeInstance(index=35, name='Flap 25'),])
        # None index
        self.assertRaises(ValueError, kti.create_kti, None)
    
    def test_create_ktis_at_edges_inside_phases(self):
        kti=self.kti
        test_array = np.ma.array([0,1,0,1,0,1,0,1,0])
        test_phase = SectionNode(items=[Section('try',slice(None,2,None),None,2),
                                        Section('try',slice(5,None,None),5,None)])
        kti.create_ktis_at_edges(test_array, phase=test_phase)
        self.assertEqual(kti,[KeyTimeInstance(index=0.5, name='Kti'),
                              KeyTimeInstance(index=6.5, name='Kti')])
    
    def test_create_ktis_at_edges_either(self):
        kti=self.kti
        test_param = np.ma.array([0,0,0,1,1,1,0,0,0])
        kti.create_ktis_at_edges(test_param, direction='all_edges')
        self.assertEqual(kti,[KeyTimeInstance(index=2.5, name='Kti'),
                          KeyTimeInstance(index=5.5, name='Kti')])
        
    def test_create_ktis_at_edges_rising(self):
        kti=self.kti
        test_param = np.ma.array([0,0,0,1,1,1,0,0,0])
        kti.create_ktis_at_edges(test_param)
        self.assertEqual(kti,[KeyTimeInstance(index=2.5, name='Kti')])
        
    def test_create_ktis_at_edges_falling(self):
        kti=self.kti
        test_param = np.ma.array([0,1,1,0,0,0,-1,-1,0])
        kti.create_ktis_at_edges(test_param, direction='falling_edges')
        self.assertEqual(kti,[KeyTimeInstance(index=2.5, name='Kti'),
                              KeyTimeInstance(index=5.5, name='Kti')])
        
    def test_create_ktis_at_edges_fails(self):
        kti=self.kti
        test_param = np.ma.array([0])
        self.assertRaises(ValueError, kti.create_ktis_at_edges, test_param, direction='sideways')
        
    def test_get_aligned(self):
        '''
        TODO: Test offset alignment.
        '''
        kti = self.kti
        #KTI = type('MyKti', (KeyTimeInstanceNode,), dict(derive=lambda x:x,
                                                         #dependencies=['a']))
        #params = {'a':Parameter('a',[], 2, 0.4)}
        #kti = KTI(frequency=2, offset=0.4)
        kti.create_kti(16)
        kti.create_kti(18)
        param = Parameter('p', frequency=0.25, offset=2)
        aligned_kti = kti.get_aligned(param)
        self.assertEqual(aligned_kti,
                         [KeyTimeInstance(index=1.6, name='Kti'),
                          KeyTimeInstance(index=1.85, name='Kti')])


class TestDerivedParameterNode(unittest.TestCase):
    def setUp(self):
        class ExampleDerivedParameterNode(DerivedParameterNode):
            def derive(self, alt_std=P('Altitude STD'),
                       pitch=P('Pitch')):
                pass
        class UnalignedDerivedParameterNode(DerivedParameterNode):
            align_to_first_dependency = False
            def derive(self, alt_std=P('Altitude STD'),
                       pitch=P('Pitch')):
                pass
        self.derived_class = ExampleDerivedParameterNode
        self.unaligned_class = UnalignedDerivedParameterNode
    
    @unittest.skip('Not Implemented')
    def test_frequency(self):
        self.assertTrue(False)
        # assert that Frequency MUST be set
        
        # assert that Derived masked array is of the correct length given the frequency
        # given a sample set of data for 10 seconds, assert that a 2 Hz param has len 20
        
        
        # Q: Have an aceessor on the DerivedParameter.get_result() which asserts the correct length of data returned.
        
    @unittest.skip('Not Implemented')
    def test_offset(self):
        self.assertTrue(False)
        # assert that offset MUST be set
    
    def test_get_derived_aligns(self):
        '''
        Tests get_derived returns a Parameter object rather than a
        DerivedParameterNode aligned to the frequency and offset of the first
        parameter passed to get_derived()
        '''
        param1 = Parameter('Altitude STD', frequency=1, offset=0)
        param2 = Parameter('Pitch', frequency=0.5, offset=1)
        # use first available param's freq and offset.
        derive_param = self.derived_class(frequency=param1.frequency, 
                                          offset=param1.offset)
        result = derive_param.get_derived([param1, param2])
        self.assertIsInstance(result, DerivedParameterNode)
        self.assertEqual(result.frequency, param1.frequency)
        self.assertEqual(result.offset, param1.offset)
        
    def test_get_derived_unaligned(self):
        """
        Set the class attribute align_to_first_dependency = False
        """
        param1 = Parameter('Altitude STD', frequency=1, offset=0)
        param2 = Parameter('Pitch', frequency=0.5, offset=1)
        unaligned_param = self.unaligned_class(frequency=param1.frequency, 
                                               offset=param1.offset)
        result = unaligned_param.get_derived([param1, param2])
        self.assertIsInstance(result, DerivedParameterNode)
        self.assertEqual(result.frequency, unaligned_param.frequency)
        self.assertEqual(result.offset, unaligned_param.offset)
        
    def test_get_derived_discrete_align(self):
        """
        Ensure that interpolations does not occur
        """
        class Flap(DerivedParameterNode):
            data_type = 'Multi-state'
            
        master_param = Parameter(array=np.ma.array([5,6,7]), 
                                 frequency=1, offset=0.4, data_type=None)
            
        slave_flap = Flap(array=np.ma.array([1,2,3]),frequency=1, offset=0)
        res = slave_flap.get_aligned(master_param)
        # note it has not interpolated to 1.4, 2.4, 3.4 forward
        self.assertEqual(list(res.array), [1,2,3]) 
        
    def test_parameter_at(self):
        # using a plain range as the parameter array, the results are equal to 
        # the index used to get the value (cool)
        spd = Parameter('Airspeed', np.ma.array(range(20)), 2, 0.75)
        self.assertEqual(spd.at(0.75), 0) # min val possible to return
        self.assertEqual(spd.at(1.75), 1*2) # one second in (*2Hz)
        self.assertEqual(spd.at(2.5), 1.75*2) # interpolates
        self.assertEqual(spd.at(9.75), 9*2) # max val without extrapolation
        self.assertEqual(spd.at(0), 0) # Extrapolation at bottom end
        self.assertEqual(spd.at(11), 19) # Extrapolation at top end
        
    @mock.patch('analysis_engine.node.slices_above')
    def test_slices_above(self, slices_above):
        '''
        Ensure slices_above is called with the expected arguments.
        '''
        array = np.ma.arange(10)
        slices_above.return_value = (array, [slice(0,10)])
        param = DerivedParameterNode('Param', array=array)
        slices = param.slices_above(5)
        slices_above.assert_called_once_with(array, 5)
        self.assertEqual(slices, slices_above.return_value[1])
        
    @mock.patch('analysis_engine.node.slices_below')
    def test_slices_below(self, slices_below):
        '''
        Ensure slices_below is called with the expected arguments.
        '''
        array = np.ma.arange(10)
        slices_below.return_value = (array, [slice(0,10)])
        param = DerivedParameterNode('Param', array=array)
        slices = param.slices_below(5)
        slices_below.assert_called_once_with(array, 5)
        self.assertEqual(slices, slices_below.return_value[1]) 
    
    @mock.patch('analysis_engine.node.slices_between')
    def test_slices_between(self, slices_between):
        '''
        Ensure slices_between is called with the expected arguments.
        '''
        array = np.ma.arange(10)
        slices_between.return_value = (array, [slice(0, 10)])
        param = DerivedParameterNode('Param', array=array)
        slices = param.slices_between(5, 15)
        slices_between.assert_called_once_with(array, 5, 15)
        self.assertEqual(slices, slices_between.return_value[1])
    
    @mock.patch('analysis_engine.node.slices_from_to')
    def test_slices_from_to(self, slices_from_to):
        '''
        Ensure slices_from_to is called with the expected arguments.
        '''
        array = np.ma.arange(10)
        slices_from_to.return_value = (array, [slice(0, 10)])
        param = DerivedParameterNode('Param', array=array)
        slices = param.slices_from_to(5, 15)
        slices_from_to.assert_called_once_with(array, 5, 15)
        self.assertEqual(slices, slices_from_to.return_value[1])
        
    def test_slices_to_touchdown_basic(self):
        heights = np.ma.arange(100,-10,-10)
        heights[:-1] -= 10
        alt_aal = P('Altitude AAL',heights)
        tdwns = KTI(items=[KeyTimeInstance(name='Touchdown', index=9.5)])
        result = alt_aal.slices_to_kti(75, tdwns)
        expected = [slice(2,9.5)]
        self.assertEqual(result, expected)

    def test_slices_to_touchdown_early(self):
        heights = np.ma.arange(100,-10,-10)
        heights[:-1] -= 10
        alt_aal = P('Altitude AAL',heights)
        tdwns = KTI(items=[KeyTimeInstance(name='Touchdown', index=6.7)])
        result = alt_aal.slices_to_kti(75, tdwns)
        expected = [slice(2,6.7)]
        self.assertEqual(result, expected)
        
    def test_slices_to_touchdown_outside_range(self):
        heights = np.ma.arange(100,-10,-10)
        heights[:-1] -= 10
        alt_aal = P('Altitude AAL',heights)
        tdwns = KTI(items=[KeyTimeInstance(name='Touchdown', index=-2)])
        result = alt_aal.slices_to_kti(75, tdwns)
        expected = []
        self.assertEqual(result, expected)

<|MERGE_RESOLUTION|>--- conflicted
+++ resolved
@@ -494,17 +494,6 @@
         Using all RETURNS options, apply NAME_FORMAT to obtain a complete
         list of KPV names this class will create.
         """
-<<<<<<< HEAD
-        class ExampleNameFormatNode(FormattedNameNode):
-            NAME_FORMAT = 'Speed in %(phase)s at %(altitude)d ft'
-            NAME_VALUES = {'altitude' : range(100, 701, 300),
-                           'phase' : ['ascent', 'descent']}
-            def derive(self, a=P('a',[], 2, 0.4)):
-                pass
-            def get_derived(self):
-                pass
-        formatted_name_node = ExampleNameFormatNode()
-=======
         class Speed(FormattedNameNode):
             NAME_FORMAT = 'Speed in %(phase)s at %(altitude)d ft'
             NAME_VALUES = {'altitude': range(100, 701, 300),
@@ -512,7 +501,6 @@
             def derive(self, *args, **kwargs):
                 pass
         formatted_name_node = Speed()
->>>>>>> 02274744
         names = formatted_name_node.names()
         
         self.assertEqual(names, ['Speed in ascent at 100 ft',
@@ -526,17 +514,6 @@
     def test__validate_name(self):
         """ Ensures that created names have a validated option
         """
-<<<<<<< HEAD
-        class ExampleNameFormatNode(FormattedNameNode):
-            NAME_FORMAT = 'Speed in %(phase)s at %(altitude)d ft'
-            NAME_VALUES = {'altitude' : range(100,1000,100),
-                           'phase' : ['ascent', 'descent']}
-            def derive(self, a=P('a',[], 2, 0.4)):
-                pass
-            def get_derived(self):
-                pass
-        formatted_name_node = ExampleNameFormatNode()
-=======
         class Speed(FormattedNameNode):
             NAME_FORMAT = 'Speed in %(phase)s at %(altitude)d ft'
             NAME_VALUES = {'altitude' : range(100,1000,100),
@@ -544,7 +521,6 @@
             def derive(self, *args, **kwargs):
                 pass
         formatted_name_node = Speed()
->>>>>>> 02274744
         self.assertTrue(formatted_name_node._validate_name('Speed in ascent at 500 ft'))
         self.assertTrue(formatted_name_node._validate_name('Speed in descent at 900 ft'))
         self.assertTrue(formatted_name_node._validate_name('Speed in descent at 100 ft'))
@@ -705,8 +681,7 @@
         self.assertEqual(previous_kti, None)
         previous_kti = kti_node.get_previous(40, frequency=4)
         self.assertEqual(previous_kti, KeyTimeInstance(2, 'Slowest'))
-        
-<<<<<<< HEAD
+
     def test_initial_items_storage(self):
         node = FormattedNameNode(['a', 'b', 'c'])
         self.assertEqual(list(node), ['a', 'b', 'c'])
@@ -714,8 +689,7 @@
         self.assertEqual(list(node), ['a', 'b', 'c'])
         node = FormattedNameNode(items=['a', 'b', 'c'])
         self.assertEqual(list(node), ['a', 'b', 'c'])
-=======
->>>>>>> 02274744
+
 
 class TestKeyPointValueNode(unittest.TestCase):
     
@@ -728,25 +702,14 @@
     def test_create_kpv(self):
         """ Tests name format substitution and return type
         """
-<<<<<<< HEAD
-        class KPVNode(KeyPointValueNode):
-            NAME_FORMAT = 'Speed in %(phase)s at %(altitude)dft'
-            NAME_VALUES = {'phase':['ascent', 'descent'],
-                             'altitude':[1000,1500],}
-            def derive(self, a=P('a',[], 2, 0.4)):
-                pass
-        knode = KPVNode(frequency=2, offset=0.4)
-        
-=======
         class Speed(KeyPointValueNode):
             NAME_FORMAT = 'Speed in %(phase)s at %(altitude)dft'
             NAME_VALUES = {'phase': ['ascent', 'descent'],
                            'altitude': [1000, 1500],}            
             def derive(self, *args, **kwargs):
                 pass
-            
+        
         knode = Speed(frequency=2, offset=0.4)
->>>>>>> 02274744
         self.assertEqual(knode.frequency, 2)
         self.assertEqual(knode.offset, 0.4)
         # use keyword arguments
@@ -770,12 +733,10 @@
         # wrong type raises TypeError
         self.assertRaises(TypeError, knode.create_kpv, 2, '3', 
                           phase='', altitude='')
-<<<<<<< HEAD
         # None index -- now logs a WARNING and does not raise an error
         knode.create_kpv(None, 'b')
         self.assertTrue('b' not in knode)  ## this test isn't quite right...!
-=======
->>>>>>> 02274744
+
         
     def test_create_kpvs_at_ktis(self):
         knode = self.knode
@@ -833,17 +794,6 @@
         '''
         TODO: Test offset alignment.
         '''
-<<<<<<< HEAD
-        class KPVNode(KeyPointValueNode):
-            NAME_FORMAT = 'Speed at %(altitude)dft'
-            NAME_VALUES = {'altitude':[1000,1500]}
-            def derive(self, a=P('a',[], 2, 0.4)):
-                pass
-        knode = KPVNode()
-        param = Parameter('p', frequency=0.5, offset=1.5)
-        knode.create_kpv(10, 12.5, altitude=1000.0)
-        knode.create_kpv(24, 12.5, altitude=1000.0)
-=======
         class Speed(KeyPointValueNode):
             NAME_FORMAT = 'Speed at %(altitude)dft'
             NAME_VALUES = {'altitude': [1000, 1500],}            
@@ -853,7 +803,6 @@
         param = Parameter('p', frequency=0.5, offset=1.5)
         knode.create_kpv(10, 12.5, altitude=1000)
         knode.create_kpv(24, 12.5, altitude=1000)
->>>>>>> 02274744
         aligned_node = knode.get_aligned(param)
         self.assertEqual(aligned_node.frequency, param.frequency)
         self.assertEqual(aligned_node.offset, param.offset)
