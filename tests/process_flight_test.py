--- conflicted
+++ resolved
@@ -437,31 +437,16 @@
         track_to_kml(hdf_path, res['kti'], res['kpv'],'test_11')
         from analysis_engine.plot_flight import csv_flight_details
         csv_flight_details(hdf_path, res['kti'], res['kpv'], res['phases'])
-<<<<<<< HEAD
-        
+
     #----------------------------------------------------------------------
     # Test 12 = 737-3C frame
     #----------------------------------------------------------------------
-    @unittest.skipIf(not os.path.isfile("test_data/12_737_3C_RD0001830229.001.hdf5"),
-                         "Test file not present")
-    @mock.patch('analysis_engine.flight_attribute.get_api_handler')
-    def test_12_737_3C_RD0001830229_001(self, get_api_handler):
-        hdf_orig = "test_data/12_737_3C_RD0001830229.001.hdf5"
-        hdf_path = "test_data/12_737_3C_RD0001830229.001_copy.hdf5"
-=======
-
-
-    #----------------------------------------------------------------------
-    # Test 12 = 737-3C frame
-    #----------------------------------------------------------------------
-    
     @unittest.skipIf(not os.path.isfile("test_data/12_737_3C_RD000183818.001.hdf5"),
                      "Test file not present")
     @mock.patch('analysis_engine.flight_attribute.get_api_handler')
     def test_12_737_3C_RD000183818_001(self, get_api_handler):
         hdf_orig = "test_data/12_737_3C_RD000183818.001.hdf5"
         hdf_path = "test_data/12_737_3C_RD000183818.001_copy.hdf5"
->>>>>>> 1663e380
         if os.path.isfile(hdf_path):
             os.remove(hdf_path)
         shutil.copy(hdf_orig, hdf_path)
@@ -498,30 +483,19 @@
         
         res = process_flight(hdf_path, ac_info, draw=False)
         self.assertEqual(len(res), 4)
-        track_to_kml(hdf_path, res['kti'], res['kpv'],'test_12')
+        track_to_kml(hdf_path, res['kti'], res['kpv'])
         from analysis_engine.plot_flight import csv_flight_details
         csv_flight_details(hdf_path, res['kti'], res['kpv'], res['phases'])
 
-
-<<<<<<< HEAD
-    #----------------------------------------------------------------------
-    # Test 13 = 737-3C frame
-    #----------------------------------------------------------------------
-    
-    @unittest.skipIf(not os.path.isfile("test_data/13_737_3C_RD000183818.001.hdf5"),
-                     "Test file not present")
-    @mock.patch('analysis_engine.flight_attribute.get_api_handler')
-    def test_13_737_3C_RD000183818_001(self, get_api_handler):
-        hdf_orig = "test_data/13_737_3C_RD000183818.001.hdf5"
-        hdf_path = "test_data/13_737_3C_RD000183818.001_copy.hdf5"
-=======
-    @unittest.skipIf(not os.path.isfile("test_data/RD0001830229.001.hdf5"),
+    #----------------------------------------------------------------------
+    # Test 12a = 737-3C frame
+    #----------------------------------------------------------------------
+    @unittest.skipIf(not os.path.isfile("test_data/12a_737_3C_RD0001830229.001.hdf5"),
                          "Test file not present")
     @mock.patch('analysis_engine.flight_attribute.get_api_handler')
-    def test_13_RD0001830229(self, get_api_handler):
-        hdf_orig = "test_data/RD0001830229.001.hdf5"
-        hdf_path = "test_data/RD0001830229.001_copy.hdf5"
->>>>>>> 1663e380
+    def test_12a_737_3C_RD0001830229_001(self, get_api_handler):
+        hdf_orig = "test_data/12a_737_3C_RD0001830229.001.hdf5"
+        hdf_path = "test_data/12a_737_3C_RD0001830229.001_copy.hdf5"
         if os.path.isfile(hdf_path):
             os.remove(hdf_path)
         shutil.copy(hdf_orig, hdf_path)
@@ -536,115 +510,10 @@
             {(63.457546234130859, 10.928016315005772):airport_trd,
              (60.181234387708784, 11.111000827986269):airport_osl}
         
-<<<<<<< HEAD
-        runway_osl_19l = {"end":{"latitude":60.175614,"longitude":11.107394},"glideslope":{"latitude":60.198077,"frequency":"332300M","angle":3.0,"longitude":11.122710,"threshold_distance":991},"start":{"latitude":60.201242,"longitude":11.122228},"localizer":{"latitude":60.171942,"beam_width":4.5,"frequency":"111300M","heading":196,"longitude":11.105293},"strip":{"width":147,"length":11811,"surface":"ASP"},"identifier":"19R","id":8152}
-        runway_krs_04 = {"end":{"latitude":58.211678,"longitude":8.095269},"localizer":{"latitude":58.212397,"beam_width":4.5,"frequency":"110300M","heading":36,"longitude":8.096228},"glideslope":{"latitude":58.198664,"frequency":"335000M","angle":3.4,"longitude":8.080164,"threshold_distance":720},"start":{"latitude":58.196703,"longitude":8.075406},"strip":{"width":147,"length":6660,"id":4064,"surface":"ASP"},"identifier":"04","id":8127}
-        runways = \
-            {2461: runway_osl_19l, 2456: runway_krs_04}        
-        
-        # Mock API handler return values so that we do not make http requests.
-        # Will return the same airport and runway for each query, can be
-        # avoided with side_effect.
-        api_handler = mock.Mock()
-        get_api_handler.return_value = api_handler
-        api_handler.get_nearest_airport = mock.Mock()
-        def mocked_nearest_airport(lat, lon, **kwargs):
-            return airports[(lat, lon)]
-        api_handler.get_nearest_airport.side_effect = mocked_nearest_airport
-        api_handler.get_nearest_runway = mock.Mock()
-        def mocked_nearest_runway(airport_id, mag_hdg, **kwargs):
-            return runways[airport_id]
-        api_handler.get_nearest_runway.side_effect = mocked_nearest_runway
-        start_datetime = datetime.now()
-        
-        res = process_flight(hdf_path, ac_info, draw=False)
-        self.assertEqual(len(res), 4)
-        track_to_kml(hdf_path, res['kti'], res['kpv'],'test_13')
-        from analysis_engine.plot_flight import csv_flight_details
-        csv_flight_details(hdf_path, res['kti'], res['kpv'], res['phases'])
-
-
-    #----------------------------------------------------------------------
-    # Test 14 = 737-i frame
-    #----------------------------------------------------------------------
-    
-    @unittest.skipIf(not os.path.isfile("test_data/14_737_i_RD0001834649.001.hdf5"),
-                     "Test file not present")
-    @mock.patch('analysis_engine.flight_attribute.get_api_handler')
-    def test_14_737_i_RD0001834649_001(self, get_api_handler):
-        hdf_orig = "test_data/14_737_i_RD0001834649.001.hdf5"
-        hdf_path = "test_data/14_737_i_RD0001834649.001_copy.hdf5"
-        if os.path.isfile(hdf_path):
-            os.remove(hdf_path)
-        shutil.copy(hdf_orig, hdf_path)
-        ac_info = {'Frame': '737-i',
-                   'Precise Positioning': False,
-                   'Flap Selections': [0,1,2,5,10,15,25,30,40],
-                   }
-
-        airport_osl = {"distance":0.93165142982548599,"magnetic_variation":"E001226 0106","code":{"icao":"ENGM","iata":"OSL"},"name":"Oslo Gardermoen","longitude":11.1004,"location":{"city":"Oslo","country":"Norway"},"latitude":60.193899999999999,"id":2461}
-        airport_dub = {"magnetic_variation":"W005068 0106","code":{"icao":"EIDW","iata":"DUB"},"name":"Dublin","longitude":-6.27007,"location":{"city":"Dublin","country":"Ireland"},"latitude":53.4213,"id":2429}
-        airports = {(53.414031565189362, -6.3065528869628906):airport_dub,
-                    (60.215677917003632, 11.046042442321777):airport_osl}
-        
-        runway_osl_19r = {"end":{"latitude":60.185000000000002,"longitude":11.073744},"glideslope":{"latitude":60.213678,"frequency":"332300M","angle":3.0,"longitude": 11.087713,"threshold_distance":991},"start":{"latitude":60.216067000000002,"longitude":11.091664},"localizer":{"latitude": 60.182054,"beam_width":4.5,"frequency":"111300M","heading":016,"longitude": 11.071766},"strip":{"width":147,"length":11811,"surface":"ASP"},"identifier":"19R","id":8152}
-        runway_dub_28 = {"start":{"latitude":53.420248,"longitude":-6.250358},"end":{"latitude":53.422473,"longitude":-6.290858},"identifier":"04","id":8127}
-        runways = {2461: runway_osl_19r, 2429: runway_dub_28}        
-        
-        # Mock API handler return values so that we do not make http requests.
-        # Will return the same airport and runway for each query, can be
-        # avoided with side_effect.
-        api_handler = mock.Mock()
-        get_api_handler.return_value = api_handler
-        api_handler.get_nearest_airport = mock.Mock()
-        def mocked_nearest_airport(lat, lon, **kwargs):
-            return airports[(lat, lon)]
-        api_handler.get_nearest_airport.side_effect = mocked_nearest_airport
-        api_handler.get_nearest_runway = mock.Mock()
-        def mocked_nearest_runway(airport_id, mag_hdg, **kwargs):
-            return runways[airport_id]
-        api_handler.get_nearest_runway.side_effect = mocked_nearest_runway
-        start_datetime = datetime.now()
-        
-        res = process_flight(hdf_path, ac_info, draw=False)
-        self.assertEqual(len(res), 4)
-        track_to_kml(hdf_path, res['kti'], res['kpv'],'test_14')
-        from analysis_engine.plot_flight import csv_flight_details
-        csv_flight_details(hdf_path, res['kti'], res['kpv'], res['phases'])
-
-
-    #----------------------------------------------------------------------
-    # Test 15 = 737-4 frame (Digital engine parameters)
-    #----------------------------------------------------------------------
-    
-    @unittest.skipIf(not os.path.isfile("test_data/15_737_4_RD0001833760.hdf5"),
-                     "Test file not present")
-    @mock.patch('analysis_engine.flight_attribute.get_api_handler')
-    def test_15_737_4_RD0001833760(self, get_api_handler):
-        hdf_orig = "test_data/15_737_4_RD0001833760.hdf5"
-        hdf_path = "test_data/15_737_4_RD0001833760_copy.hdf5"
-        if os.path.isfile(hdf_path):
-            os.remove(hdf_path)
-        shutil.copy(hdf_orig, hdf_path)
-        ac_info = {'Frame': '737-4',
-                   'Precise Positioning': False,
-                   'Flap Selections': [0,1,2,5,10,15,25,30,40],
-                   }
-
-        airport_osl = {"distance":0.93165142982548599,"magnetic_variation":"E001226 0106","code":{"icao":"ENGM","iata":"OSL"},"name":"Oslo Gardermoen","longitude":11.1004,"location":{"city":"Oslo","country":"Norway"},"latitude":60.193899999999999,"id":2461}
-        airport_dub = {"magnetic_variation":"W005068 0106","code":{"icao":"EIDW","iata":"DUB"},"name":"Dublin","longitude":-6.27007,"location":{"city":"Dublin","country":"Ireland"},"latitude":53.4213,"id":2429}
-        airports = {(53.414031565189362, -6.3065528869628906):airport_dub,
-                    (60.215677917003632, 11.046042442321777):airport_osl}
-        
-        runway_osl_19r = {"end":{"latitude":60.185000000000002,"longitude":11.073744},"glideslope":{"latitude":60.213678,"frequency":"332300M","angle":3.0,"longitude": 11.087713,"threshold_distance":991},"start":{"latitude":60.216067000000002,"longitude":11.091664},"localizer":{"latitude": 60.182054,"beam_width":4.5,"frequency":"111300M","heading":016,"longitude": 11.071766},"strip":{"width":147,"length":11811,"surface":"ASP"},"identifier":"19R","id":8152}
-        runway_dub_28 = {"start":{"latitude":53.420248,"longitude":-6.250358},"end":{"latitude":53.422473,"longitude":-6.290858},"identifier":"04","id":8127}
-        runways = {2461: runway_osl_19r, 2429: runway_dub_28}        
-=======
         runway_osl_01l = {'ident': '19R', 'items': [{"end":{"latitude":60.216113,"longitude":11.091418},"glideslope":{"latitude":60.187709,"frequency":"332300M","angle":3.0,"longitude":11.072739,"threshold_distance":991},"start":{"latitude":60.185048,"longitude":11.073522},"localizer":{"latitude":60.219793,"beam_width":4.5,"frequency":"111300M","heading":196,"longitude":11.093544},"strip":{"width":147,"length":11811,"surface":"ASP"},"identifier":"19R","id":8152}]}
         runway_trd_09 = {'ident': '09', 'items': [{"end":{"latitude":63.457572,"longitude":10.941974},"glideslope":{"latitude":63.457085999999997,"frequency":"335000M","angle":3.0,"longitude":10.901011,"threshold_distance":1067},"start":{"latitude":63.457614,"longitude":10.894439},"localizer":{"latitude":63.457539,"beam_width":4.5,"frequency":"110300M","heading":89,"longitude":10.947803},"strip":{"width":147,"length":9347,"surface":"ASP"},"identifier":"09","id":8129}]}
         runways = \
             {2461: runway_osl_01l, 2472: runway_trd_09}        
->>>>>>> 1663e380
         
         # Mock API handler return values so that we do not make http requests.
         # Will return the same airport and runway for each query, can be
@@ -663,61 +532,20 @@
         
         res = process_flight(hdf_path, ac_info, draw=False)
         self.assertEqual(len(res), 4)
-        track_to_kml(hdf_path, res['kti'], res['kpv'],'test_15')
-        from analysis_engine.plot_flight import csv_flight_details
-<<<<<<< HEAD
-        csv_flight_details(hdf_path, res['kti'], res['kpv'], res['phases'])
-
-    #----------------------------------------------------------------------
-    # Test 15 = 737-4 frame (Digital engine parameters)
-    #----------------------------------------------------------------------
-    
-    @unittest.skipIf(not os.path.isfile("test_data/16_737_4a_RD0001821019.hdf5"),
-                     "Test file not present")
-    @mock.patch('analysis_engine.flight_attribute.get_api_handler')
-    def test_16_737_4a_RD0001821019(self, get_api_handler):
-        hdf_orig = "test_data/16_737_4a_RD0001821019.hdf5"
-        hdf_path = "test_data/16_737_4a_RD0001821019_copy.hdf5"
-        if os.path.isfile(hdf_path):
-            os.remove(hdf_path)
-        shutil.copy(hdf_orig, hdf_path)
-        ac_info = {'Frame': '737-4a',
-                   'Precise Positioning': False,
-                   'Flap Selections': [0,1,2,5,10,15,25,30,40],
-                   }
-
-        airport_osl = {"distance":0.93165142982548599,"magnetic_variation":"E001226 0106","code":{"icao":"ENGM","iata":"OSL"},"name":"Oslo Gardermoen","longitude":11.1004,"location":{"city":"Oslo","country":"Norway"},"latitude":60.193899999999999,"id":2461}
-        airport_dub = {"magnetic_variation":"W005068 0106","code":{"icao":"EIDW","iata":"DUB"},"name":"Dublin","longitude":-6.27007,"location":{"city":"Dublin","country":"Ireland"},"latitude":53.4213,"id":2429}
-        airports = {(53.414031565189362, -6.3065528869628906):airport_dub,
-                    (60.215677917003632, 11.046042442321777):airport_osl}
-        
-        runway_osl_19r = {"end":{"latitude":60.185000000000002,"longitude":11.073744},"glideslope":{"latitude":60.213678,"frequency":"332300M","angle":3.0,"longitude": 11.087713,"threshold_distance":991},"start":{"latitude":60.216067000000002,"longitude":11.091664},"localizer":{"latitude": 60.182054,"beam_width":4.5,"frequency":"111300M","heading":016,"longitude": 11.071766},"strip":{"width":147,"length":11811,"surface":"ASP"},"identifier":"19R","id":8152}
-        runway_dub_28 = {"start":{"latitude":53.420248,"longitude":-6.250358},"end":{"latitude":53.422473,"longitude":-6.290858},"identifier":"04","id":8127}
-        runways = {2461: runway_osl_19r, 2429: runway_dub_28}        
-        
-        # Mock API handler return values so that we do not make http requests.
-        # Will return the same airport and runway for each query, can be
-        # avoided with side_effect.
-        api_handler = mock.Mock()
-        get_api_handler.return_value = api_handler
-        api_handler.get_nearest_airport = mock.Mock()
-        def mocked_nearest_airport(lat, lon, **kwargs):
-            return airports[(lat, lon)]
-        api_handler.get_nearest_airport.side_effect = mocked_nearest_airport
-        api_handler.get_nearest_runway = mock.Mock()
-        def mocked_nearest_runway(airport_id, mag_hdg, **kwargs):
-            return runways[airport_id]
-        api_handler.get_nearest_runway.side_effect = mocked_nearest_runway
-=======
+        track_to_kml(hdf_path, res['kti'], res['kpv'],'test_12')
+        from analysis_engine.plot_flight import csv_flight_details
         csv_flight_details(hdf_path, res['kti'], res['kpv'], res['phases'])  
 
-
-    @unittest.skipIf(not os.path.isfile("test_data/RD0001802061.001.hdf5"),
+    #----------------------------------------------------------------------
+    # Test 14a = 737-3C frame
+    #----------------------------------------------------------------------
+
+    @unittest.skipIf(not os.path.isfile("test_data/14a_737_3C_RD0001802061.001.hdf5"),
                              "Test file not present")
     #@mock.patch('analysis_engine.flight_attribute.get_api_handler')
-    def test_14_RD0001802061(self):
-        hdf_orig = "test_data/RD0001802061.001.hdf5"
-        hdf_path = "test_data/RD0001802061.001_copy.hdf5"
+    def test_14a_RD0001802061(self):
+        hdf_orig = "test_data/14a_737_3C_RD0001802061.001.hdf5"
+        hdf_path = "test_data/14a_737_3C_RD0001802061.001_copy.hdf5"
         
         ac_info = {'Family': u'B737 NG',
                    'Series': u'B737-800',
@@ -756,23 +584,264 @@
         #def mocked_nearest_runway(airport_id, mag_hdg, **kwargs):
             #return runways[airport_id]
         #api_handler.get_nearest_runway.side_effect = mocked_nearest_runway
->>>>>>> 1663e380
-        start_datetime = datetime.now()
-        
-        res = process_flight(hdf_path, ac_info, draw=False)
-        self.assertEqual(len(res), 4)
-<<<<<<< HEAD
+        start_datetime = datetime.now()
+        
+        res = process_flight(hdf_path, ac_info, draw=False)
+        self.assertEqual(len(res), 4)
+        track_to_kml(hdf_path, res['kti'], res['kpv'])
+        from analysis_engine.plot_flight import csv_flight_details
+        csv_flight_details(hdf_path, res['kti'], res['kpv'], res['phases'])    
+
+    #----------------------------------------------------------------------
+    # Test 13 = 737-3C frame
+    #----------------------------------------------------------------------
+    
+    @unittest.skipIf(not os.path.isfile("test_data/13_737_3C_RD000183818.001.hdf5"),
+                     "Test file not present")
+    @mock.patch('analysis_engine.flight_attribute.get_api_handler')
+    def test_13_737_3C_RD000183818_001(self, get_api_handler):
+        hdf_orig = "test_data/13_737_3C_RD000183818.001.hdf5"
+        hdf_path = "test_data/13_737_3C_RD000183818.001_copy.hdf5"
+        if os.path.isfile(hdf_path):
+            os.remove(hdf_path)
+        shutil.copy(hdf_orig, hdf_path)
+        ac_info = {'Frame': '737-3C',
+                   'Precise Positioning': True,
+                   'Flap Selections': [0,1,2,5,10,15,25,30,40],
+                   }
+
+        airport_osl = {"distance":0.93165142982548599,"magnetic_variation":"E001226 0106","code":{"icao":"ENGM","iata":"OSL"},"name":"Oslo Gardermoen","longitude":11.1004,"location":{"city":"Oslo","country":"Norway"},"latitude":60.193899999999999,"id":2461}
+        airport_krs = {"distance":0.29270199259899349,"magnetic_variation":"E000091 0106","code":{"icao":"ENCN","iata":"KRS"},"name":"Kristiansand Lufthavn Kjevik","longitude":8.0853699999999993,"location":{"city":"Kjevik","country":"Norway"},"latitude":58.2042,"id":2456}
+        airports = \
+            {(50.108969665785381, 14.250219723680361):airport_krs,
+             (60.18798957977976, 11.114856132439204):airport_osl}
+        
+        runway_osl_19l = {"end":{"latitude":60.175614,"longitude":11.107394},"glideslope":{"latitude":60.198077,"frequency":"332300M","angle":3.0,"longitude":11.122710,"threshold_distance":991},"start":{"latitude":60.201242,"longitude":11.122228},"localizer":{"latitude":60.171942,"beam_width":4.5,"frequency":"111300M","heading":196,"longitude":11.105293},"strip":{"width":147,"length":11811,"surface":"ASP"},"identifier":"19R","id":8152}
+        runway_krs_04 = {"end":{"latitude":58.211678,"longitude":8.095269},"localizer":{"latitude":58.212397,"beam_width":4.5,"frequency":"110300M","heading":36,"longitude":8.096228},"glideslope":{"latitude":58.198664,"frequency":"335000M","angle":3.4,"longitude":8.080164,"threshold_distance":720},"start":{"latitude":58.196703,"longitude":8.075406},"strip":{"width":147,"length":6660,"id":4064,"surface":"ASP"},"identifier":"04","id":8127}
+        runways = \
+            {2461: runway_osl_19l, 2456: runway_krs_04}        
+        
+        # Mock API handler return values so that we do not make http requests.
+        # Will return the same airport and runway for each query, can be
+        # avoided with side_effect.
+        api_handler = mock.Mock()
+        get_api_handler.return_value = api_handler
+        api_handler.get_nearest_airport = mock.Mock()
+        def mocked_nearest_airport(lat, lon, **kwargs):
+            return airports[(lat, lon)]
+        api_handler.get_nearest_airport.side_effect = mocked_nearest_airport
+        api_handler.get_nearest_runway = mock.Mock()
+        def mocked_nearest_runway(airport_id, mag_hdg, **kwargs):
+            return runways[airport_id]
+        api_handler.get_nearest_runway.side_effect = mocked_nearest_runway
+        start_datetime = datetime.now()
+        
+        res = process_flight(hdf_path, ac_info, draw=False)
+        self.assertEqual(len(res), 4)
+        track_to_kml(hdf_path, res['kti'], res['kpv'],'test_13')
+        from analysis_engine.plot_flight import csv_flight_details
+        csv_flight_details(hdf_path, res['kti'], res['kpv'], res['phases'])
+
+
+    #----------------------------------------------------------------------
+    # Test 14 = 737-i frame
+    #----------------------------------------------------------------------
+    
+    @unittest.skipIf(not os.path.isfile("test_data/14_737_i_RD0001834649.001.hdf5"),
+                     "Test file not present")
+    @mock.patch('analysis_engine.flight_attribute.get_api_handler')
+    def test_14_737_i_RD0001834649_001(self, get_api_handler):
+        hdf_orig = "test_data/14_737_i_RD0001834649.001.hdf5"
+        hdf_path = "test_data/14_737_i_RD0001834649.001_copy.hdf5"
+        if os.path.isfile(hdf_path):
+            os.remove(hdf_path)
+        shutil.copy(hdf_orig, hdf_path)
+        ac_info = {'Frame': '737-i',
+                   'Precise Positioning': False,
+                   'Flap Selections': [0,1,2,5,10,15,25,30,40],
+                   }
+
+        airport_osl = {"distance":0.93165142982548599,"magnetic_variation":"E001226 0106","code":{"icao":"ENGM","iata":"OSL"},"name":"Oslo Gardermoen","longitude":11.1004,"location":{"city":"Oslo","country":"Norway"},"latitude":60.193899999999999,"id":2461}
+        airport_dub = {"magnetic_variation":"W005068 0106","code":{"icao":"EIDW","iata":"DUB"},"name":"Dublin","longitude":-6.27007,"location":{"city":"Dublin","country":"Ireland"},"latitude":53.4213,"id":2429}
+        airports = {(53.414031565189362, -6.3065528869628906):airport_dub,
+                    (60.215677917003632, 11.046042442321777):airport_osl}
+        
+        runway_osl_19r = {"end":{"latitude":60.185000000000002,"longitude":11.073744},"glideslope":{"latitude":60.213678,"frequency":"332300M","angle":3.0,"longitude": 11.087713,"threshold_distance":991},"start":{"latitude":60.216067000000002,"longitude":11.091664},"localizer":{"latitude": 60.182054,"beam_width":4.5,"frequency":"111300M","heading":016,"longitude": 11.071766},"strip":{"width":147,"length":11811,"surface":"ASP"},"identifier":"19R","id":8152}
+        runway_dub_28 = {"start":{"latitude":53.420248,"longitude":-6.250358},"end":{"latitude":53.422473,"longitude":-6.290858},"identifier":"04","id":8127}
+        runways = {2461: runway_osl_19r, 2429: runway_dub_28}        
+        
+        # Mock API handler return values so that we do not make http requests.
+        # Will return the same airport and runway for each query, can be
+        # avoided with side_effect.
+        api_handler = mock.Mock()
+        get_api_handler.return_value = api_handler
+        api_handler.get_nearest_airport = mock.Mock()
+        def mocked_nearest_airport(lat, lon, **kwargs):
+            return airports[(lat, lon)]
+        api_handler.get_nearest_airport.side_effect = mocked_nearest_airport
+        api_handler.get_nearest_runway = mock.Mock()
+        def mocked_nearest_runway(airport_id, mag_hdg, **kwargs):
+            return runways[airport_id]
+        api_handler.get_nearest_runway.side_effect = mocked_nearest_runway
+        start_datetime = datetime.now()
+        
+        res = process_flight(hdf_path, ac_info, draw=False)
+        self.assertEqual(len(res), 4)
+        track_to_kml(hdf_path, res['kti'], res['kpv'],'test_14')
+        from analysis_engine.plot_flight import csv_flight_details
+        csv_flight_details(hdf_path, res['kti'], res['kpv'], res['phases'])
+
+    #----------------------------------------------------------------------
+    # Test 14a = 737-3C frame
+    #----------------------------------------------------------------------
+
+    @unittest.skipIf(not os.path.isfile("test_data/14a_737_3C_RD0001802061.001.hdf5"),
+                             "Test file not present")
+    #@mock.patch('analysis_engine.flight_attribute.get_api_handler')
+    def test_14a_RD0001802061(self):
+        hdf_orig = "test_data/14a_737_3C_RD0001802061.001.hdf5"
+        hdf_path = "test_data/14a_737_3C_RD0001802061.001_copy.hdf5"
+        
+        ac_info = {'Family': u'B737 NG',
+                   'Series': u'B737-800',
+                   'Tail Number': u'LN-DYV',
+                   'Main Gear To Lowest Point Of Tail': None,
+                   'Manufacturer Serial Number': u'39009', 
+                   'Main Gear To Radio Altimeter Antenna': None,
+                   'Precise Positioning': True, 
+                   'Model': u'B737-8JP', 
+                   'Identifier': u'15', 
+                   'Frame': u'737-3C',
+                   'Manufacturer': u'Boeing'}
+        
+
+        #airport_osl = {"distance":0.93165142982548599,"magnetic_variation":"E001226 0106","code":{"icao":"ENGM","iata":"OSL"},"name":"Oslo Gardermoen","longitude":11.1004,"location":{"city":"Oslo","country":"Norway"},"latitude":60.193899999999999,"id":2461}
+        #airport_trd = {"distance":0.52169665188063608,"magnetic_variation":"E001220 0706","code":{"icao":"ENVA","iata":"TRD"},"name":"Vaernes","longitude":10.9399,"location":{"city":"Trondheim","country":"Norway"},"latitude":63.457599999999999,"id":2472}
+        #airports = \
+            #{(63.457546234130859, 10.928016315005772):airport_trd,
+             #(60.181234387708784, 11.111000827986269):airport_osl}
+        
+        #runway_osl_01l = {"end":{"latitude":60.216113,"longitude":11.091418},"glideslope":{"latitude":60.187709,"frequency":"332300M","angle":3.0,"longitude":11.072739,"threshold_distance":991},"start":{"latitude":60.185048,"longitude":11.073522},"localizer":{"latitude":60.219793,"beam_width":4.5,"frequency":"111300M","heading":196,"longitude":11.093544},"strip":{"width":147,"length":11811,"surface":"ASP"},"identifier":"19R","id":8152}
+        #runway_trd_09 = {"end":{"latitude":63.457572,"longitude":10.941974},"glideslope":{"latitude":63.457085999999997,"frequency":"335000M","angle":3.0,"longitude":10.901011,"threshold_distance":1067},"start":{"latitude":63.457614,"longitude":10.894439},"localizer":{"latitude":63.457539,"beam_width":4.5,"frequency":"110300M","heading":89,"longitude":10.947803},"strip":{"width":147,"length":9347,"surface":"ASP"},"identifier":"09","id":8129}
+        #runways = \
+            #{2461: runway_osl_01l, 2472: runway_trd_09}        
+        
+        ## Mock API handler return values so that we do not make http requests.
+        ## Will return the same airport and runway for each query, can be
+        ## avoided with side_effect.
+        #api_handler = mock.Mock()
+        #get_api_handler.return_value = api_handler
+        #api_handler.get_nearest_airport = mock.Mock()
+        #def mocked_nearest_airport(lat, lon, **kwargs):
+            #return airports[(lat, lon)]
+        #api_handler.get_nearest_airport.side_effect = mocked_nearest_airport
+        #api_handler.get_nearest_runway = mock.Mock()
+        #def mocked_nearest_runway(airport_id, mag_hdg, **kwargs):
+            #return runways[airport_id]
+        #api_handler.get_nearest_runway.side_effect = mocked_nearest_runway
+        start_datetime = datetime.now()
+        
+        res = process_flight(hdf_path, ac_info, draw=False)
+        self.assertEqual(len(res), 4)
+        track_to_kml(hdf_path, res['kti'], res['kpv'])
+        from analysis_engine.plot_flight import csv_flight_details
+        csv_flight_details(hdf_path, res['kti'], res['kpv'], res['phases'])    
+
+    #----------------------------------------------------------------------
+    # Test 15 = 737-4 frame (Digital engine parameters)
+    #----------------------------------------------------------------------
+    
+    @unittest.skipIf(not os.path.isfile("test_data/15_737_4_RD0001833760.hdf5"),
+                     "Test file not present")
+    @mock.patch('analysis_engine.flight_attribute.get_api_handler')
+    def test_15_737_4_RD0001833760(self, get_api_handler):
+        hdf_orig = "test_data/15_737_4_RD0001833760.hdf5"
+        hdf_path = "test_data/15_737_4_RD0001833760_copy.hdf5"
+        if os.path.isfile(hdf_path):
+            os.remove(hdf_path)
+        shutil.copy(hdf_orig, hdf_path)
+        ac_info = {'Frame': '737-4',
+                   'Precise Positioning': False,
+                   'Flap Selections': [0,1,2,5,10,15,25,30,40],
+                   }
+
+        airport_osl = {"distance":0.93165142982548599,"magnetic_variation":"E001226 0106","code":{"icao":"ENGM","iata":"OSL"},"name":"Oslo Gardermoen","longitude":11.1004,"location":{"city":"Oslo","country":"Norway"},"latitude":60.193899999999999,"id":2461}
+        airport_dub = {"magnetic_variation":"W005068 0106","code":{"icao":"EIDW","iata":"DUB"},"name":"Dublin","longitude":-6.27007,"location":{"city":"Dublin","country":"Ireland"},"latitude":53.4213,"id":2429}
+        airports = {(53.414031565189362, -6.3065528869628906):airport_dub,
+                    (60.215677917003632, 11.046042442321777):airport_osl}
+        
+        runway_osl_19r = {"end":{"latitude":60.185000000000002,"longitude":11.073744},"glideslope":{"latitude":60.213678,"frequency":"332300M","angle":3.0,"longitude": 11.087713,"threshold_distance":991},"start":{"latitude":60.216067000000002,"longitude":11.091664},"localizer":{"latitude": 60.182054,"beam_width":4.5,"frequency":"111300M","heading":016,"longitude": 11.071766},"strip":{"width":147,"length":11811,"surface":"ASP"},"identifier":"19R","id":8152}
+        runway_dub_28 = {"start":{"latitude":53.420248,"longitude":-6.250358},"end":{"latitude":53.422473,"longitude":-6.290858},"identifier":"04","id":8127}
+        runways = {2461: runway_osl_19r, 2429: runway_dub_28}        
+        
+        # Mock API handler return values so that we do not make http requests.
+        # Will return the same airport and runway for each query, can be
+        # avoided with side_effect.
+        api_handler = mock.Mock()
+        get_api_handler.return_value = api_handler
+        api_handler.get_nearest_airport = mock.Mock()
+        def mocked_nearest_airport(lat, lon, **kwargs):
+            return airports[(lat, lon)]
+        api_handler.get_nearest_airport.side_effect = mocked_nearest_airport
+        api_handler.get_nearest_runway = mock.Mock()
+        def mocked_nearest_runway(airport_id, mag_hdg, **kwargs):
+            return runways[airport_id]
+        api_handler.get_nearest_runway.side_effect = mocked_nearest_runway
+        start_datetime = datetime.now()
+        
+        res = process_flight(hdf_path, ac_info, draw=False)
+        self.assertEqual(len(res), 4)
+        track_to_kml(hdf_path, res['kti'], res['kpv'],'test_15')
+        from analysis_engine.plot_flight import csv_flight_details
+        csv_flight_details(hdf_path, res['kti'], res['kpv'], res['phases'])
+
+    #----------------------------------------------------------------------
+    # Test 15 = 737-4 frame (Digital engine parameters)
+    #----------------------------------------------------------------------
+    
+    @unittest.skipIf(not os.path.isfile("test_data/16_737_4a_RD0001821019.hdf5"),
+                     "Test file not present")
+    @mock.patch('analysis_engine.flight_attribute.get_api_handler')
+    def test_16_737_4a_RD0001821019(self, get_api_handler):
+        hdf_orig = "test_data/16_737_4a_RD0001821019.hdf5"
+        hdf_path = "test_data/16_737_4a_RD0001821019_copy.hdf5"
+        if os.path.isfile(hdf_path):
+            os.remove(hdf_path)
+        shutil.copy(hdf_orig, hdf_path)
+        ac_info = {'Frame': '737-4a',
+                   'Precise Positioning': False,
+                   'Flap Selections': [0,1,2,5,10,15,25,30,40],
+                   }
+
+        airport_osl = {"distance":0.93165142982548599,"magnetic_variation":"E001226 0106","code":{"icao":"ENGM","iata":"OSL"},"name":"Oslo Gardermoen","longitude":11.1004,"location":{"city":"Oslo","country":"Norway"},"latitude":60.193899999999999,"id":2461}
+        airport_dub = {"magnetic_variation":"W005068 0106","code":{"icao":"EIDW","iata":"DUB"},"name":"Dublin","longitude":-6.27007,"location":{"city":"Dublin","country":"Ireland"},"latitude":53.4213,"id":2429}
+        airports = {(53.414031565189362, -6.3065528869628906):airport_dub,
+                    (60.215677917003632, 11.046042442321777):airport_osl}
+        
+        runway_osl_19r = {"end":{"latitude":60.185000000000002,"longitude":11.073744},"glideslope":{"latitude":60.213678,"frequency":"332300M","angle":3.0,"longitude": 11.087713,"threshold_distance":991},"start":{"latitude":60.216067000000002,"longitude":11.091664},"localizer":{"latitude": 60.182054,"beam_width":4.5,"frequency":"111300M","heading":016,"longitude": 11.071766},"strip":{"width":147,"length":11811,"surface":"ASP"},"identifier":"19R","id":8152}
+        runway_dub_28 = {"start":{"latitude":53.420248,"longitude":-6.250358},"end":{"latitude":53.422473,"longitude":-6.290858},"identifier":"04","id":8127}
+        runways = {2461: runway_osl_19r, 2429: runway_dub_28}        
+        
+        # Mock API handler return values so that we do not make http requests.
+        # Will return the same airport and runway for each query, can be
+        # avoided with side_effect.
+        api_handler = mock.Mock()
+        get_api_handler.return_value = api_handler
+        api_handler.get_nearest_airport = mock.Mock()
+        def mocked_nearest_airport(lat, lon, **kwargs):
+            return airports[(lat, lon)]
+        api_handler.get_nearest_airport.side_effect = mocked_nearest_airport
+        api_handler.get_nearest_runway = mock.Mock()
+        def mocked_nearest_runway(airport_id, mag_hdg, **kwargs):
+            return runways[airport_id]
+        api_handler.get_nearest_runway.side_effect = mocked_nearest_runway
+        start_datetime = datetime.now()
+        
+        res = process_flight(hdf_path, ac_info, draw=False)
+        self.assertEqual(len(res), 4)
         track_to_kml(hdf_path, res['kti'], res['kpv'],'test_16')
         from analysis_engine.plot_flight import csv_flight_details
         csv_flight_details(hdf_path, res['kti'], res['kpv'], res['phases'])
-
-=======
-        track_to_kml(hdf_path, res['kti'], res['kpv'])
-        from analysis_engine.plot_flight import csv_flight_details
-        csv_flight_details(hdf_path, res['kti'], res['kpv'], res['phases'])    
->>>>>>> 1663e380
-
-
         
     def test_time_taken(self):
         from timeit import Timer
